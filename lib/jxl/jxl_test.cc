// Copyright (c) the JPEG XL Project Authors. All rights reserved.
//
// Use of this source code is governed by a BSD-style
// license that can be found in the LICENSE file.

#include "lib/extras/dec/jxl.h"

#include <jxl/cms.h>
#include <jxl/color_encoding.h>
#include <jxl/encode.h>
#include <jxl/memory_manager.h>
#include <jxl/types.h>

#include <algorithm>
#include <cstddef>
#include <cstdint>
#include <cstdio>
#include <cstring>
#include <future>
#include <ostream>
#include <string>
#include <tuple>
#include <vector>

#include "lib/extras/codec.h"
#include "lib/extras/codec_in_out.h"
#include "lib/extras/dec/decode.h"
#include "lib/extras/enc/encode.h"
#include "lib/extras/enc/jxl.h"
#include "lib/extras/packed_image.h"
#include "lib/jxl/alpha.h"
#include "lib/jxl/base/common.h"
#include "lib/jxl/base/compiler_specific.h"
#include "lib/jxl/base/data_parallel.h"
#include "lib/jxl/base/span.h"
#include "lib/jxl/base/status.h"
#include "lib/jxl/color_encoding_internal.h"
#include "lib/jxl/common.h"  // JXL_HIGH_PRECISION
#include "lib/jxl/enc_params.h"
#include "lib/jxl/fake_parallel_runner_testonly.h"
#include "lib/jxl/image.h"
#include "lib/jxl/image_bundle.h"
#include "lib/jxl/image_metadata.h"
#include "lib/jxl/jpeg/enc_jpeg_data.h"
#include "lib/jxl/test_image.h"
#include "lib/jxl/test_memory_manager.h"
#include "lib/jxl/test_utils.h"
#include "lib/jxl/testing.h"

namespace jxl {

struct AuxOut;

namespace {
using ::jxl::extras::JXLCompressParams;
using ::jxl::extras::JXLDecompressParams;
using ::jxl::extras::PackedPixelFile;
using ::jxl::test::ButteraugliDistance;
using ::jxl::test::ComputeDistance2;
using ::jxl::test::ReadTestData;
using ::jxl::test::Roundtrip;
using ::jxl::test::TestImage;
using ::jxl::test::ThreadPoolForTests;

#define JXL_TEST_NL 0  // Disabled in code

TEST(JxlTest, RoundtripSinglePixel) {
  TestImage t;
  ASSERT_TRUE(t.SetDimensions(1, 1));
  JXL_TEST_ASSIGN_OR_DIE(auto frame, t.AddFrame());
  frame.ZeroFill();
  PackedPixelFile ppf_out;
  EXPECT_NEAR(Roundtrip(t.ppf(), {}, {}, nullptr, &ppf_out), 54, 10);
}

TEST(JxlTest, RoundtripSinglePixelWithAlpha) {
  TestImage t;
  ASSERT_TRUE(t.SetDimensions(1, 1));
  ASSERT_TRUE(t.SetChannels(4));
  JXL_TEST_ASSIGN_OR_DIE(auto frame, t.AddFrame());
  frame.ZeroFill();
  PackedPixelFile ppf_out;
  EXPECT_NEAR(Roundtrip(t.ppf(), {}, {}, nullptr, &ppf_out), 57, 10);
}

// Changing serialized signature causes Decode to fail.
TEST(JxlTest, RoundtripMarker) {
  if (JXL_CRASH_ON_ERROR) {
    GTEST_SKIP() << "Skipping due to JXL_CRASH_ON_ERROR";
  }
  TestImage t;
  ASSERT_TRUE(t.SetDimensions(1, 1));
  JXL_TEST_ASSIGN_OR_DIE(auto frame, t.AddFrame());
  frame.ZeroFill();
  for (size_t i = 0; i < 2; ++i) {
    std::vector<uint8_t> compressed;
    EXPECT_TRUE(extras::EncodeImageJXL({}, t.ppf(), /*jpeg_bytes=*/nullptr,
                                       &compressed));
    compressed[i] ^= 0xFF;
    PackedPixelFile ppf_out;
    EXPECT_FALSE(extras::DecodeImageJXL(compressed.data(), compressed.size(),
                                        {}, /* decoded_bytes */ nullptr,
                                        &ppf_out));
  }
}

TEST(JxlTest, RoundtripTinyFast) {
  ThreadPool* pool = nullptr;
  const std::vector<uint8_t> orig =
      ReadTestData("external/wesaturate/500px/u76c0g_bliznaca_srgb8.png");
  TestImage t;
  ASSERT_TRUE(t.DecodeFromBytes(orig));
  t.ClearMetadata();
  ASSERT_TRUE(t.SetDimensions(32, 32));

  JXLCompressParams cparams;
  cparams.AddOption(JXL_ENC_FRAME_SETTING_EFFORT, 7);
  cparams.distance = 4.0f;
  extras::JXLDecompressParams dparams;

  PackedPixelFile ppf_out;
  EXPECT_NEAR(Roundtrip(t.ppf(), cparams, dparams, pool, &ppf_out), 181, 15);
}

TEST(JxlTest, RoundtripSmallD1) {
  ThreadPool* pool = nullptr;
  const std::vector<uint8_t> orig =
      ReadTestData("external/wesaturate/500px/u76c0g_bliznaca_srgb8.png");
  TestImage t;
  ASSERT_TRUE(t.DecodeFromBytes(orig));
  t.ClearMetadata();
  size_t xsize = t.ppf().info.xsize / 8;
  size_t ysize = t.ppf().info.ysize / 8;
  ASSERT_TRUE(t.SetDimensions(xsize, ysize));

  {
    PackedPixelFile ppf_out;
    EXPECT_NEAR(Roundtrip(t.ppf(), {}, {}, pool, &ppf_out), 916, 40);
    EXPECT_SLIGHTLY_BELOW(ButteraugliDistance(t.ppf(), ppf_out), 0.92);
  }

  // With a lower intensity target than the default, the bitrate should be
  // smaller.
  t.ppf().info.intensity_target = 100.0f;

  {
    PackedPixelFile ppf_out;
    EXPECT_NEAR(Roundtrip(t.ppf(), {}, {}, pool, &ppf_out), 723, 20);
    EXPECT_SLIGHTLY_BELOW(ButteraugliDistance(t.ppf(), ppf_out), 1.3);
    EXPECT_EQ(ppf_out.info.intensity_target, t.ppf().info.intensity_target);
  }
}
TEST(JxlTest, RoundtripResample2) {
  ThreadPool* pool = nullptr;
  const std::vector<uint8_t> orig =
      ReadTestData("external/wesaturate/500px/u76c0g_bliznaca_srgb8.png");
  TestImage t;
  ASSERT_TRUE(t.DecodeFromBytes(orig));
  t.ClearMetadata();

  JXLCompressParams cparams;
  cparams.AddOption(JXL_ENC_FRAME_SETTING_RESAMPLING, 2);
  cparams.AddOption(JXL_ENC_FRAME_SETTING_EFFORT, 3);  // kFalcon
  extras::JXLDecompressParams dparams;

  PackedPixelFile ppf_out;
  EXPECT_NEAR(Roundtrip(t.ppf(), cparams, dparams, pool, &ppf_out), 17300, 500);
  EXPECT_SLIGHTLY_BELOW(ComputeDistance2(t.ppf(), ppf_out), 90);
}

TEST(JxlTest, RoundtripResample2Slow) {
  ThreadPool* pool = nullptr;
  const std::vector<uint8_t> orig =
      ReadTestData("external/wesaturate/500px/u76c0g_bliznaca_srgb8.png");
  TestImage t;
  ASSERT_TRUE(t.DecodeFromBytes(orig));
  t.ClearMetadata();

  JXLCompressParams cparams;
  cparams.AddOption(JXL_ENC_FRAME_SETTING_RESAMPLING, 2);
  cparams.AddOption(JXL_ENC_FRAME_SETTING_EFFORT, 9);  // kTortoise
  cparams.distance = 10.0;
  extras::JXLDecompressParams dparams;

  PackedPixelFile ppf_out;
  EXPECT_NEAR(Roundtrip(t.ppf(), cparams, dparams, pool, &ppf_out), 3888, 200);
  EXPECT_SLIGHTLY_BELOW(ComputeDistance2(t.ppf(), ppf_out), 270);
}

TEST(JxlTest, RoundtripResample2MT) {
  ThreadPoolForTests pool(4);
  const std::vector<uint8_t> orig = ReadTestData("jxl/flower/flower.png");
  // image has to be large enough to have multiple groups after downsampling
  TestImage t;
  ASSERT_TRUE(t.DecodeFromBytes(orig));
  t.ClearMetadata();

  JXLCompressParams cparams;
  cparams.AddOption(JXL_ENC_FRAME_SETTING_RESAMPLING, 2);
  cparams.AddOption(JXL_ENC_FRAME_SETTING_EFFORT, 3);  // kFalcon
  extras::JXLDecompressParams dparams;

  PackedPixelFile ppf_out;
  EXPECT_NEAR(Roundtrip(t.ppf(), cparams, dparams, pool.get(), &ppf_out),
              206917, 2000);
  EXPECT_SLIGHTLY_BELOW(ComputeDistance2(t.ppf(), ppf_out), 340);
}

// Roundtrip the image using a parallel runner that executes single-threaded but
// in random order.
TEST(JxlTest, RoundtripOutOfOrderProcessing) {
  FakeParallelRunner fake_pool(/*order_seed=*/123, /*num_threads=*/8);
  ThreadPool pool(&JxlFakeParallelRunner, &fake_pool);
  const std::vector<uint8_t> orig = ReadTestData("jxl/flower/flower.png");
  TestImage t;
  ASSERT_TRUE(t.DecodeFromBytes(orig));
  t.ClearMetadata();
  // Image size is selected so that the block border needed is larger than the
  // amount of pixels available on the next block.
  ASSERT_TRUE(t.SetDimensions(513, 515));

  JXLCompressParams cparams;
  // Force epf so we end up needing a lot of border.
  cparams.AddOption(JXL_ENC_FRAME_SETTING_EPF, 3);
  extras::JXLDecompressParams dparams;

  PackedPixelFile ppf_out;
  EXPECT_NEAR(Roundtrip(t.ppf(), cparams, dparams, &pool, &ppf_out), 26933,
              400);
  EXPECT_LE(ButteraugliDistance(t.ppf(), ppf_out), 1.35);
}

TEST(JxlTest, RoundtripOutOfOrderProcessingBorder) {
  FakeParallelRunner fake_pool(/*order_seed=*/47, /*num_threads=*/8);
  ThreadPool pool(&JxlFakeParallelRunner, &fake_pool);
  const std::vector<uint8_t> orig = ReadTestData("jxl/flower/flower.png");
  TestImage t;
  ASSERT_TRUE(t.DecodeFromBytes(orig));
  t.ClearMetadata();
  // Image size is selected so that the block border needed is larger than the
  // amount of pixels available on the next block.
  ASSERT_TRUE(t.SetDimensions(513, 515));

  JXLCompressParams cparams;
  // Force epf so we end up needing a lot of border.
  cparams.AddOption(JXL_ENC_FRAME_SETTING_EPF, 3);
  cparams.AddOption(JXL_ENC_FRAME_SETTING_RESAMPLING, 2);
  extras::JXLDecompressParams dparams;

  PackedPixelFile ppf_out;
  EXPECT_NEAR(Roundtrip(t.ppf(), cparams, dparams, &pool, &ppf_out), 9947, 200);
  EXPECT_LE(ButteraugliDistance(t.ppf(), ppf_out), 2.9);
}

TEST(JxlTest, RoundtripResample4) {
  ThreadPool* pool = nullptr;
  const std::vector<uint8_t> orig =
      ReadTestData("external/wesaturate/500px/u76c0g_bliznaca_srgb8.png");
  TestImage t;
  ASSERT_TRUE(t.DecodeFromBytes(orig));
  t.ClearMetadata();

  JXLCompressParams cparams;
  cparams.AddOption(JXL_ENC_FRAME_SETTING_RESAMPLING, 4);
  extras::JXLDecompressParams dparams;

  PackedPixelFile ppf_out;
  EXPECT_NEAR(Roundtrip(t.ppf(), cparams, dparams, pool, &ppf_out), 5888, 100);
  EXPECT_SLIGHTLY_BELOW(ButteraugliDistance(t.ppf(), ppf_out), 22);
}

TEST(JxlTest, RoundtripResample8) {
  ThreadPool* pool = nullptr;
  const std::vector<uint8_t> orig =
      ReadTestData("external/wesaturate/500px/u76c0g_bliznaca_srgb8.png");
  TestImage t;
  ASSERT_TRUE(t.DecodeFromBytes(orig));
  t.ClearMetadata();

  JXLCompressParams cparams;
  cparams.AddOption(JXL_ENC_FRAME_SETTING_RESAMPLING, 8);
  extras::JXLDecompressParams dparams;

  PackedPixelFile ppf_out;
  EXPECT_NEAR(Roundtrip(t.ppf(), cparams, dparams, pool, &ppf_out), 2036, 50);
  EXPECT_SLIGHTLY_BELOW(ButteraugliDistance(t.ppf(), ppf_out), 50);
}

TEST(JxlTest, RoundtripUnalignedD2) {
  ThreadPool* pool = nullptr;
  const std::vector<uint8_t> orig =
      ReadTestData("external/wesaturate/500px/u76c0g_bliznaca_srgb8.png");
  TestImage t;
  ASSERT_TRUE(t.DecodeFromBytes(orig));
  t.ClearMetadata();
  size_t xsize = t.ppf().info.xsize / 12;
  size_t ysize = t.ppf().info.ysize / 7;
  ASSERT_TRUE(t.SetDimensions(xsize, ysize));

  JXLCompressParams cparams;
  cparams.distance = 2.0;
  extras::JXLDecompressParams dparams;

  PackedPixelFile ppf_out;
  EXPECT_NEAR(Roundtrip(t.ppf(), cparams, dparams, pool, &ppf_out), 506, 30);
  EXPECT_SLIGHTLY_BELOW(ButteraugliDistance(t.ppf(), ppf_out), 1.72);
}

TEST(JxlTest, RoundtripMultiGroup) {
  const std::vector<uint8_t> orig = ReadTestData("jxl/flower/flower.png");
  TestImage t;
  ASSERT_TRUE(t.DecodeFromBytes(orig));
  t.ClearMetadata();
  ASSERT_TRUE(t.SetDimensions(600, 1024));

  auto test = [&](jxl::SpeedTier speed_tier, float target_distance,
                  size_t expected_size, float expected_distance) {
    ThreadPoolForTests pool(4);
    JXLCompressParams cparams;
    int64_t effort = 10 - static_cast<int>(speed_tier);
    cparams.AddOption(JXL_ENC_FRAME_SETTING_EFFORT, effort);
    cparams.distance = target_distance;
    extras::JXLDecompressParams dparams;

    PackedPixelFile ppf_out;
    EXPECT_NEAR(Roundtrip(t.ppf(), cparams, dparams, pool.get(), &ppf_out),
                expected_size, 700);
    EXPECT_SLIGHTLY_BELOW(ComputeDistance2(t.ppf(), ppf_out),
                          expected_distance);
  };

  auto run_kitten = std::async(std::launch::async, test, SpeedTier::kKitten,
                               1.0f, 64624u, 8.5);
  auto run_wombat = std::async(std::launch::async, test, SpeedTier::kWombat,
                               2.0f, 38887u, 15.5);
}

TEST(JxlTest, RoundtripRGBToGrayscale) {
  JxlMemoryManager* memory_manager = jxl::test::MemoryManager();
  ThreadPoolForTests pool(4);
  const std::vector<uint8_t> orig = ReadTestData("jxl/flower/flower.png");
  auto io = jxl::make_unique<jxl::CodecInOut>(memory_manager);
  ASSERT_TRUE(SetFromBytes(Bytes(orig), io.get(), pool.get()));
  ASSERT_TRUE(io->ShrinkTo(600, 1024));

  CompressParams cparams;
  cparams.butteraugli_distance = 1.0f;
  cparams.speed_tier = SpeedTier::kFalcon;

  JXLDecompressParams dparams;
  dparams.color_space = "Gra_D65_Rel_SRG";

  auto io2 = jxl::make_unique<jxl::CodecInOut>(memory_manager);
  EXPECT_FALSE(io->Main().IsGray());
  size_t compressed_size;
  JXL_EXPECT_OK(Roundtrip(io.get(), cparams, dparams, io2.get(), _,
                          &compressed_size, pool.get()));
  EXPECT_LE(compressed_size, 65000u);
  EXPECT_TRUE(io2->Main().IsGray());

  // Convert original to grayscale here, because TransformTo refuses to
  // convert between grayscale and RGB.
  ColorEncoding srgb_lin = ColorEncoding::LinearSRGB(/*is_gray=*/false);
  ASSERT_TRUE(io->frames[0].TransformTo(srgb_lin, *JxlGetDefaultCms()));
  Image3F* color = io->Main().color();
  for (size_t y = 0; y < color->ysize(); ++y) {
    float* row_r = color->PlaneRow(0, y);
    float* row_g = color->PlaneRow(1, y);
    float* row_b = color->PlaneRow(2, y);
    for (size_t x = 0; x < color->xsize(); ++x) {
      float luma = 0.2126 * row_r[x] + 0.7152 * row_g[x] + 0.0722 * row_b[x];
      row_r[x] = row_g[x] = row_b[x] = luma;
    }
  }
  ColorEncoding srgb_gamma = ColorEncoding::SRGB(/*is_gray=*/false);
  ASSERT_TRUE(io->frames[0].TransformTo(srgb_gamma, *JxlGetDefaultCms()));
  io->metadata.m.color_encoding = io2->Main().c_current();
  io->Main().OverrideProfile(io2->Main().c_current());
  EXPECT_SLIGHTLY_BELOW(
      ButteraugliDistance(io->frames, io2->frames, ButteraugliParams(),
                          *JxlGetDefaultCms(),
                          /*distmap=*/nullptr, pool.get()),
      1.4);
}

TEST(JxlTest, RoundtripLargeFast) {
  ThreadPoolForTests pool(8);
  const std::vector<uint8_t> orig = ReadTestData("jxl/flower/flower.png");
  TestImage t;
  ASSERT_TRUE(t.DecodeFromBytes(orig));
  t.ClearMetadata();

  JXLCompressParams cparams;
  cparams.AddOption(JXL_ENC_FRAME_SETTING_EFFORT, 7);  // kSquirrel
  extras::JXLDecompressParams dparams;

  PackedPixelFile ppf_out;
  EXPECT_NEAR(Roundtrip(t.ppf(), cparams, dparams, pool.get(), &ppf_out),
              503000, 12000);
  EXPECT_SLIGHTLY_BELOW(ComputeDistance2(t.ppf(), ppf_out), 78);
}

TEST(JxlTest, RoundtripLargeEmptyModular) {
  ThreadPoolForTests pool(8);
  TestImage t;
  // On 32-bit machines memory could be limited to 2GiB. Current use factor
  // is about 20x, that means hat 6MPx image is about the max available size.
  constexpr size_t kDim = sizeof(size_t) == 4 ? 2400 : 4096;
  const size_t kLim = std::min<size_t>(kDim, 1024);
  ASSERT_TRUE(t.SetDimensions(kDim, kDim));
  t.SetDataType(JXL_TYPE_UINT8);
  ASSERT_TRUE(t.SetChannels(4));
  JXL_TEST_ASSIGN_OR_DIE(auto frame, t.AddFrame());
  frame.ZeroFill();
  for (size_t c = 0; c < 4; ++c) {
    for (size_t y = 0; y < kLim; y += (c + 1)) {
      for (size_t x = 0; x < kLim; x += ((y % 4) + 3)) {
        ASSERT_TRUE(frame.SetValue(y, x, c, 0.88));
      }
    }
  }

  JXLCompressParams cparams;
  cparams.AddOption(JXL_ENC_FRAME_SETTING_EFFORT, 1);
  cparams.AddOption(JXL_ENC_FRAME_SETTING_MODULAR, 1);
  cparams.AddOption(JXL_ENC_FRAME_SETTING_RESPONSIVE, 1);
  cparams.AddOption(JXL_ENC_FRAME_SETTING_DECODING_SPEED, 2);
  extras::JXLDecompressParams dparams;

  PackedPixelFile ppf_out;
  EXPECT_NEAR(Roundtrip(t.ppf(), cparams, dparams, pool.get(), &ppf_out),
              669009, 100000);
  EXPECT_SLIGHTLY_BELOW(ButteraugliDistance(t.ppf(), ppf_out), 0.19);
}

TEST(JxlTest, RoundtripOutputColorSpace) {
  ThreadPoolForTests pool(8);
  const std::vector<uint8_t> orig = ReadTestData("jxl/flower/flower.png");
  TestImage t;
  ASSERT_TRUE(t.DecodeFromBytes(orig));
  t.ClearMetadata();

  JXLCompressParams cparams;
  cparams.AddOption(JXL_ENC_FRAME_SETTING_EFFORT, 7);  // kSquirrel

  JXLDecompressParams dparams;
  dparams.color_space = "RGB_D65_DCI_Rel_709";
  PackedPixelFile ppf_out;
  EXPECT_NEAR(Roundtrip(t.ppf(), cparams, dparams, pool.get(), &ppf_out),
              503000, 12000);
  EXPECT_SLIGHTLY_BELOW(ComputeDistance2(t.ppf(), ppf_out), 78);
}

TEST(JxlTest, RoundtripDotsForceEpf) {
  ThreadPoolForTests pool(8);
  const std::vector<uint8_t> orig =
      ReadTestData("external/wesaturate/500px/cvo9xd_keong_macan_srgb8.png");
  TestImage t;
  ASSERT_TRUE(t.DecodeFromBytes(orig));
  t.ClearMetadata();

  JXLCompressParams cparams;
  cparams.AddOption(JXL_ENC_FRAME_SETTING_EFFORT, 7);  // kSquirrel
  cparams.AddOption(JXL_ENC_FRAME_SETTING_EPF, 2);
  cparams.AddOption(JXL_ENC_FRAME_SETTING_DOTS, 1);
  extras::JXLDecompressParams dparams;

  PackedPixelFile ppf_out;
  EXPECT_NEAR(Roundtrip(t.ppf(), cparams, dparams, pool.get(), &ppf_out), 41777,
              700);
  EXPECT_SLIGHTLY_BELOW(ComputeDistance2(t.ppf(), ppf_out), 18);
}

// Checks for differing size/distance in two consecutive runs of distance 2,
// which involves additional processing including adaptive reconstruction.
// Failing this may be a sign of race conditions or invalid memory accesses.
TEST(JxlTest, RoundtripD2Consistent) {
  ThreadPoolForTests pool(8);
  const std::vector<uint8_t> orig = ReadTestData("jxl/flower/flower.png");
  TestImage t;
  ASSERT_TRUE(t.DecodeFromBytes(orig));
  t.ClearMetadata();

  JXLCompressParams cparams;
  cparams.AddOption(JXL_ENC_FRAME_SETTING_EFFORT, 7);  // kSquirrel
  cparams.distance = 2.0;
  extras::JXLDecompressParams dparams;

  // Try each xsize mod kBlockDim to verify right border handling.
  for (size_t xsize = 48; xsize > 40; --xsize) {
    ASSERT_TRUE(t.SetDimensions(xsize, 15));

    PackedPixelFile ppf2;
    const size_t size2 =
        Roundtrip(t.ppf(), cparams, dparams, pool.get(), &ppf2);

    PackedPixelFile ppf3;
    const size_t size3 =
        Roundtrip(t.ppf(), cparams, dparams, pool.get(), &ppf3);

    // Exact same compressed size.
    EXPECT_EQ(size2, size3);

    // Exact same distance.
    const float dist2 = ComputeDistance2(t.ppf(), ppf2);
    const float dist3 = ComputeDistance2(t.ppf(), ppf3);
    EXPECT_EQ(dist2, dist3);
  }
}

// Same as above, but for full image, testing multiple groups.
TEST(JxlTest, RoundtripLargeConsistent) {
  const std::vector<uint8_t> orig = ReadTestData("jxl/flower/flower.png");
  TestImage t;
  ASSERT_TRUE(t.DecodeFromBytes(orig));
  t.ClearMetadata();

  JXLCompressParams cparams;
  cparams.AddOption(JXL_ENC_FRAME_SETTING_EFFORT, 7);  // kSquirrel
  cparams.distance = 2.0;
  extras::JXLDecompressParams dparams;

  auto roundtrip_and_compare = [&]() {
    ThreadPoolForTests pool(8);
    PackedPixelFile ppf2;
    size_t size = Roundtrip(t.ppf(), cparams, dparams, pool.get(), &ppf2);
    double dist = ComputeDistance2(t.ppf(), ppf2);
    return std::tuple<size_t, double>(size, dist);
  };

  // Try each xsize mod kBlockDim to verify right border handling.
  auto future2 = std::async(std::launch::async, roundtrip_and_compare);
  auto future3 = std::async(std::launch::async, roundtrip_and_compare);

  const auto result2 = future2.get();
  const auto result3 = future3.get();

  // Exact same compressed size.
  EXPECT_EQ(std::get<0>(result2), std::get<0>(result3));

  // Exact same distance.
  EXPECT_EQ(std::get<1>(result2), std::get<1>(result3));
}

TEST(JxlTest, RoundtripSmallNL) {
  ThreadPool* pool = nullptr;
  const std::vector<uint8_t> orig =
      ReadTestData("external/wesaturate/500px/u76c0g_bliznaca_srgb8.png");
  TestImage t;
  ASSERT_TRUE(t.DecodeFromBytes(orig));
  t.ClearMetadata();
  size_t xsize = t.ppf().info.xsize / 8;
  size_t ysize = t.ppf().info.ysize / 8;
  ASSERT_TRUE(t.SetDimensions(xsize, ysize));

  PackedPixelFile ppf_out;
  EXPECT_NEAR(Roundtrip(t.ppf(), {}, {}, pool, &ppf_out), 916, 45);
  EXPECT_SLIGHTLY_BELOW(ButteraugliDistance(t.ppf(), ppf_out), 0.92);
}

TEST(JxlTest, RoundtripNoGaborishNoAR) {
  ThreadPool* pool = nullptr;
  const std::vector<uint8_t> orig =
      ReadTestData("external/wesaturate/500px/u76c0g_bliznaca_srgb8.png");
  TestImage t;
  ASSERT_TRUE(t.DecodeFromBytes(orig));
  t.ClearMetadata();

  JXLCompressParams cparams;
  cparams.AddOption(JXL_ENC_FRAME_SETTING_EPF, 0);
  cparams.AddOption(JXL_ENC_FRAME_SETTING_GABORISH, 0);
  extras::JXLDecompressParams dparams;

  PackedPixelFile ppf_out;
  EXPECT_NEAR(Roundtrip(t.ppf(), cparams, dparams, pool, &ppf_out), 45241, 400);
  EXPECT_SLIGHTLY_BELOW(ButteraugliDistance(t.ppf(), ppf_out), 1.55);
}

TEST(JxlTest, RoundtripSmallNoGaborish) {
  ThreadPool* pool = nullptr;
  const std::vector<uint8_t> orig =
      ReadTestData("external/wesaturate/500px/u76c0g_bliznaca_srgb8.png");
  TestImage t;
  ASSERT_TRUE(t.DecodeFromBytes(orig));
  t.ClearMetadata();
  size_t xsize = t.ppf().info.xsize / 8;
  size_t ysize = t.ppf().info.ysize / 8;
  ASSERT_TRUE(t.SetDimensions(xsize, ysize));

  JXLCompressParams cparams;
  cparams.AddOption(JXL_ENC_FRAME_SETTING_GABORISH, 0);
  extras::JXLDecompressParams dparams;

  PackedPixelFile ppf_out;
  EXPECT_NEAR(Roundtrip(t.ppf(), cparams, dparams, pool, &ppf_out), 1042, 20);
  EXPECT_SLIGHTLY_BELOW(ButteraugliDistance(t.ppf(), ppf_out), 1.0);
}

TEST(JxlTest, RoundtripSmallPatchesAlpha) {
  ThreadPool* pool = nullptr;
  TestImage t;
  ASSERT_TRUE(t.SetDimensions(256, 256));
  ASSERT_TRUE(t.SetChannels(4));
  ASSERT_TRUE(t.SetColorEncoding("RGB_D65_SRG_Rel_Lin"));
  JXL_TEST_ASSIGN_OR_DIE(auto frame, t.AddFrame());
  frame.ZeroFill();
  // This pattern should be picked up by the patch detection heuristics.
  for (size_t y = 0; y < t.ppf().info.ysize; ++y) {
    for (size_t x = 0; x < t.ppf().info.xsize; ++x) {
      if (x % 4 == 0 && (y / 32) % 4 == 0) {
        ASSERT_TRUE(frame.SetValue(y, x, 1, 127.0f / 255.0f));
      }
      ASSERT_TRUE(frame.SetValue(y, x, 3, 1.0f));
    }
  }

  JXLCompressParams cparams;
  cparams.AddOption(JXL_ENC_FRAME_SETTING_EFFORT, 7);  // kSquirrel
  cparams.distance = 0.1f;
  extras::JXLDecompressParams dparams;

  PackedPixelFile ppf_out;
  EXPECT_NEAR(Roundtrip(t.ppf(), cparams, dparams, pool, &ppf_out), 462, 100);
  EXPECT_SLIGHTLY_BELOW(ButteraugliDistance(t.ppf(), ppf_out), 0.016f);
}

TEST(JxlTest, RoundtripSmallPatches) {
  ThreadPool* pool = nullptr;
  TestImage t;
  ASSERT_TRUE(t.SetDimensions(256, 256));
  ASSERT_TRUE(t.SetColorEncoding("RGB_D65_SRG_Rel_Lin"));
  JXL_TEST_ASSIGN_OR_DIE(auto frame, t.AddFrame());
  frame.ZeroFill();
  // This pattern should be picked up by the patch detection heuristics.
  for (size_t y = 0; y < t.ppf().info.ysize; ++y) {
    for (size_t x = 0; x < t.ppf().info.xsize; ++x) {
      if (x % 4 == 0 && (y / 32) % 4 == 0) {
        ASSERT_TRUE(frame.SetValue(y, x, 1, 127.0f / 255.0f));
      }
    }
  }

  JXLCompressParams cparams;
  cparams.AddOption(JXL_ENC_FRAME_SETTING_EFFORT, 7);  // kSquirrel
  cparams.distance = 0.1f;
  extras::JXLDecompressParams dparams;

  PackedPixelFile ppf_out;
  EXPECT_NEAR(Roundtrip(t.ppf(), cparams, dparams, pool, &ppf_out), 486, 100);
  EXPECT_SLIGHTLY_BELOW(ButteraugliDistance(t.ppf(), ppf_out), 0.015f);
}

// TODO(szabadka) Add encoder and decoder API functions that accept frame
// buffers in arbitrary unsigned and floating point formats, and then roundtrip
// test the lossless codepath to make sure the exact binary representations
// are preserved.
#if JXL_FALSE
TEST(JxlTest, RoundtripImageBundleOriginalBits) {
  JxlMemoryManager* memory_manager = jxl::test::MemoryManager();
  // Image does not matter, only io.metadata.m and io2.metadata.m are tested.
  JXL_TEST_ASSIGN_OR_DIE(Image3F image, Image3F::Create(memory_manager, 1, 1));
  ZeroFillImage(&image);
  auto io = jxl::make_unique<CodecInOut>(memory_manager);
  io->metadata.m.color_encoding = ColorEncoding::LinearSRGB();
  JXL_EXPECT_OK(
      io->SetFromImage(std::move(image), ColorEncoding::LinearSRGB()));

  CompressParams cparams;
  extras::JXLDecompressParams dparams;

  // Test unsigned integers from 1 to 32 bits
  for (uint32_t bit_depth = 1; bit_depth <= 32; bit_depth++) {
    if (bit_depth == 32) {
      // TODO(lode): allow testing 32, however the code below ends up in
      // enc_modular which does not support 32. We only want to test the header
      // encoding though, so try without modular.
      break;
    }

    io->metadata.m.SetUintSamples(bit_depth);
    auto io2 = jxl::make_unique<CodecInOut>(memory_manager);
    JXL_EXPECT_OK(Roundtrip(io.get(), cparams, dparams, io2.get(), _));

    EXPECT_EQ(bit_depth, io2->metadata.m.bit_depth.bits_per_sample);
    EXPECT_FALSE(io2->metadata.m.bit_depth.floating_point_sample);
    EXPECT_EQ(0u, io2->metadata.m.bit_depth.exponent_bits_per_sample);
    EXPECT_EQ(0u, io2->metadata.m.GetAlphaBits());
  }

  // Test various existing and non-existing floating point formats
  for (uint32_t bit_depth = 8; bit_depth <= 32; bit_depth++) {
    if (bit_depth != 32) {
      // TODO(user): test other float types once they work
      break;
    }

    uint32_t exponent_bit_depth;
    if (bit_depth < 10) {
      exponent_bit_depth = 2;
    } else if (bit_depth < 12) {
      exponent_bit_depth = 3;
    } else if (bit_depth < 16) {
      exponent_bit_depth = 4;
    } else if (bit_depth < 20) {
      exponent_bit_depth = 5;
    } else if (bit_depth < 24) {
      exponent_bit_depth = 6;
    } else if (bit_depth < 28) {
      exponent_bit_depth = 7;
    } else {
      exponent_bit_depth = 8;
    }

    io->metadata.m.bit_depth.bits_per_sample = bit_depth;
    io->metadata.m.bit_depth.floating_point_sample = true;
    io->metadata.m.bit_depth.exponent_bits_per_sample = exponent_bit_depth;

    auto io2 = jxl::make_unique<CodecInOut>(memory_manager);
    JXL_EXPECT_OK(Roundtrip(io.get(), cparams, dparams, io2.get()));

    EXPECT_EQ(bit_depth, io2->metadata.m.bit_depth.bits_per_sample);
    EXPECT_TRUE(io2->metadata.m.bit_depth.floating_point_sample);
    EXPECT_EQ(exponent_bit_depth,
              io2->metadata.m.bit_depth.exponent_bits_per_sample);
    EXPECT_EQ(0u, io2->metadata.m.GetAlphaBits());
  }
}
#endif

TEST(JxlTest, RoundtripGrayscale) {
  JxlMemoryManager* memory_manager = jxl::test::MemoryManager();
  const std::vector<uint8_t> orig = ReadTestData(
      "external/wesaturate/500px/cvo9xd_keong_macan_grayscale.png");
  auto io = jxl::make_unique<CodecInOut>(memory_manager);
  ASSERT_TRUE(SetFromBytes(Bytes(orig), io.get()));
  ASSERT_NE(io->xsize(), 0u);
  ASSERT_TRUE(io->ShrinkTo(128, 128));
  EXPECT_TRUE(io->Main().IsGray());
  EXPECT_EQ(8u, io->metadata.m.bit_depth.bits_per_sample);
  EXPECT_FALSE(io->metadata.m.bit_depth.floating_point_sample);
  EXPECT_EQ(0u, io->metadata.m.bit_depth.exponent_bits_per_sample);
  EXPECT_TRUE(io->metadata.m.color_encoding.Tf().IsSRGB());

  {
    CompressParams cparams;
    cparams.butteraugli_distance = 1.0;

    std::vector<uint8_t> compressed;
    EXPECT_TRUE(test::EncodeFile(cparams, io.get(), &compressed));
    auto io2 = jxl::make_unique<CodecInOut>(memory_manager);
    EXPECT_TRUE(test::DecodeFile({}, Bytes(compressed), io2.get()));
    EXPECT_TRUE(io2->Main().IsGray());

    EXPECT_LE(compressed.size(), 7000u);
    EXPECT_SLIGHTLY_BELOW(
        ButteraugliDistance(io->frames, io2->frames, ButteraugliParams(),
                            *JxlGetDefaultCms(),
                            /*distmap=*/nullptr),
        1.6);
  }

  // Test with larger butteraugli distance and other settings enabled so
  // different jxl codepaths trigger.
  {
    CompressParams cparams;
    cparams.butteraugli_distance = 8.0;

    std::vector<uint8_t> compressed;
    EXPECT_TRUE(test::EncodeFile(cparams, io.get(), &compressed));
    auto io2 = jxl::make_unique<CodecInOut>(memory_manager);
    EXPECT_TRUE(test::DecodeFile({}, Bytes(compressed), io2.get()));
    EXPECT_TRUE(io2->Main().IsGray());

    EXPECT_LE(compressed.size(), 1300u);
    EXPECT_SLIGHTLY_BELOW(
        ButteraugliDistance(io->frames, io2->frames, ButteraugliParams(),
                            *JxlGetDefaultCms(),
                            /*distmap=*/nullptr),
        6.7);
  }

  {
    CompressParams cparams;
    cparams.butteraugli_distance = 1.0;

    std::vector<uint8_t> compressed;
    EXPECT_TRUE(test::EncodeFile(cparams, io.get(), &compressed));

    auto io2 = jxl::make_unique<CodecInOut>(memory_manager);
    JXLDecompressParams dparams;
    dparams.color_space = "RGB_D65_SRG_Rel_SRG";
    EXPECT_TRUE(test::DecodeFile(dparams, Bytes(compressed), io2.get()));
    EXPECT_FALSE(io2->Main().IsGray());

    EXPECT_LE(compressed.size(), 7000u);
    EXPECT_SLIGHTLY_BELOW(
        ButteraugliDistance(io->frames, io2->frames, ButteraugliParams(),
                            *JxlGetDefaultCms(),
                            /*distmap=*/nullptr),
        1.6);
  }
}

TEST(JxlTest, RoundtripAlpha) {
  JxlMemoryManager* memory_manager = jxl::test::MemoryManager();
  const std::vector<uint8_t> orig =
      ReadTestData("external/wesaturate/500px/tmshre_riaphotographs_alpha.png");
  auto io = jxl::make_unique<CodecInOut>(memory_manager);
  ASSERT_TRUE(SetFromBytes(Bytes(orig), io.get()));

  ASSERT_NE(io->xsize(), 0u);
  ASSERT_TRUE(io->metadata.m.HasAlpha());
  ASSERT_TRUE(io->Main().HasAlpha());
  ASSERT_TRUE(io->ShrinkTo(300, 300));

  CompressParams cparams;
  cparams.butteraugli_distance = 1.0;

  EXPECT_EQ(8u, io->metadata.m.bit_depth.bits_per_sample);
  EXPECT_FALSE(io->metadata.m.bit_depth.floating_point_sample);
  EXPECT_EQ(0u, io->metadata.m.bit_depth.exponent_bits_per_sample);
  EXPECT_TRUE(io->metadata.m.color_encoding.Tf().IsSRGB());
  std::vector<uint8_t> compressed;
  EXPECT_TRUE(test::EncodeFile(cparams, io.get(), &compressed));

  EXPECT_LE(compressed.size(), 20000u);

  for (bool use_image_callback : {false, true}) {
    for (bool unpremul_alpha : {false, true}) {
      auto io2 = jxl::make_unique<CodecInOut>(memory_manager);
      JXLDecompressParams dparams;
      dparams.use_image_callback = use_image_callback;
      dparams.unpremultiply_alpha = unpremul_alpha;
      EXPECT_TRUE(test::DecodeFile(dparams, Bytes(compressed), io2.get()));
      EXPECT_SLIGHTLY_BELOW(
          ButteraugliDistance(io->frames, io2->frames, ButteraugliParams(),
                              *JxlGetDefaultCms(),
                              /*distmap=*/nullptr),
          1.15);
    }
  }
}

namespace {
// Performs "PremultiplyAlpha" for each ImageBundle (preview/frames).
Status PremultiplyAlpha(CodecInOut& io) {
  const auto doPremultiplyAlpha = [](ImageBundle& bundle) -> Status {
    if (!bundle.HasAlpha()) return true;
    if (!bundle.HasColor()) return true;
    auto* color = bundle.color();
    const auto* alpha = bundle.alpha();
    JXL_ENSURE(color->ysize() == alpha->ysize());
    JXL_ENSURE(color->xsize() == alpha->xsize());
    for (size_t y = 0; y < color->ysize(); y++) {
      ::jxl::PremultiplyAlpha(color->PlaneRow(0, y), color->PlaneRow(1, y),
                              color->PlaneRow(2, y), alpha->Row(y),
                              color->xsize());
    }
    return true;
  };
  ExtraChannelInfo* eci = io.metadata.m.Find(ExtraChannel::kAlpha);
  JXL_ENSURE(eci != nullptr && !eci->alpha_associated);
  if (io.metadata.m.have_preview) {
    JXL_RETURN_IF_ERROR(doPremultiplyAlpha(io.preview_frame));
  }
  for (ImageBundle& ib : io.frames) {
    JXL_RETURN_IF_ERROR(doPremultiplyAlpha(ib));
  }
  eci->alpha_associated = true;
  return true;
}

Status UnpremultiplyAlpha(CodecInOut& io) {
  const auto doUnpremultiplyAlpha = [](ImageBundle& bundle) -> Status {
    if (!bundle.HasAlpha()) return true;
    if (!bundle.HasColor()) return true;
    auto* color = bundle.color();
    const auto* alpha = bundle.alpha();
    JXL_ENSURE(color->ysize() == alpha->ysize());
    JXL_ENSURE(color->xsize() == alpha->xsize());
    for (size_t y = 0; y < color->ysize(); y++) {
      ::jxl::UnpremultiplyAlpha(color->PlaneRow(0, y), color->PlaneRow(1, y),
                                color->PlaneRow(2, y), alpha->Row(y),
                                color->xsize());
    }
    return true;
  };
  ExtraChannelInfo* eci = io.metadata.m.Find(ExtraChannel::kAlpha);
  JXL_ENSURE(eci != nullptr && eci->alpha_associated);
  if (io.metadata.m.have_preview) {
    JXL_RETURN_IF_ERROR(doUnpremultiplyAlpha(io.preview_frame));
  }
  for (ImageBundle& ib : io.frames) {
    JXL_RETURN_IF_ERROR(doUnpremultiplyAlpha(ib));
  }
  eci->alpha_associated = false;
  return true;
}
}  // namespace

TEST(JxlTest, RoundtripAlphaPremultiplied) {
  JxlMemoryManager* memory_manager = jxl::test::MemoryManager();
  const std::vector<uint8_t> orig =
      ReadTestData("external/wesaturate/500px/tmshre_riaphotographs_alpha.png");
  auto io = jxl::make_unique<CodecInOut>(memory_manager);
  auto io_nopremul = jxl::make_unique<CodecInOut>(memory_manager);
  ASSERT_TRUE(SetFromBytes(Bytes(orig), io.get()));
  ASSERT_TRUE(SetFromBytes(Bytes(orig), io_nopremul.get()));

  ASSERT_NE(io->xsize(), 0u);
  ASSERT_TRUE(io->metadata.m.HasAlpha());
  ASSERT_TRUE(io->Main().HasAlpha());
  ASSERT_TRUE(io->ShrinkTo(300, 300));
  ASSERT_TRUE(io_nopremul->ShrinkTo(300, 300));

  CompressParams cparams;
  cparams.butteraugli_distance = 1.0;
  cparams.SetCms(*JxlGetDefaultCms());

  EXPECT_FALSE(io->Main().AlphaIsPremultiplied());
  EXPECT_TRUE(PremultiplyAlpha(*io));
  EXPECT_TRUE(io->Main().AlphaIsPremultiplied());

  EXPECT_FALSE(io_nopremul->Main().AlphaIsPremultiplied());

  std::vector<uint8_t> compressed;
  EXPECT_TRUE(test::EncodeFile(cparams, io.get(), &compressed));
  EXPECT_LE(compressed.size(), 18313u);

  for (bool use_image_callback : {false, true}) {
    for (bool unpremul_alpha : {false, true}) {
      for (bool use_uint8 : {false, true}) {
        printf(
            "Testing premultiplied alpha using %s %s requesting "
            "%spremultiplied output.\n",
            use_uint8 ? "uint8" : "float",
            use_image_callback ? "image callback" : "image_buffer",
            unpremul_alpha ? "un" : "");
        auto io2 = jxl::make_unique<CodecInOut>(memory_manager);
        JXLDecompressParams dparams;
        dparams.use_image_callback = use_image_callback;
        dparams.unpremultiply_alpha = unpremul_alpha;
        if (use_uint8) {
          dparams.accepted_formats.push_back(
              {4, JXL_TYPE_UINT8, JXL_LITTLE_ENDIAN, 0});
        }
        EXPECT_TRUE(test::DecodeFile(dparams, Bytes(compressed), io2.get()));

        EXPECT_EQ(unpremul_alpha, !io2->Main().AlphaIsPremultiplied());
        if (!unpremul_alpha) {
          EXPECT_SLIGHTLY_BELOW(
              ButteraugliDistance(io->frames, io2->frames, ButteraugliParams(),
                                  *JxlGetDefaultCms(),
                                  /*distmap=*/nullptr),
              1.111);
          EXPECT_TRUE(UnpremultiplyAlpha(*io2));
          EXPECT_FALSE(io2->Main().AlphaIsPremultiplied());
        }
        EXPECT_SLIGHTLY_BELOW(
            ButteraugliDistance(io_nopremul->frames, io2->frames,
                                ButteraugliParams(), *JxlGetDefaultCms(),
                                /*distmap=*/nullptr),
            1.1);
      }
    }
  }
}

TEST(JxlTest, RoundtripAlphaResampling) {
  ThreadPool* pool = nullptr;
  const std::vector<uint8_t> orig =
      ReadTestData("external/wesaturate/500px/tmshre_riaphotographs_alpha.png");
  TestImage t;
  ASSERT_TRUE(t.DecodeFromBytes(orig));
  t.ClearMetadata();
  ASSERT_NE(t.ppf().info.xsize, 0);
  ASSERT_TRUE(t.ppf().info.alpha_bits > 0);

  JXLCompressParams cparams;
  cparams.alpha_distance = 1.0;
  cparams.AddOption(JXL_ENC_FRAME_SETTING_EFFORT, 5);  // kHare
  cparams.AddOption(JXL_ENC_FRAME_SETTING_RESAMPLING, 2);
  cparams.AddOption(JXL_ENC_FRAME_SETTING_EXTRA_CHANNEL_RESAMPLING, 2);
  extras::JXLDecompressParams dparams;

  PackedPixelFile ppf_out;
  EXPECT_NEAR(Roundtrip(t.ppf(), cparams, dparams, pool, &ppf_out), 13600, 130);
  EXPECT_SLIGHTLY_BELOW(ButteraugliDistance(t.ppf(), ppf_out), 5.0);
}

TEST(JxlTest, RoundtripAlphaResamplingOnlyAlpha) {
  ThreadPool* pool = nullptr;
  const std::vector<uint8_t> orig =
      ReadTestData("external/wesaturate/500px/tmshre_riaphotographs_alpha.png");
  TestImage t;
  ASSERT_TRUE(t.DecodeFromBytes(orig));
  t.ClearMetadata();
  ASSERT_NE(t.ppf().info.xsize, 0);
  ASSERT_TRUE(t.ppf().info.alpha_bits > 0);

  JXLCompressParams cparams;
  cparams.alpha_distance = 1.0;
  cparams.AddOption(JXL_ENC_FRAME_SETTING_EFFORT, 3);  // kFalcon
  cparams.AddOption(JXL_ENC_FRAME_SETTING_EXTRA_CHANNEL_RESAMPLING, 2);
  extras::JXLDecompressParams dparams;

  PackedPixelFile ppf_out;
  EXPECT_NEAR(Roundtrip(t.ppf(), cparams, dparams, pool, &ppf_out), 33179,
              1000);
  EXPECT_SLIGHTLY_BELOW(ButteraugliDistance(t.ppf(), ppf_out), 1.52);
}

TEST(JxlTest, RoundtripAlphaNonMultipleOf8) {
  ThreadPool* pool = nullptr;
  const std::vector<uint8_t> orig =
      ReadTestData("external/wesaturate/500px/tmshre_riaphotographs_alpha.png");
  TestImage t;
  ASSERT_TRUE(t.DecodeFromBytes(orig));
  t.ClearMetadata();
  ASSERT_TRUE(t.SetDimensions(12, 12));
  ASSERT_NE(t.ppf().info.xsize, 0);
  ASSERT_TRUE(t.ppf().info.alpha_bits > 0);
  EXPECT_EQ(t.ppf().frames[0].color.format.data_type, JXL_TYPE_UINT8);

  PackedPixelFile ppf_out;
  EXPECT_NEAR(Roundtrip(t.ppf(), {}, {}, pool, &ppf_out), 107, 10);
  EXPECT_SLIGHTLY_BELOW(ButteraugliDistance(t.ppf(), ppf_out), 0.006);
}

TEST(JxlTest, RoundtripAlpha16) {
  ThreadPoolForTests pool(4);
  // The image is wider than 512 pixels to ensure multiple groups are tested.
  size_t xsize = 1200;
  size_t ysize = 160;
  TestImage t;
  ASSERT_TRUE(t.SetDimensions(xsize, ysize));
  ASSERT_TRUE(t.SetChannels(4));
  t.SetAllBitDepths(16);
  JXL_TEST_ASSIGN_OR_DIE(auto frame, t.AddFrame());
  // Generate 16-bit pattern that uses various colors and alpha values.
  const float mul = 1.0f / 65535;
  for (size_t y = 0; y < ysize; y++) {
    for (size_t x = 0; x < xsize; x++) {
      uint16_t r = y * 65535 / ysize;
      uint16_t g = x * 65535 / xsize;
      uint16_t b = (y + x) * 65535 / (xsize + ysize);
      ASSERT_TRUE(frame.SetValue(y, x, 0, r * mul));
      ASSERT_TRUE(frame.SetValue(y, x, 1, g * mul));
      ASSERT_TRUE(frame.SetValue(y, x, 2, b * mul));
      ASSERT_TRUE(frame.SetValue(y, x, 3, g * mul));
    }
  }

  ASSERT_NE(t.ppf().info.xsize, 0);
  ASSERT_EQ(t.ppf().info.alpha_bits, 16);

  JXLCompressParams cparams;
  cparams.AddOption(JXL_ENC_FRAME_SETTING_EFFORT, 6);  // kWombat
  cparams.distance = 0.5;
  cparams.alpha_distance = 0.5;
  extras::JXLDecompressParams dparams;

  PackedPixelFile ppf_out;
  // TODO(szabadka) Investigate big size difference on i686
  // This still keeps happening (2023-04-18).
  EXPECT_NEAR(Roundtrip(t.ppf(), cparams, dparams, pool.get(), &ppf_out), 4013,
              120);
  EXPECT_SLIGHTLY_BELOW(ButteraugliDistance(t.ppf(), ppf_out), 0.6);
}

JXL_SLOW_TEST(JxlTest, RoundtripLossless8) {
  ThreadPoolForTests pool(8);
  const std::vector<uint8_t> orig =
      ReadTestData("external/wesaturate/500px/tmshre_riaphotographs_srgb8.png");
  TestImage t;
  ASSERT_TRUE(t.DecodeFromBytes(orig));
  t.ClearMetadata();

  JXLCompressParams cparams = test::CompressParamsForLossless();
  JXLDecompressParams dparams;
  dparams.accepted_formats.push_back(t.ppf().frames[0].color.format);

  PackedPixelFile ppf_out;
<<<<<<< HEAD
  EXPECT_EQ(Roundtrip(t.ppf(), cparams, dparams, pool.get(), &ppf_out), 223047);
=======
  EXPECT_SLIGHTLY_BELOW(
      Roundtrip(t.ppf(), cparams, dparams, pool.get(), &ppf_out), 223040u);
>>>>>>> 32beb7d6
  EXPECT_EQ(ComputeDistance2(t.ppf(), ppf_out), 0.0);
}

JXL_SLOW_TEST(JxlTest, RoundtripLossless8ThunderGradient) {
  ThreadPoolForTests pool(8);
  const std::vector<uint8_t> orig =
      ReadTestData("external/wesaturate/500px/tmshre_riaphotographs_srgb8.png");
  TestImage t;
  ASSERT_TRUE(t.DecodeFromBytes(orig));
  t.ClearMetadata();

  JXLCompressParams cparams = test::CompressParamsForLossless();
  cparams.AddOption(JXL_ENC_FRAME_SETTING_EFFORT, 2);             // kThunder
  cparams.AddOption(JXL_ENC_FRAME_SETTING_MODULAR_PREDICTOR, 5);  // Gradient
  JXLDecompressParams dparams;
  dparams.accepted_formats.push_back(t.ppf().frames[0].color.format);

  PackedPixelFile ppf_out;
  EXPECT_EQ(Roundtrip(t.ppf(), cparams, dparams, pool.get(), &ppf_out), 261663u);
  EXPECT_EQ(ComputeDistance2(t.ppf(), ppf_out), 0.0);
}

JXL_SLOW_TEST(JxlTest, RoundtripLossless8LightningGradient) {
  ThreadPoolForTests pool(8);
  const std::vector<uint8_t> orig =
      ReadTestData("external/wesaturate/500px/tmshre_riaphotographs_srgb8.png");
  TestImage t;
  ASSERT_TRUE(t.DecodeFromBytes(orig));
  t.ClearMetadata();

  JXLCompressParams cparams = test::CompressParamsForLossless();
  cparams.AddOption(JXL_ENC_FRAME_SETTING_EFFORT, 1);  // kLightning
  JXLDecompressParams dparams;
  dparams.accepted_formats.push_back(t.ppf().frames[0].color.format);

  PackedPixelFile ppf_out;
  // Lax comparison because different SIMD will cause different compression.
  EXPECT_SLIGHTLY_BELOW(
      Roundtrip(t.ppf(), cparams, dparams, pool.get(), &ppf_out), 286848u);
  EXPECT_EQ(ComputeDistance2(t.ppf(), ppf_out), 0.0);
}

JXL_SLOW_TEST(JxlTest, RoundtripLossless8Falcon) {
  ThreadPoolForTests pool(8);
  const std::vector<uint8_t> orig =
      ReadTestData("external/wesaturate/500px/tmshre_riaphotographs_srgb8.png");
  TestImage t;
  ASSERT_TRUE(t.DecodeFromBytes(orig));
  t.ClearMetadata();

  JXLCompressParams cparams = test::CompressParamsForLossless();
  cparams.AddOption(JXL_ENC_FRAME_SETTING_EFFORT, 3);  // kFalcon
  JXLDecompressParams dparams;
  dparams.accepted_formats.push_back(t.ppf().frames[0].color.format);

  PackedPixelFile ppf_out;
  EXPECT_EQ(Roundtrip(t.ppf(), cparams, dparams, pool.get(), &ppf_out), 230747u);
  EXPECT_EQ(ComputeDistance2(t.ppf(), ppf_out), 0.0);
}

TEST(JxlTest, RoundtripLossless8Alpha) {
  ThreadPool* pool = nullptr;
  const std::vector<uint8_t> orig =
      ReadTestData("external/wesaturate/500px/tmshre_riaphotographs_alpha.png");
  TestImage t;
  ASSERT_TRUE(t.DecodeFromBytes(orig));
  t.ClearMetadata();
  ASSERT_EQ(t.ppf().info.alpha_bits, 8);
  EXPECT_EQ(t.ppf().frames[0].color.format.data_type, JXL_TYPE_UINT8);

  JXLCompressParams cparams = test::CompressParamsForLossless();

  JXLDecompressParams dparams;
  dparams.accepted_formats.push_back(t.ppf().frames[0].color.format);

  PackedPixelFile ppf_out;
<<<<<<< HEAD
  EXPECT_EQ(Roundtrip(t.ppf(), cparams, dparams, pool, &ppf_out), 251466);
=======
  EXPECT_EQ(Roundtrip(t.ppf(), cparams, dparams, pool, &ppf_out), 251446u);
>>>>>>> 32beb7d6
  EXPECT_EQ(ComputeDistance2(t.ppf(), ppf_out), 0.0);
  EXPECT_EQ(ppf_out.info.alpha_bits, 8);
  EXPECT_TRUE(test::SameAlpha(t.ppf(), ppf_out));
}

TEST(JxlTest, RoundtripLossless16Alpha) {
  ThreadPool* pool = nullptr;
  size_t xsize = 1200;
  size_t ysize = 160;
  TestImage t;
  ASSERT_TRUE(t.SetDimensions(xsize, ysize));
  ASSERT_TRUE(t.SetChannels(4));
  t.SetAllBitDepths(16);
  JXL_TEST_ASSIGN_OR_DIE(auto frame, t.AddFrame());
  frame.ZeroFill();
  // Generate 16-bit pattern that uses various colors and alpha values.
  const float mul = 1.0f / 65535;
  for (size_t y = 0; y < ysize; y++) {
    for (size_t x = 0; x < xsize; x++) {
      uint16_t r = y * 65535 / ysize;
      uint16_t g = x * 65535 / xsize + 37;
      uint16_t b = (y + x) * 65535 / (xsize + ysize);
      ASSERT_TRUE(frame.SetValue(y, x, 0, r * mul));
      ASSERT_TRUE(frame.SetValue(y, x, 1, g * mul));
      ASSERT_TRUE(frame.SetValue(y, x, 2, b * mul));
      ASSERT_TRUE(frame.SetValue(y, x, 3, g * mul));
    }
  }
  ASSERT_EQ(t.ppf().info.bits_per_sample, 16);
  ASSERT_EQ(t.ppf().info.alpha_bits, 16);

  JXLCompressParams cparams = test::CompressParamsForLossless();

  JXLDecompressParams dparams;
  dparams.accepted_formats.push_back(t.ppf().frames[0].color.format);

  PackedPixelFile ppf_out;
  // TODO(szabadka) Investigate big size difference on i686
  EXPECT_NEAR(Roundtrip(t.ppf(), cparams, dparams, pool, &ppf_out), 4906, 100);
  EXPECT_EQ(ComputeDistance2(t.ppf(), ppf_out), 0.0);
  EXPECT_EQ(ppf_out.info.alpha_bits, 16);
  EXPECT_TRUE(test::SameAlpha(t.ppf(), ppf_out));
}

TEST(JxlTest, RoundtripLossless16AlphaNotMisdetectedAs8Bit) {
  ThreadPool* pool = nullptr;
  size_t xsize = 128;
  size_t ysize = 128;
  TestImage t;
  ASSERT_TRUE(t.SetDimensions(xsize, ysize));
  ASSERT_TRUE(t.SetChannels(4));
  t.SetAllBitDepths(16);
  JXL_TEST_ASSIGN_OR_DIE(auto frame, t.AddFrame());
  // All 16-bit values, both color and alpha, of this image are below 64.
  // This allows testing if a code path wrongly concludes it's an 8-bit instead
  // of 16-bit image (or even 6-bit).
  const float mul = 1.0f / 65535;
  for (size_t y = 0; y < ysize; y++) {
    for (size_t x = 0; x < xsize; x++) {
      uint16_t r = y * 64 / ysize;
      uint16_t g = x * 64 / xsize + 37;
      uint16_t b = (y + x) * 64 / (xsize + ysize);
      ASSERT_TRUE(frame.SetValue(y, x, 0, r * mul));
      ASSERT_TRUE(frame.SetValue(y, x, 1, g * mul));
      ASSERT_TRUE(frame.SetValue(y, x, 2, b * mul));
      ASSERT_TRUE(frame.SetValue(y, x, 3, g * mul));
    }
  }
  ASSERT_EQ(t.ppf().info.bits_per_sample, 16);
  ASSERT_EQ(t.ppf().info.alpha_bits, 16);

  JXLCompressParams cparams = test::CompressParamsForLossless();

  JXLDecompressParams dparams;
  dparams.accepted_formats.push_back(t.ppf().frames[0].color.format);

  PackedPixelFile ppf_out;
  EXPECT_NEAR(Roundtrip(t.ppf(), cparams, dparams, pool, &ppf_out), 331, 50);
  EXPECT_EQ(ComputeDistance2(t.ppf(), ppf_out), 0.0);
  EXPECT_EQ(ppf_out.info.bits_per_sample, 16);
  EXPECT_EQ(ppf_out.info.alpha_bits, 16);
  EXPECT_TRUE(test::SameAlpha(t.ppf(), ppf_out));
}

TEST(JxlTest, RoundtripDots) {
  ThreadPool* pool = nullptr;
  const std::vector<uint8_t> orig =
      ReadTestData("external/wesaturate/500px/cvo9xd_keong_macan_srgb8.png");
  TestImage t;
  ASSERT_TRUE(t.DecodeFromBytes(orig));
  t.ClearMetadata();
  ASSERT_NE(t.ppf().info.xsize, 0);
  EXPECT_EQ(t.ppf().info.bits_per_sample, 8);
  EXPECT_EQ(t.ppf().color_encoding.transfer_function,
            JXL_TRANSFER_FUNCTION_SRGB);

  JXLCompressParams cparams;
  cparams.AddOption(JXL_ENC_FRAME_SETTING_EFFORT, 7);  // kSquirrel
  cparams.AddOption(JXL_ENC_FRAME_SETTING_DOTS, 1);
  cparams.distance = 0.04;
  extras::JXLDecompressParams dparams;

  PackedPixelFile ppf_out;
  EXPECT_NEAR(Roundtrip(t.ppf(), cparams, dparams, pool, &ppf_out), 276166,
              4000);
  EXPECT_SLIGHTLY_BELOW(ButteraugliDistance(t.ppf(), ppf_out), 0.14);
}

TEST(JxlTest, RoundtripDisablePerceptual) {
  ThreadPool* pool = nullptr;
  const std::vector<uint8_t> orig = ReadTestData("jxl/flower/flower.png");
  TestImage t;
  ASSERT_TRUE(t.DecodeFromBytes(orig));
  t.ClearMetadata();
  ASSERT_NE(t.ppf().info.xsize, 0);
  EXPECT_EQ(t.ppf().info.bits_per_sample, 8);
  EXPECT_EQ(t.ppf().color_encoding.transfer_function,
            JXL_TRANSFER_FUNCTION_SRGB);

  JXLCompressParams cparams;
  cparams.AddOption(JXL_ENC_FRAME_SETTING_EFFORT, 7);  // kSquirrel
  cparams.AddOption(JXL_ENC_FRAME_SETTING_DISABLE_PERCEPTUAL_HEURISTICS, 1);
  cparams.distance = 1.0;
  extras::JXLDecompressParams dparams;

  PackedPixelFile ppf_out;

  size_t expected_size = 477778;
  EXPECT_NEAR(Roundtrip(t.ppf(), cparams, dparams, pool, &ppf_out),
              expected_size, 4000);
  // TODO(veluca): figure out why we can't get below this value.
  EXPECT_SLIGHTLY_BELOW(ButteraugliDistance(t.ppf(), ppf_out), 11.0);
}

TEST(JxlTest, RoundtripNoise) {
  ThreadPool* pool = nullptr;
  const std::vector<uint8_t> orig =
      ReadTestData("external/wesaturate/500px/u76c0g_bliznaca_srgb8.png");
  TestImage t;
  ASSERT_TRUE(t.DecodeFromBytes(orig));
  t.ClearMetadata();
  ASSERT_NE(t.ppf().info.xsize, 0);
  EXPECT_EQ(t.ppf().info.bits_per_sample, 8);
  EXPECT_EQ(t.ppf().color_encoding.transfer_function,
            JXL_TRANSFER_FUNCTION_SRGB);

  JXLCompressParams cparams;
  cparams.AddOption(JXL_ENC_FRAME_SETTING_EFFORT, 7);  // kSquirrel
  cparams.AddOption(JXL_ENC_FRAME_SETTING_NOISE, 1);
  extras::JXLDecompressParams dparams;

  PackedPixelFile ppf_out;
  EXPECT_NEAR(Roundtrip(t.ppf(), cparams, dparams, pool, &ppf_out), 41009, 750);
  EXPECT_SLIGHTLY_BELOW(ButteraugliDistance(t.ppf(), ppf_out), 1.42);
}

TEST(JxlTest, RoundtripLossless8Gray) {
  ThreadPool* pool = nullptr;
  const std::vector<uint8_t> orig = ReadTestData(
      "external/wesaturate/500px/cvo9xd_keong_macan_grayscale.png");
  TestImage t;
  ASSERT_TRUE(t.SetColorEncoding("Gra_D65_Rel_SRG"));
  ASSERT_TRUE(t.DecodeFromBytes(orig));
  t.ClearMetadata();
  EXPECT_EQ(t.ppf().color_encoding.color_space, JXL_COLOR_SPACE_GRAY);
  EXPECT_EQ(t.ppf().info.bits_per_sample, 8);

  JXLCompressParams cparams = test::CompressParamsForLossless();

  JXLDecompressParams dparams;
  dparams.accepted_formats.push_back(t.ppf().frames[0].color.format);

  PackedPixelFile ppf_out;
<<<<<<< HEAD
  EXPECT_EQ(Roundtrip(t.ppf(), cparams, dparams, pool, &ppf_out), 92859);
=======
  EXPECT_EQ(Roundtrip(t.ppf(), cparams, dparams, pool, &ppf_out), 92163u);
>>>>>>> 32beb7d6
  EXPECT_EQ(ComputeDistance2(t.ppf(), ppf_out), 0.0);
  EXPECT_EQ(ppf_out.color_encoding.color_space, JXL_COLOR_SPACE_GRAY);
  EXPECT_EQ(ppf_out.info.bits_per_sample, 8);
}

TEST(JxlTest, RoundtripAnimation) {
  if (!jxl::extras::CanDecode(jxl::extras::Codec::kGIF)) {
    fprintf(stderr, "Skipping test because of missing GIF decoder.\n");
    return;
  }
  ThreadPool* pool = nullptr;
  const std::vector<uint8_t> orig = ReadTestData("jxl/traffic_light.gif");
  TestImage t;
  ASSERT_TRUE(t.DecodeFromBytes(orig));
  t.ClearMetadata();
  EXPECT_EQ(4, t.ppf().frames.size());

  JXLDecompressParams dparams;
  dparams.accepted_formats.push_back(t.ppf().frames[0].color.format);

  PackedPixelFile ppf_out;
  EXPECT_SLIGHTLY_BELOW(Roundtrip(t.ppf(), {}, dparams, pool, &ppf_out), 3370);

  ASSERT_TRUE(t.CoalesceGIFAnimationWithAlpha());
  ASSERT_EQ(ppf_out.frames.size(), t.ppf().frames.size());
  static constexpr double kMaxButteraugli =
#if JXL_HIGH_PRECISION
      1.55;
#else
      1.75;
#endif
  EXPECT_LE(ButteraugliDistance(t.ppf(), ppf_out), kMaxButteraugli);
}

TEST(JxlTest, RoundtripLosslessAnimation) {
  if (!jxl::extras::CanDecode(jxl::extras::Codec::kGIF)) {
    fprintf(stderr, "Skipping test because of missing GIF decoder.\n");
    return;
  }
  ThreadPool* pool = nullptr;
  const std::vector<uint8_t> orig = ReadTestData("jxl/traffic_light.gif");
  TestImage t;
  ASSERT_TRUE(t.DecodeFromBytes(orig));
  t.ClearMetadata();
  EXPECT_EQ(4, t.ppf().frames.size());

  JXLCompressParams cparams = test::CompressParamsForLossless();

  JXLDecompressParams dparams;
  dparams.accepted_formats.push_back(t.ppf().frames[0].color.format);

  PackedPixelFile ppf_out;
  EXPECT_SLIGHTLY_BELOW(Roundtrip(t.ppf(), cparams, dparams, pool, &ppf_out),
                        958);

  ASSERT_TRUE(t.CoalesceGIFAnimationWithAlpha());
  ASSERT_EQ(ppf_out.frames.size(), t.ppf().frames.size());
  EXPECT_LE(ButteraugliDistance(t.ppf(), ppf_out), 5e-4);
}

TEST(JxlTest, RoundtripAnimationPatches) {
  if (!jxl::extras::CanDecode(jxl::extras::Codec::kGIF)) {
    fprintf(stderr, "Skipping test because of missing GIF decoder.\n");
    return;
  }
  ThreadPool* pool = nullptr;
  const std::vector<uint8_t> orig = ReadTestData("jxl/animation_patches.gif");

  TestImage t;
  ASSERT_TRUE(t.DecodeFromBytes(orig));
  t.ClearMetadata();
  ASSERT_EQ(2u, t.ppf().frames.size());

  JXLCompressParams cparams;
  cparams.AddOption(JXL_ENC_FRAME_SETTING_PATCHES, 1);

  JXLDecompressParams dparams;
  dparams.accepted_formats.push_back(t.ppf().frames[0].color.format);

  PackedPixelFile ppf_out;
  // 40k with no patches, 27k with patch frames encoded multiple times.
  EXPECT_SLIGHTLY_BELOW(Roundtrip(t.ppf(), cparams, dparams, pool, &ppf_out),
                        21220);
  EXPECT_EQ(ppf_out.frames.size(), t.ppf().frames.size());
  // >10 with broken patches; not all patches are detected on borders.
  EXPECT_SLIGHTLY_BELOW(ButteraugliDistance(t.ppf(), ppf_out), 1.85);
}

size_t RoundtripJpeg(const std::vector<uint8_t>& jpeg_in, ThreadPool* pool) {
  std::vector<uint8_t> compressed;
  EXPECT_TRUE(extras::EncodeImageJXL({}, extras::PackedPixelFile(), &jpeg_in,
                                     &compressed));

  jxl::JXLDecompressParams dparams;
  test::SetThreadParallelRunner(dparams, pool);
  {
    std::vector<uint8_t> out;
    jxl::PackedPixelFile ppf;
    EXPECT_FALSE(DecodeImageJXL(compressed.data(), compressed.size() - 1,
                                dparams, nullptr, &ppf, &out));
  }
  std::vector<uint8_t> out;
  jxl::PackedPixelFile ppf;
  EXPECT_TRUE(DecodeImageJXL(compressed.data(), compressed.size(), dparams,
                             nullptr, &ppf, &out));
  EXPECT_EQ(out.size(), jpeg_in.size());
  size_t failures = 0;
  for (size_t i = 0; i < std::min(out.size(), jpeg_in.size()); i++) {
    if (out[i] != jpeg_in[i]) {
      EXPECT_EQ(out[i], jpeg_in[i])
          << "byte mismatch " << i << " " << out[i] << " != " << jpeg_in[i];
      if (++failures > 4) {
        return compressed.size();
      }
    }
  }
  return compressed.size();
}

void RoundtripJpegToPixels(const std::vector<uint8_t>& jpeg_in,
                           JXLDecompressParams dparams, ThreadPool* pool,
                           PackedPixelFile* ppf_out) {
  std::vector<uint8_t> jpeg_bytes(jpeg_in.data(),
                                  jpeg_in.data() + jpeg_in.size());
  std::vector<uint8_t> compressed;
  EXPECT_TRUE(extras::EncodeImageJXL({}, extras::PackedPixelFile(), &jpeg_bytes,
                                     &compressed));

  test::DefaultAcceptedFormats(dparams);
  test::SetThreadParallelRunner(dparams, pool);
  EXPECT_TRUE(DecodeImageJXL(compressed.data(), compressed.size(), dparams,
                             nullptr, ppf_out, nullptr));
}

JXL_TRANSCODE_JPEG_TEST(JxlTest, RoundtripJpegRecompression444) {
  ThreadPoolForTests pool(8);
  const std::vector<uint8_t> orig =
      ReadTestData("jxl/flower/flower.png.im_q85_444.jpg");
  // JPEG size is 696,659 bytes.
  EXPECT_NEAR(RoundtripJpeg(orig, pool.get()), 568822u, 20);
}

JXL_TRANSCODE_JPEG_TEST(JxlTest, RoundtripJpegRecompressionToPixels) {
  TEST_LIBJPEG_SUPPORT();
  ThreadPoolForTests pool(8);
  const std::vector<uint8_t> orig =
      ReadTestData("jxl/flower/flower.png.im_q85_444.jpg");
  TestImage t;
  ASSERT_TRUE(t.DecodeFromBytes(orig));

  PackedPixelFile ppf_out;
  RoundtripJpegToPixels(orig, {}, pool.get(), &ppf_out);
  EXPECT_SLIGHTLY_BELOW(ComputeDistance2(t.ppf(), ppf_out), 12);
}

JXL_TRANSCODE_JPEG_TEST(JxlTest, RoundtripJpegRecompressionToPixels420) {
  TEST_LIBJPEG_SUPPORT();
  ThreadPoolForTests pool(8);
  const std::vector<uint8_t> orig =
      ReadTestData("jxl/flower/flower.png.im_q85_420.jpg");
  TestImage t;
  ASSERT_TRUE(t.DecodeFromBytes(orig));

  PackedPixelFile ppf_out;
  RoundtripJpegToPixels(orig, {}, pool.get(), &ppf_out);
  EXPECT_SLIGHTLY_BELOW(ComputeDistance2(t.ppf(), ppf_out), 11);
}

JXL_TRANSCODE_JPEG_TEST(JxlTest,
                        RoundtripJpegRecompressionToPixels420EarlyFlush) {
  TEST_LIBJPEG_SUPPORT();
  ThreadPoolForTests pool(8);
  const std::vector<uint8_t> orig =
      ReadTestData("jxl/flower/flower.png.im_q85_420.jpg");
  TestImage t;
  ASSERT_TRUE(t.DecodeFromBytes(orig));

  JXLDecompressParams dparams;
  dparams.max_downsampling = 8;

  PackedPixelFile ppf_out;
  RoundtripJpegToPixels(orig, dparams, pool.get(), &ppf_out);
  EXPECT_SLIGHTLY_BELOW(ComputeDistance2(t.ppf(), ppf_out), 4410);
}

JXL_TRANSCODE_JPEG_TEST(JxlTest, RoundtripJpegRecompressionToPixels420Mul16) {
  TEST_LIBJPEG_SUPPORT();
  ThreadPoolForTests pool(8);
  const std::vector<uint8_t> orig =
      ReadTestData("jxl/flower/flower_cropped.jpg");
  TestImage t;
  ASSERT_TRUE(t.DecodeFromBytes(orig));

  PackedPixelFile ppf_out;
  RoundtripJpegToPixels(orig, {}, pool.get(), &ppf_out);
  EXPECT_SLIGHTLY_BELOW(ComputeDistance2(t.ppf(), ppf_out), 4);
}

JXL_TRANSCODE_JPEG_TEST(JxlTest, RoundtripJpegRecompressionToPixelsAsymmetric) {
  TEST_LIBJPEG_SUPPORT();
  ThreadPoolForTests pool(8);
  const std::vector<uint8_t> orig =
      ReadTestData("jxl/flower/flower.png.im_q85_asymmetric.jpg");
  TestImage t;
  ASSERT_TRUE(t.DecodeFromBytes(orig));

  PackedPixelFile ppf_out;
  RoundtripJpegToPixels(orig, {}, pool.get(), &ppf_out);
  EXPECT_SLIGHTLY_BELOW(ComputeDistance2(t.ppf(), ppf_out), 10);
}

JXL_TRANSCODE_JPEG_TEST(JxlTest, RoundtripJpegRecompressionGray) {
  ThreadPoolForTests pool(8);
  const std::vector<uint8_t> orig =
      ReadTestData("jxl/flower/flower.png.im_q85_gray.jpg");
  // JPEG size is 456,528 bytes.
  EXPECT_NEAR(RoundtripJpeg(orig, pool.get()), 387496u, 200);
}

JXL_TRANSCODE_JPEG_TEST(JxlTest, RoundtripJpegRecompression420) {
  ThreadPoolForTests pool(8);
  const std::vector<uint8_t> orig =
      ReadTestData("jxl/flower/flower.png.im_q85_420.jpg");
  // JPEG size is 546,797 bytes.
  EXPECT_NEAR(RoundtripJpeg(orig, pool.get()), 455442u, 20);
}

JXL_TRANSCODE_JPEG_TEST(JxlTest, RoundtripJpegRecompressionLumaSubsample) {
  ThreadPoolForTests pool(8);
  const std::vector<uint8_t> orig =
      ReadTestData("jxl/flower/flower.png.im_q85_luma_subsample.jpg");
  // JPEG size is 400,724 bytes.
  EXPECT_NEAR(RoundtripJpeg(orig, pool.get()), 325262u, 20);
}

JXL_TRANSCODE_JPEG_TEST(JxlTest, RoundtripJpegRecompression444wh12) {
  // 444 JPEG that has an interesting sampling-factor (1x2, 1x2, 1x2).
  ThreadPoolForTests pool(8);
  const std::vector<uint8_t> orig =
      ReadTestData("jxl/flower/flower.png.im_q85_444_1x2.jpg");
  // JPEG size is 703,874 bytes.
  EXPECT_NEAR(RoundtripJpeg(orig, pool.get()), 569575u, 20);
}

JXL_TRANSCODE_JPEG_TEST(JxlTest, RoundtripJpegRecompression422) {
  ThreadPoolForTests pool(8);
  const std::vector<uint8_t> orig =
      ReadTestData("jxl/flower/flower.png.im_q85_422.jpg");
  // JPEG size is 522,057 bytes.
  EXPECT_NEAR(RoundtripJpeg(orig, pool.get()), 499201u, 20);
}

JXL_TRANSCODE_JPEG_TEST(JxlTest, RoundtripJpegRecompression440) {
  ThreadPoolForTests pool(8);
  const std::vector<uint8_t> orig =
      ReadTestData("jxl/flower/flower.png.im_q85_440.jpg");
  // JPEG size is 603,623 bytes.
  EXPECT_NEAR(RoundtripJpeg(orig, pool.get()), 501055u, 20);
}

JXL_TRANSCODE_JPEG_TEST(JxlTest, RoundtripJpegRecompressionAsymmetric) {
  // 2x vertical downsample of one chroma channel, 2x horizontal downsample of
  // the other.
  ThreadPoolForTests pool(8);
  const std::vector<uint8_t> orig =
      ReadTestData("jxl/flower/flower.png.im_q85_asymmetric.jpg");
  // JPEG size is 604,601 bytes.
  EXPECT_NEAR(RoundtripJpeg(orig, pool.get()), 500497u, 20);
}

JXL_TRANSCODE_JPEG_TEST(JxlTest, RoundtripJpegRecompression420Progr) {
  ThreadPoolForTests pool(8);
  const std::vector<uint8_t> orig =
      ReadTestData("jxl/flower/flower.png.im_q85_420_progr.jpg");
  // JPEG size is 522,057 bytes.
  EXPECT_NEAR(RoundtripJpeg(orig, pool.get()), 455381u, 20);
}

JXL_TRANSCODE_JPEG_TEST(JxlTest, RoundtripJpegRecompressionMetadata) {
  ThreadPoolForTests pool(8);
  const std::vector<uint8_t> orig =
      ReadTestData("jxl/jpeg_reconstruction/1x1_exif_xmp.jpg");
  // JPEG size is 4290 bytes
  // 1370 on 386, so higher margin.
  EXPECT_NEAR(RoundtripJpeg(orig, pool.get()), 1334u, 100);
}

JXL_TRANSCODE_JPEG_TEST(JxlTest, RoundtripJpegRecompressionEmptyExif) {
  ThreadPoolForTests pool(8);
  const std::vector<uint8_t> orig = {
      // SOI
      0xff, 0xd8,  //
      // APP1
      0xff, 0xe1, 0x00, 0x08, 0x45, 0x78, 0x69, 0x66, 0x00, 0x00,  //
      // DQT
      0xff, 0xdb, 0x00, 0x43, 0x00, 0x03, 0x02, 0x02, 0x03, 0x02,  //
      0x02, 0x03, 0x03, 0x03, 0x03, 0x04, 0x03, 0x03, 0x04, 0x05,  //
      0x08, 0x05, 0x05, 0x04, 0x04, 0x05, 0x0a, 0x07, 0x07, 0x06,  //
      0x08, 0x0c, 0x0a, 0x0c, 0x0c, 0x0b, 0x0a, 0x0b, 0x0b, 0x0d,  //
      0x0e, 0x12, 0x10, 0x0d, 0x0e, 0x11, 0x0e, 0x0b, 0x0b, 0x10,  //
      0x16, 0x10, 0x11, 0x13, 0x14, 0x15, 0x15, 0x15, 0x0c, 0x0f,  //
      0x17, 0x18, 0x16, 0x14, 0x18, 0x12, 0x14, 0x15, 0x14,        //
      // SOF
      0xff, 0xc0, 0x00, 0x0b, 0x08, 0x00, 0x01, 0x00, 0x01, 0x01,  //
      0x01, 0x11, 0x00,                                            //
      // DHT
      0xff, 0xc4, 0x00, 0xd2, 0x00, 0x00, 0x01, 0x05, 0x01, 0x01,  //
      0x01, 0x01, 0x01, 0x01, 0x00, 0x00, 0x00, 0x00, 0x00, 0x00,  //
      0x00, 0x00, 0x01, 0x02, 0x03, 0x04, 0x05, 0x06, 0x07, 0x08,  //
      0x09, 0x0a, 0x0b, 0x10, 0x00, 0x02, 0x01, 0x03, 0x03, 0x02,  //
      0x04, 0x03, 0x05, 0x05, 0x04, 0x04, 0x00, 0x00, 0x01, 0x7d,  //
      0x01, 0x02, 0x03, 0x00, 0x04, 0x11, 0x05, 0x12, 0x21, 0x31,  //
      0x41, 0x06, 0x13, 0x51, 0x61, 0x07, 0x22, 0x71, 0x14, 0x32,  //
      0x81, 0x91, 0xa1, 0x08, 0x23, 0x42, 0xb1, 0xc1, 0x15, 0x52,  //
      0xd1, 0xf0, 0x24, 0x33, 0x62, 0x72, 0x82, 0x09, 0x0a, 0x16,  //
      0x17, 0x18, 0x19, 0x1a, 0x25, 0x26, 0x27, 0x28, 0x29, 0x2a,  //
      0x34, 0x35, 0x36, 0x37, 0x38, 0x39, 0x3a, 0x43, 0x44, 0x45,  //
      0x46, 0x47, 0x48, 0x49, 0x4a, 0x53, 0x54, 0x55, 0x56, 0x57,  //
      0x58, 0x59, 0x5a, 0x63, 0x64, 0x65, 0x66, 0x67, 0x68, 0x69,  //
      0x6a, 0x73, 0x74, 0x75, 0x76, 0x77, 0x78, 0x79, 0x7a, 0x83,  //
      0x84, 0x85, 0x86, 0x87, 0x88, 0x89, 0x8a, 0x92, 0x93, 0x94,  //
      0x95, 0x96, 0x97, 0x98, 0x99, 0x9a, 0xa2, 0xa3, 0xa4, 0xa5,  //
      0xa6, 0xa7, 0xa8, 0xa9, 0xaa, 0xb2, 0xb3, 0xb4, 0xb5, 0xb6,  //
      0xb7, 0xb8, 0xb9, 0xba, 0xc2, 0xc3, 0xc4, 0xc5, 0xc6, 0xc7,  //
      0xc8, 0xc9, 0xca, 0xd2, 0xd3, 0xd4, 0xd5, 0xd6, 0xd7, 0xd8,  //
      0xd9, 0xda, 0xe1, 0xe2, 0xe3, 0xe4, 0xe5, 0xe6, 0xe7, 0xe8,  //
      0xe9, 0xea, 0xf1, 0xf2, 0xf3, 0xf4, 0xf5, 0xf6, 0xf7, 0xf8,  //
      0xf9, 0xfa,                                                  //
      // SOS
      0xff, 0xda, 0x00, 0x08, 0x01, 0x01, 0x00, 0x00, 0x3f, 0x00,  //
      // entropy coded data
      0xfc, 0xaa, 0xaf,  //
      // EOI
      0xff, 0xd9,  //
  };
  EXPECT_NEAR(RoundtripJpeg(orig, pool.get()), 466u, 100);
}

JXL_TRANSCODE_JPEG_TEST(JxlTest, RoundtripJpegRecompressionRestarts) {
  ThreadPoolForTests pool(8);
  const std::vector<uint8_t> orig =
      ReadTestData("jxl/jpeg_reconstruction/bicycles_restarts.jpg");
  // JPEG size is 87478 bytes
  EXPECT_NEAR(RoundtripJpeg(orig, pool.get()), 76054u, 30);
}

JXL_TRANSCODE_JPEG_TEST(JxlTest, RoundtripJpegRecompressionOrientationICC) {
  ThreadPoolForTests pool(8);
  const std::vector<uint8_t> orig =
      ReadTestData("jxl/jpeg_reconstruction/sideways_bench.jpg");
  // JPEG size is 15252 bytes
  EXPECT_NEAR(RoundtripJpeg(orig, pool.get()), 12000u, 470);
  // TODO(jon): investigate why 'Cross-compiling i686-linux-gnu' produces a
  // larger result
}

TEST(JxlTest, RoundtripProgressive) {
  ThreadPoolForTests pool(4);
  const std::vector<uint8_t> orig = ReadTestData("jxl/flower/flower.png");
  TestImage t;
  ASSERT_TRUE(t.DecodeFromBytes(orig));
  t.ClearMetadata();
  ASSERT_TRUE(t.SetDimensions(600, 1024));

  JXLCompressParams cparams;
  cparams.AddOption(JXL_ENC_FRAME_SETTING_PROGRESSIVE_DC, 1);
  cparams.AddOption(JXL_ENC_FRAME_SETTING_PROGRESSIVE_AC, 1);
  cparams.AddOption(JXL_ENC_FRAME_SETTING_RESPONSIVE, 1);
  extras::JXLDecompressParams dparams;

  PackedPixelFile ppf_out;
  EXPECT_NEAR(Roundtrip(t.ppf(), cparams, dparams, pool.get(), &ppf_out), 71544,
              750);
  EXPECT_SLIGHTLY_BELOW(ButteraugliDistance(t.ppf(), ppf_out), 1.4);
}

TEST(JxlTest, RoundtripProgressiveLevel2Slow) {
  ThreadPoolForTests pool(8);
  const std::vector<uint8_t> orig = ReadTestData("jxl/flower/flower.png");
  TestImage t;
  ASSERT_TRUE(t.DecodeFromBytes(orig));
  t.ClearMetadata();
  ASSERT_TRUE(t.SetDimensions(600, 1024));

  JXLCompressParams cparams;
  cparams.AddOption(JXL_ENC_FRAME_SETTING_EFFORT, 9);  // kTortoise
  cparams.AddOption(JXL_ENC_FRAME_SETTING_PROGRESSIVE_DC, 2);
  cparams.AddOption(JXL_ENC_FRAME_SETTING_PROGRESSIVE_AC, 1);
  cparams.AddOption(JXL_ENC_FRAME_SETTING_RESPONSIVE, 1);
  extras::JXLDecompressParams dparams;

  PackedPixelFile ppf_out;
  EXPECT_NEAR(Roundtrip(t.ppf(), cparams, dparams, pool.get(), &ppf_out), 76666,
              1000);
  EXPECT_SLIGHTLY_BELOW(ButteraugliDistance(t.ppf(), ppf_out), 1.17);
}

TEST(JxlTest, RoundtripUnsignedCustomBitdepthLossless) {
  ThreadPool* pool = nullptr;
  for (uint32_t num_channels = 1; num_channels < 6; ++num_channels) {
    for (JxlEndianness endianness : {JXL_LITTLE_ENDIAN, JXL_BIG_ENDIAN}) {
      for (uint32_t bitdepth = 3; bitdepth <= 16; ++bitdepth) {
        if (bitdepth <= 8 && endianness == JXL_BIG_ENDIAN) continue;
        printf("Testing %u channel unsigned %u bit %s endian lossless.\n",
               num_channels, bitdepth,
               endianness == JXL_LITTLE_ENDIAN ? "little" : "big");
        TestImage t;
        ASSERT_TRUE(t.SetDimensions(256, 256));
        ASSERT_TRUE(t.SetChannels(num_channels));
        t.SetAllBitDepths(bitdepth).SetEndianness(endianness);
        JXL_TEST_ASSIGN_OR_DIE(auto frame, t.AddFrame());
        frame.RandomFill();
        t.ppf().input_bitdepth.type = JXL_BIT_DEPTH_FROM_CODESTREAM;

        JXLCompressParams cparams = test::CompressParamsForLossless();

        JXLDecompressParams dparams;
        dparams.accepted_formats.push_back(t.ppf().frames[0].color.format);
        dparams.output_bitdepth.type = JXL_BIT_DEPTH_FROM_CODESTREAM;

        PackedPixelFile ppf_out;
        Roundtrip(t.ppf(), cparams, dparams, pool, &ppf_out);

        ASSERT_TRUE(test::SamePixels(t.ppf(), ppf_out));
      }
    }
  }
}

TEST(JxlTest, LosslessPNMRoundtrip) {
  static const char* kChannels[] = {"", "g", "ga", "rgb", "rgba"};
  static const char* kExtension[] = {"", ".pgm", ".pam", ".ppm", ".pam"};
  for (size_t bit_depth = 1; bit_depth <= 16; ++bit_depth) {
    for (size_t channels = 1; channels <= 4; ++channels) {
      if (bit_depth == 1 && (channels == 2 || channels == 4)) continue;
      std::string extension(kExtension[channels]);
      std::string filename = "jxl/flower/flower_small." +
                             std::string(kChannels[channels]) + ".depth" +
                             std::to_string(bit_depth) + extension;
      const std::vector<uint8_t> orig = ReadTestData(filename);
      test::TestImage t;
      if (channels < 3) {
        ASSERT_TRUE(t.SetColorEncoding("Gra_D65_Rel_SRG"));
      }
      ASSERT_TRUE(t.DecodeFromBytes(orig));

      JXLCompressParams cparams = test::CompressParamsForLossless();
      cparams.AddOption(JXL_ENC_FRAME_SETTING_EFFORT, 1);  // kLightning

      JXLDecompressParams dparams;
      dparams.accepted_formats.push_back(t.ppf().frames[0].color.format);
      dparams.output_bitdepth.type = JXL_BIT_DEPTH_FROM_CODESTREAM;

      PackedPixelFile ppf_out;
      Roundtrip(t.ppf(), cparams, dparams, nullptr, &ppf_out);

      extras::EncodedImage encoded;
      auto encoder = extras::Encoder::FromExtension(extension);
      ASSERT_TRUE(encoder.get());
      ASSERT_TRUE(encoder->Encode(ppf_out, &encoded, nullptr));
      ASSERT_EQ(encoded.bitstreams.size(), 1);
      ASSERT_EQ(orig.size(), encoded.bitstreams[0].size());
      EXPECT_EQ(0,
                memcmp(orig.data(), encoded.bitstreams[0].data(), orig.size()));
    }
  }
}

class JxlTest : public ::testing::TestWithParam<const char*> {};

TEST_P(JxlTest, LosslessSmallFewColors) {
  ThreadPoolForTests pool(8);
  const std::vector<uint8_t> orig = ReadTestData(GetParam());
  TestImage t;
  ASSERT_TRUE(t.DecodeFromBytes(orig));
  t.ClearMetadata();

  JXLCompressParams cparams;
  cparams.distance = 0;
  cparams.AddOption(JXL_ENC_FRAME_SETTING_EFFORT, 1);
  JXLDecompressParams dparams;
  dparams.accepted_formats.push_back(t.ppf().frames[0].color.format);

  PackedPixelFile ppf_out;
  Roundtrip(t.ppf(), cparams, dparams, pool.get(), &ppf_out);
  EXPECT_EQ(ComputeDistance2(t.ppf(), ppf_out), 0.0);
}

JXL_GTEST_INSTANTIATE_TEST_SUITE_P(
    ImageTests, JxlTest,
    ::testing::Values("jxl/blending/cropped_traffic_light_frame-0.png",
                      "palette/358colors.png"));

struct StreamingTestParam {
  size_t xsize;
  size_t ysize;
  bool is_grey;
  bool has_alpha;
  int effort;
  bool progressive;

  size_t num_channels() const {
    return (is_grey ? 1 : 3) + (has_alpha ? 1 : 0);
  }

  float max_psnr() const { return is_grey ? 90 : 40; }

  static std::vector<StreamingTestParam> All() {
    std::vector<StreamingTestParam> params;
    for (int e : {1, 3, 4, 7}) {
      for (bool g : {false, true}) {
        params.push_back(StreamingTestParam{357, 517, g, false, e, false});
        params.push_back(StreamingTestParam{2247, 2357, g, false, e, false});
      }
    }
    params.push_back(StreamingTestParam{2247, 2357, false, false, 1, true});
    params.push_back(StreamingTestParam{2247, 2157, false, false, 5, false});
    params.push_back(StreamingTestParam{2247, 2157, false, true, 5, false});
    return params;
  }
};

std::ostream& operator<<(std::ostream& out, StreamingTestParam p) {
  out << (p.is_grey ? "Grey" : "RGB");
  out << p.xsize << "x" << p.ysize;
  out << "e" << p.effort;
  if (p.progressive) {
    out << "Progressive";
  }
  return out;
}

class JxlStreamingTest : public ::testing::TestWithParam<StreamingTestParam> {};

TEST_P(JxlStreamingTest, Roundtrip) {
  const StreamingTestParam& p = GetParam();

  jxl::test::TestImage image;
  ASSERT_TRUE(image.SetDimensions(p.xsize, p.ysize));
  image.SetDataType(JXL_TYPE_UINT8);
  ASSERT_TRUE(image.SetChannels(p.num_channels()));
  image.SetAllBitDepths(8);
  JXL_TEST_ASSIGN_OR_DIE(auto frame, image.AddFrame());
  frame.RandomFill();
  JXLCompressParams cparams;
  cparams.distance = 0.1;
  cparams.AddOption(JXL_ENC_FRAME_SETTING_EFFORT, p.effort);
  cparams.AddOption(JXL_ENC_FRAME_SETTING_BUFFERING, 3);
  if (p.progressive) {
    cparams.AddOption(JXL_ENC_FRAME_SETTING_PROGRESSIVE_AC, 1);
  }
  extras::JXLDecompressParams dparams;

  ThreadPoolForTests pool(8);
  PackedPixelFile ppf_out;
  Roundtrip(image.ppf(), cparams, dparams, pool.get(), &ppf_out);
  EXPECT_GT(jxl::test::ComputePSNR(image.ppf(), ppf_out), p.max_psnr());
}

JXL_GTEST_INSTANTIATE_TEST_SUITE_P(
    JxlStreamingTest, JxlStreamingTest,
    testing::ValuesIn(StreamingTestParam::All()));

struct StreamingEncodingTestParam {
  std::string file;
  int effort;
  float distance;
  int group_size;
  float palette_percent;

  static std::vector<StreamingEncodingTestParam> All() {
    std::vector<StreamingEncodingTestParam> params;
    for (const auto* file :
         {"jxl/flower/flower.png", "jxl/flower/flower_alpha.png"}) {
      for (int effort : {1, 3, 5, 6}) {
        if (effort != 1) {
          params.push_back(
              StreamingEncodingTestParam{file, effort, 1.0, 1, -1});
          params.push_back(
              StreamingEncodingTestParam{file, effort, 4.0, 1, -1});
        }
        for (auto group_size : {-1, 0}) {
          for (float palette_percent : {-1, 50, 100}) {
            params.push_back(StreamingEncodingTestParam{
                file, effort, 0.0, group_size, palette_percent});
          }
        }
      }
    }
    return params;
  }
};

std::ostream& operator<<(std::ostream& out,
                         const StreamingEncodingTestParam& p) {
  out << p.file << "-";
  out << "e" << p.effort;
  if (p.distance == 0) {
    out << "Lossless";
    out << "G" << p.group_size << "P" << p.palette_percent;
  } else {
    out << "D" << p.distance;
  }
  return out;
}

class JxlStreamingEncodingTest
    : public ::testing::TestWithParam<StreamingEncodingTestParam> {};

TEST_P(JxlStreamingEncodingTest, StreamingSamePixels) {
  const auto param = GetParam();

  const std::vector<uint8_t> orig = ReadTestData(param.file);
  jxl::test::TestImage image;
  ASSERT_TRUE(image.DecodeFromBytes(orig));

  JXLCompressParams cparams;
  cparams.distance = param.distance;
  cparams.AddOption(JXL_ENC_FRAME_SETTING_EFFORT, param.effort);
  cparams.AddOption(JXL_ENC_FRAME_SETTING_MODULAR_GROUP_SIZE, param.group_size);
  cparams.AddFloatOption(JXL_ENC_FRAME_SETTING_CHANNEL_COLORS_GROUP_PERCENT,
                         param.palette_percent);
  cparams.AddOption(JXL_ENC_FRAME_SETTING_USE_FULL_IMAGE_HEURISTICS, 0);
  extras::JXLDecompressParams dparams;

  ThreadPoolForTests pool(8);
  PackedPixelFile ppf_out;
  Roundtrip(image.ppf(), cparams, dparams, pool.get(), &ppf_out);

  cparams.AddOption(JXL_ENC_FRAME_SETTING_BUFFERING, 3);
  PackedPixelFile ppf_out_streaming;
  Roundtrip(image.ppf(), cparams, dparams, pool.get(), &ppf_out_streaming);

  EXPECT_TRUE(jxl::test::SamePixels(ppf_out, ppf_out_streaming));
}

JXL_GTEST_INSTANTIATE_TEST_SUITE_P(
    JxlStreamingTest, JxlStreamingEncodingTest,
    testing::ValuesIn(StreamingEncodingTestParam::All()));

}  // namespace
}  // namespace jxl<|MERGE_RESOLUTION|>--- conflicted
+++ resolved
@@ -1081,12 +1081,8 @@
   dparams.accepted_formats.push_back(t.ppf().frames[0].color.format);
 
   PackedPixelFile ppf_out;
-<<<<<<< HEAD
-  EXPECT_EQ(Roundtrip(t.ppf(), cparams, dparams, pool.get(), &ppf_out), 223047);
-=======
-  EXPECT_SLIGHTLY_BELOW(
-      Roundtrip(t.ppf(), cparams, dparams, pool.get(), &ppf_out), 223040u);
->>>>>>> 32beb7d6
+  EXPECT_EQ(Roundtrip(t.ppf(), cparams, dparams, pool.get(), &ppf_out),
+            223047u);
   EXPECT_EQ(ComputeDistance2(t.ppf(), ppf_out), 0.0);
 }
 
@@ -1105,7 +1101,8 @@
   dparams.accepted_formats.push_back(t.ppf().frames[0].color.format);
 
   PackedPixelFile ppf_out;
-  EXPECT_EQ(Roundtrip(t.ppf(), cparams, dparams, pool.get(), &ppf_out), 261663u);
+  EXPECT_EQ(Roundtrip(t.ppf(), cparams, dparams, pool.get(), &ppf_out),
+            261663u);
   EXPECT_EQ(ComputeDistance2(t.ppf(), ppf_out), 0.0);
 }
 
@@ -1143,7 +1140,8 @@
   dparams.accepted_formats.push_back(t.ppf().frames[0].color.format);
 
   PackedPixelFile ppf_out;
-  EXPECT_EQ(Roundtrip(t.ppf(), cparams, dparams, pool.get(), &ppf_out), 230747u);
+  EXPECT_EQ(Roundtrip(t.ppf(), cparams, dparams, pool.get(), &ppf_out),
+            230747u);
   EXPECT_EQ(ComputeDistance2(t.ppf(), ppf_out), 0.0);
 }
 
@@ -1163,11 +1161,7 @@
   dparams.accepted_formats.push_back(t.ppf().frames[0].color.format);
 
   PackedPixelFile ppf_out;
-<<<<<<< HEAD
-  EXPECT_EQ(Roundtrip(t.ppf(), cparams, dparams, pool, &ppf_out), 251466);
-=======
   EXPECT_EQ(Roundtrip(t.ppf(), cparams, dparams, pool, &ppf_out), 251446u);
->>>>>>> 32beb7d6
   EXPECT_EQ(ComputeDistance2(t.ppf(), ppf_out), 0.0);
   EXPECT_EQ(ppf_out.info.alpha_bits, 8);
   EXPECT_TRUE(test::SameAlpha(t.ppf(), ppf_out));
@@ -1341,11 +1335,7 @@
   dparams.accepted_formats.push_back(t.ppf().frames[0].color.format);
 
   PackedPixelFile ppf_out;
-<<<<<<< HEAD
-  EXPECT_EQ(Roundtrip(t.ppf(), cparams, dparams, pool, &ppf_out), 92859);
-=======
-  EXPECT_EQ(Roundtrip(t.ppf(), cparams, dparams, pool, &ppf_out), 92163u);
->>>>>>> 32beb7d6
+  EXPECT_EQ(Roundtrip(t.ppf(), cparams, dparams, pool, &ppf_out), 92859u);
   EXPECT_EQ(ComputeDistance2(t.ppf(), ppf_out), 0.0);
   EXPECT_EQ(ppf_out.color_encoding.color_space, JXL_COLOR_SPACE_GRAY);
   EXPECT_EQ(ppf_out.info.bits_per_sample, 8);
