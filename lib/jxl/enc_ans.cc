// Copyright (c) the JPEG XL Project Authors. All rights reserved.
//
// Use of this source code is governed by a BSD-style
// license that can be found in the LICENSE file.

#include "lib/jxl/enc_ans.h"

#include <jxl/memory_manager.h>
#include <jxl/types.h>

#include <algorithm>
#include <cmath>
#include <cstddef>
#include <cstdint>
#include <limits>
#include <unordered_map>
#include <utility>
#include <vector>

#include "lib/jxl/ans_common.h"
#include "lib/jxl/ans_params.h"
#include "lib/jxl/base/bits.h"
#include "lib/jxl/base/common.h"
#include "lib/jxl/base/compiler_specific.h"
#include "lib/jxl/base/fast_math-inl.h"
#include "lib/jxl/base/status.h"
#include "lib/jxl/common.h"
#include "lib/jxl/dec_ans.h"
#include "lib/jxl/enc_ans_params.h"
#include "lib/jxl/enc_aux_out.h"
#include "lib/jxl/enc_cluster.h"
#include "lib/jxl/enc_context_map.h"
#include "lib/jxl/enc_fields.h"
#include "lib/jxl/enc_huffman.h"
#include "lib/jxl/enc_params.h"
#include "lib/jxl/fields.h"

namespace jxl {

namespace {

#if (!JXL_IS_DEBUG_BUILD)
constexpr
#endif
    bool ans_fuzzer_friendly_ = false;

const int kMaxNumSymbolsForSmallCode = 2;
<<<<<<< HEAD
=======

void ANSBuildInfoTable(const ANSHistBin* counts, const AliasTable::Entry* table,
                       size_t alphabet_size, size_t log_alpha_size,
                       ANSEncSymbolInfo* info) {
  size_t log_entry_size = ANS_LOG_TAB_SIZE - log_alpha_size;
  size_t entry_size_minus_1 = (1 << log_entry_size) - 1;
  // create valid alias table for empty streams.
  for (size_t s = 0; s < std::max<size_t>(1, alphabet_size); ++s) {
    const ANSHistBin freq = s == alphabet_size ? ANS_TAB_SIZE : counts[s];
    info[s].freq_ = static_cast<uint16_t>(freq);
#ifdef USE_MULT_BY_RECIPROCAL
    if (freq != 0) {
      info[s].ifreq_ =
          ((1ull << RECIPROCAL_PRECISION) + info[s].freq_ - 1) / info[s].freq_;
    } else {
      info[s].ifreq_ = 1;  // shouldn't matter (symbol shouldn't occur), but...
    }
#endif
    info[s].reverse_map_.resize(freq);
  }
  for (int i = 0; i < ANS_TAB_SIZE; i++) {
    AliasTable::Symbol s =
        AliasTable::Lookup(table, i, log_entry_size, entry_size_minus_1);
    info[s.value].reverse_map_[s.offset] = i;
  }
}

// Static Huffman code for encoding logcounts. The last symbol is used as RLE
// sequence.
const uint8_t kLogCountBitLengths[ANS_LOG_TAB_SIZE + 2] = {
    5, 4, 4, 4, 4, 4, 3, 3, 3, 3, 3, 6, 7, 7,
};
const uint8_t kLogCountSymbols[ANS_LOG_TAB_SIZE + 2] = {
    17, 11, 15, 3, 9, 7, 4, 2, 5, 6, 0, 33, 1, 65,
};

// Returns the difference between largest count that can be represented and is
// smaller than "count" and smallest representable count larger than "count".
uint32_t SmallestIncrementLog(uint32_t count, uint32_t shift) {
  if (count == 0) return 0;
  uint32_t bits = FloorLog2Nonzero(count);
  uint32_t drop_bits = bits - GetPopulationCountPrecision(bits, shift);
  return drop_bits;
}

// fixed-point log2 LUT
const auto lg2 = [] {
  std::array<uint32_t, ANS_TAB_SIZE + 1> lg2;
  lg2[0] = 0;  // for entropy calculations it is OK
  for (size_t i = 1; i < lg2.size(); ++i) {
    lg2[i] = round(ldexp(log2(i) / ANS_LOG_TAB_SIZE, 31));
  }
  return lg2;
}();

float EstimateDataBits(const ANSHistBin* histogram, const ANSHistBin* counts,
                        size_t len) {
  int64_t sum = 0;
  int total_histogram = 0;
  int total_counts = 0;
  for (size_t i = 0; i < len; ++i) {
    total_histogram += histogram[i];
    total_counts += counts[i];
    if (histogram[i] > 0) {
      JXL_DASSERT(counts[i] > 0);
    }
    sum += histogram[i] * int64_t{lg2[counts[i]]};
  }
  if (total_histogram > 0) {
    // Used only in assert.
    (void)total_counts;
    JXL_DASSERT(total_counts == ANS_TAB_SIZE);
  }
  return (total_histogram - ldexpf(sum, -31)) * ANS_LOG_TAB_SIZE;
}

float EstimateDataBitsFlat(const ANSHistBin* histogram, size_t len) {
  int64_t flat_bits = int64_t{lg2[len]} * ANS_LOG_TAB_SIZE;
  int total_histogram = 0;
  for (size_t i = 0; i < len; ++i) {
    total_histogram += histogram[i];
  }
  return ldexpf(total_histogram * flat_bits, -31);
}

struct CountsEntropy {
  ANSHistBin count : 16;   // allowed value of counts in a histogram bin
  ANSHistBin step_log : 5;  // log2 of increase step size
  int32_t delta_lg2;  // change of log between that value and the next allowed
};

// Array is sorted by decreasing allowed counts for each possible shift.
// Exclusion of single-bin histograms before `RebalanceHistogram` allows
// to put count upper limit of 4095, and shifts of 11 and 12 produce the
// same table
const auto allowed_counts = []() {
  std::array<std::array<CountsEntropy, ANS_TAB_SIZE>, ANS_LOG_TAB_SIZE>
      allowed_counts = {};

  for (uint32_t shift = 0; shift < allowed_counts.size(); ++shift) {
    auto& ac = allowed_counts[shift];
    for (uint32_t i = 1; i < allowed_counts[0].size(); ++i) {
      int32_t cnt = i & ~((1 << SmallestIncrementLog(i, shift)) - 1);
      ac[cnt].count = cnt;
    }
    std::sort(ac.begin(), ac.end(),
              [](const CountsEntropy& a, const CountsEntropy& b) {
                return a.count > b.count;
              });
    int ind = 1;
    while (ac[ind].count > 0) {
      ac[ind].delta_lg2 =
          round(log2(double(ac[ind - 1].count) / ac[ind].count) /
                ANS_LOG_TAB_SIZE * (int64_t{1} << 31));
      ac[ind].step_log =
          FloorLog2Nonzero<uint32_t>(ac[ind - 1].count - ac[ind].count);
      ++ind;
    }
    // Guards against non-possible steps:
    // at max value [0] - 0 (by init), at min value - max
    ac[ind].delta_lg2 = std::numeric_limits<int32_t>::max();
  }
  return allowed_counts;
}();

// We are growing/reducing histogram step by step trying to maximize total
// entropy i.e. sum of `freq[n] * log[counts[n]]` with a given sum of
// `counts[n]` chosen from `allowed_counts[shift]`. This sum is balanced by
// the `counts[omit_pos]` in the highest bin of histogram. We start from close
// to correct solution and each time a step with maximum entropy increase per
// unit of bin change is chosen. This greedy scheme is not guaranteed to
// achieve the global maximum, but cannot produce invalid histogram. We use a
// fixed-point approximation for logarithms and all arithmetic is integer
// besides initial approximation. Sum of `freq` and each of `lg2[counts]` are
// supposed to be limited to `int32_t` range, so that the sum of their products
// should not exceed `int64_t`.
bool RebalanceHistogram(ANSHistBin total, int max_symbol, uint32_t shift,
                        int* omit_pos, ANSHistBin* counts) {
  constexpr ANSHistBin table_size = ANS_TAB_SIZE;
  JXL_DASSERT(max_symbol > 0);
  JXL_DASSERT(max_symbol <= table_size);
  // `shift = 12` and `shift = 11` are the same
  shift = std::min(shift, ANS_LOG_TAB_SIZE - 1);

  struct EntropyDelta {
    ANSHistBin freq;  // initial count
    int count_ind;    // index of current bin value in `allowed_counts`
    int bin_ind;      // index of current bin in `counts`
  };
  // Penalties corresponding to different step sizes - entropy decrease in
  // balancing bin, step of size (1 << ANS_LOG_TAB_SIZE - 1) is not possible
  int64_t balance_inc[ANS_LOG_TAB_SIZE - 1] = {};
  int64_t balance_dec[ANS_LOG_TAB_SIZE - 1] = {};
  const auto& ac = allowed_counts[shift];
  // TODO(ivan) separate cases of shift >= 11 - all steps are 1 there, and
  // possibly 10 - all relevant steps are 2.
  // Total entropy change by a step: increase/decrease in current bin
  // together with corresponding decrease/increase in the balancing bin.
  // Inc steps increase current bin, dec steps decrease
  const auto delta_entropy_inc = [&](const EntropyDelta& a) {
    return a.freq * int64_t{ac[a.count_ind].delta_lg2} -
           balance_inc[ac[a.count_ind].step_log];
  };
  const auto delta_entropy_dec = [&](const EntropyDelta& a) {
    return a.freq * int64_t{ac[a.count_ind + 1].delta_lg2} -
           balance_dec[ac[a.count_ind + 1].step_log];
  };
  // Compare steps by entropy increase per unit of histogram bin change.
  // Truncation is OK here, accuracy is anyway better than float
  const auto IncLess = [&](const EntropyDelta& a, const EntropyDelta& b) {
    return delta_entropy_inc(a) >> ac[a.count_ind].step_log <
           delta_entropy_inc(b) >> ac[b.count_ind].step_log;
  };
  const auto DecLess = [&](const EntropyDelta& a, const EntropyDelta& b) {
    return delta_entropy_dec(a) >> ac[a.count_ind + 1].step_log <
           delta_entropy_dec(b) >> ac[b.count_ind + 1].step_log;
  };
  // Vector of adjustable bins from `allowed_counts`
  std::vector<EntropyDelta> bins;
  bins.reserve(256);

  double norm = double(table_size) / total;

  int remainder_pos = 0;  // highest balancing bin in the histogram
  int64_t max_freq = 0;
  ANSHistBin rest = table_size;  // reserve of histogram counts to distribute
  for (int n = 0; n < max_symbol; ++n) {
    ANSHistBin freq = counts[n];
    if (freq > max_freq) {
      remainder_pos = n;
      max_freq = freq;
    }

    double target = freq * norm;  // rounding
    // Keep zeros and clamp nonzero freq counts to [1, table_size)
    ANSHistBin count = std::max<ANSHistBin>(round(target), freq > 0);
    count = std::min<ANSHistBin>(count, table_size - 1);
    uint32_t step_log = SmallestIncrementLog(count, shift);
    ANSHistBin inc = 1 << step_log;
    count &= ~(inc - 1);

    counts[n] = count;
    rest -= count;
    if (target > 1.0) {
      int count_ind = 0;
      // TODO(ivan) binary search instead of linear?
      while (ac[count_ind].count != count) ++count_ind;
      bins.push_back({freq, count_ind, n});
    }
  }

  // Delete the highest balancing bin from adjustable by `allowed_counts`
  bins.erase(std::find_if(bins.begin(), bins.end(), [&](const EntropyDelta& a) {
    return a.bin_ind == remainder_pos;
  }));
  // From now on `rest` is the height of balancing bin,
  // here it can be negative, but will be tracted into positive domain later
  rest += counts[remainder_pos];

  if (!bins.empty()) {
    const uint32_t max_log = ac[1].step_log;
    while (true) {
      // Update balancing bin penalties setting guards and tractors
      for (uint32_t log = 0; log <= max_log; ++log) {
        ANSHistBin delta = 1 << log;
        if (rest >= table_size) {
          // Tract large `rest` into allowed domain:
          balance_inc[log] = 0;  // permit all inc steps
          balance_dec[log] = 0;  // forbid all dec steps
        } else if (rest > 1) {
          // `rest` is OK, put guards against non-possible steps
          balance_inc[log] =
              rest > delta  // possible step
                  ? max_freq * int64_t{lg2[rest] - lg2[rest - delta]}
                  : std::numeric_limits<int64_t>::max();  // forbidden
          balance_dec[log] =
              rest + delta < table_size  // possible step
                  ? max_freq * int64_t{lg2[rest + delta] - lg2[rest]}
                  : 0;  // forbidden
        } else {
          // Tract negative or zero `rest` into positive:
          // forbid all inc steps
          balance_inc[log] = std::numeric_limits<int64_t>::max();
          // permit all dec steps
          balance_dec[log] = std::numeric_limits<int64_t>::max();
        }
      }
      // Try to increase entropy
      auto best_bin_inc = std::max_element(bins.begin(), bins.end(), IncLess);
      if (delta_entropy_inc(*best_bin_inc) > 0) {
        // Grow the bin with the best histogram entropy increase
        rest -= 1 << ac[best_bin_inc->count_ind--].step_log;
      } else {
        // This still implies that entropy is strictly increasing each step
        // (or `rest` is tracted into positive domain), so we cannot loop
        // infinitely
        auto best_bin_dec = std::min_element(bins.begin(), bins.end(), DecLess);
        // Break if no reverse steps can grow entropy (or valid)
        if (delta_entropy_dec(*best_bin_dec) >= 0) break;
        // Decrease the bin with the best histogram entropy increase
        rest += 1 << ac[++best_bin_dec->count_ind].step_log;
      }
    }
    // Set counts besides the balancing bin
    for (auto& a : bins) counts[a.bin_ind] = ac[a.count_ind].count;

    // The scheme works fine if we have room to grow `logcount` of balancing
    // bin, otherwise we need to put balancing bin to the first bin of 12 bit
    // width. In this case both that bin and balancing one should be close to
    // 2048 in targets, so exchange of them will not produce much worse
    // histogram
    for (int n = 0; n < remainder_pos; ++n) {
      if (counts[n] >= 2048) {
        counts[remainder_pos] = counts[n];
        remainder_pos = n;
        break;
      }
    }
  }
  // Set balancing bin
  counts[remainder_pos] = rest;
  *omit_pos = remainder_pos;

  return counts[remainder_pos] > 0;
}

Status NormalizeCounts(ANSHistBin* counts, int* omit_pos, const int length,
                       uint32_t shift, int* num_symbols, int* symbols) {
  int max_symbol = 0;
  int symbol_count = 0;
  ANSHistBin total = 0;
  for (int n = 0; n < length; ++n) {
    if (counts[n] > 0) {
      if (symbol_count < kMaxNumSymbolsForSmallCode) {
        symbols[symbol_count] = n;
      }
      ++symbol_count;
      max_symbol = n + 1;
      total += counts[n];
    }
  }
  *num_symbols = symbol_count;
  if (symbol_count == 0) {
    return true;
  }
  if (symbol_count == 1) {
    counts[symbols[0]] = ANS_TAB_SIZE;
    return true;
  }
  if (symbol_count > ANS_TAB_SIZE || max_symbol > ANS_TAB_SIZE)
    return JXL_FAILURE("Too many entries in an ANS histogram");

  if (!RebalanceHistogram(total, max_symbol, shift, omit_pos, counts)) {
    return JXL_FAILURE("Logic error: couldn't rebalance a histogram");
  }
  return true;
}
>>>>>>> 32beb7d6

struct SizeWriter {
  size_t size = 0;
  void Write(size_t num, size_t bits) { size += num; }
};

template <typename Writer>
void StoreVarLenUint8(size_t n, Writer* writer) {
  JXL_DASSERT(n <= 255);
  if (n == 0) {
    writer->Write(1, 0);
  } else {
    writer->Write(1, 1);
    size_t nbits = FloorLog2Nonzero(n);
    writer->Write(3, nbits);
    writer->Write(nbits, n - (1ULL << nbits));
  }
}

template <typename Writer>
void StoreVarLenUint16(size_t n, Writer* writer) {
  JXL_DASSERT(n <= 65535);
  if (n == 0) {
    writer->Write(1, 0);
  } else {
    writer->Write(1, 1);
    size_t nbits = FloorLog2Nonzero(n);
    writer->Write(4, nbits);
    writer->Write(nbits, n - (1ULL << nbits));
  }
}

<<<<<<< HEAD
class ANSEncodingHistogram {
 public:
  const std::vector<ANSHistBin>& Counts() const { return counts; }
  float Cost() const { return cost; }
  // The only way to construct valid histogram for ANS encoding
  static StatusOr<ANSEncodingHistogram> ComputeBest(
      const Histogram& histo,
      HistogramParams::ANSHistogramStrategy ans_histogram_strategy) {
    ANSEncodingHistogram result;

    result.alphabet_size = histo.alphabet_size();
    if (result.alphabet_size > ANS_MAX_ALPHABET_SIZE)
      return JXL_FAILURE("Too many entries in an ANS histogram");

    if (result.alphabet_size > 0) {
      // Flat code
      result.method = 0;
      result.num_symbols = result.alphabet_size;
      result.counts = CreateFlatHistogram(result.alphabet_size, ANS_TAB_SIZE);
      // in this case length can be non-suitable for SIMD - fix it
      result.counts.resize(histo.counts_.size());
      result.cost = ANS_LOG_TAB_SIZE + 2 + EstimateDataBitsFlat(histo);
=======
template <typename Writer>
bool EncodeCounts(const ANSHistBin* counts, const int alphabet_size,
                  const int omit_pos, const int num_symbols, uint32_t shift,
                  const int* symbols, Writer* writer) {
  if (num_symbols <= 2) {
    // Small tree marker to encode 1-2 symbols.
    writer->Write(1, 1);
    if (num_symbols == 0) {
      writer->Write(1, 0);
      StoreVarLenUint8(0, writer);
>>>>>>> 32beb7d6
    } else {
      // Empty histogram
      result.method = 1;
      result.num_symbols = 0;
      result.cost = 3;
      return result;
    }

    size_t symbol_count = 0;
    for (size_t n = 0; n < result.alphabet_size; ++n) {
      if (histo.counts_[n] > 0) {
        if (symbol_count < kMaxNumSymbolsForSmallCode) {
          result.symbols[symbol_count] = n;
        }
        ++symbol_count;
      }
    }
    result.num_symbols = symbol_count;
    if (symbol_count == 1) {
      // Single-bin histogram
      result.method = 1;
      result.counts = histo.counts_;
      result.counts[result.symbols[0]] = ANS_TAB_SIZE;
      SizeWriter writer;
      JXL_RETURN_IF_ERROR(result.Encode(&writer));
      result.cost = writer.size;
      return result;
    }

    // Here min 2 symbols
    ANSEncodingHistogram normalized = result;
    auto try_shift = [&](uint32_t shift) -> Status {
      // `shift = 12` and `shift = 11` are the same
      normalized.method = std::min(shift, ANS_LOG_TAB_SIZE - 1) + 1;

      if (!normalized.RebalanceHistogram(histo)) {
        return JXL_FAILURE("Logic error: couldn't rebalance a histogram");
      }
      SizeWriter writer;
      JXL_RETURN_IF_ERROR(normalized.Encode(&writer));
      normalized.cost = writer.size + normalized.EstimateDataBits(histo);
      if (normalized.cost < result.cost) {
        result = normalized;
      }
      return true;
    };

    switch (ans_histogram_strategy) {
      case HistogramParams::ANSHistogramStrategy::kPrecise:
        for (uint32_t shift = 0; shift < ANS_LOG_TAB_SIZE; shift++) {
          JXL_RETURN_IF_ERROR(try_shift(shift));
        }
        break;
      case HistogramParams::ANSHistogramStrategy::kApproximate:
        for (uint32_t shift = 0; shift <= ANS_LOG_TAB_SIZE; shift += 2) {
          JXL_RETURN_IF_ERROR(try_shift(shift));
        }
        break;
      case HistogramParams::ANSHistogramStrategy::kFast:
        JXL_RETURN_IF_ERROR(try_shift(0));
        JXL_RETURN_IF_ERROR(try_shift(ANS_LOG_TAB_SIZE / 2));
        JXL_RETURN_IF_ERROR(try_shift(ANS_LOG_TAB_SIZE));
        break;
    }

    // Sanity check
    JXL_DASSERT(histo.counts_.size() == result.counts.size());
    ANSHistBin total = 0;  // Used only in assert.
    for (size_t i = 0; i < result.alphabet_size; ++i) {
      JXL_DASSERT(result.counts[i] >= 0);
      // For non-flat histogram values should be zero or non-zero simultaneously
      // for the same symbol in both initial and normalized histograms.
      JXL_DASSERT(result.method == 0 ||
                  (histo.counts_[i] > 0) == (result.counts[i] > 0));
      // Check accuracy of the histogram values
      if (result.method > 0 && result.counts[i] > 0 && i != result.omit_pos) {
        int logcounts = FloorLog2Nonzero<uint32_t>(result.counts[i]);
        int bitcount =
            GetPopulationCountPrecision(logcounts, result.method - 1);
        int drop_bits = logcounts - bitcount;
        (void)drop_bits;
        // Check that the value is divisible by 2^drop_bits
        JXL_DASSERT((result.counts[i] & ((1 << drop_bits) - 1)) == 0);
      }
      total += result.counts[i];
    }
    for (size_t i = result.alphabet_size; i < result.counts.size(); ++i) {
      JXL_DASSERT(histo.counts_[i] == 0);
      JXL_DASSERT(result.counts[i] == 0);
    }
    (void)total;
    JXL_DASSERT((histo.total_count_ == 0) || (total == ANS_TAB_SIZE));
    return result;
  }

  template <typename Writer>
  Status Encode(Writer* writer) {
    // The check ensures also that all RLE sequences can be
    // encoded by `StoreVarLenUint8`
    JXL_ENSURE(alphabet_size <= ANS_MAX_ALPHABET_SIZE);

    /// Flat histogram.
    if (method == 0) {
      // Mark non-small tree.
      writer->Write(1, 0);
      // Mark uniform histogram.
      writer->Write(1, 1);
      JXL_ENSURE(alphabet_size > 0);
      // Encode alphabet size.
      StoreVarLenUint8(alphabet_size - 1, writer);

      return true;
    }

    /// Small tree.
    if (num_symbols <= kMaxNumSymbolsForSmallCode) {
      // Small tree marker to encode 1-2 symbols.
      writer->Write(1, 1);
      if (num_symbols == 0) {
        writer->Write(1, 0);
        StoreVarLenUint8(0, writer);
      } else {
        writer->Write(1, num_symbols - 1);
        for (size_t i = 0; i < num_symbols; ++i) {
          StoreVarLenUint8(symbols[i], writer);
        }
      }
      if (num_symbols == 2) {
        writer->Write(ANS_LOG_TAB_SIZE, counts[symbols[0]]);
      }

      return true;
    }

    /// General tree.
    // Mark non-small tree.
    writer->Write(1, 0);
    // Mark non-flat histogram.
    writer->Write(1, 0);

<<<<<<< HEAD
    // Elias gamma-like code for `shift = method - 1`. Only difference is that
    // if the number of bits to be encoded is equal to `upper_bound_log`,
    // we skip the terminating 0 in unary coding.
    int upper_bound_log = FloorLog2Nonzero(ANS_LOG_TAB_SIZE + 1);
    int log = FloorLog2Nonzero(method);
    writer->Write(log, (1 << log) - 1);
    if (log != upper_bound_log) writer->Write(1, 0);
    writer->Write(log, ((1 << log) - 1) & method);

    // Since `num_symbols >= 3`, we know that `alphabet_size >= 3`, therefore
    // we encode `alphabet_size - 3`.
    StoreVarLenUint8(alphabet_size - 3, writer);
=======
    // Elias gamma-like code for shift. Only difference is that if the number
    // of bits to be encoded is equal to FloorLog2(ANS_LOG_TAB_SIZE+1), we skip
    // the terminating 0 in unary coding.
    int upper_bound_log = FloorLog2Nonzero(ANS_LOG_TAB_SIZE + 1);
    int log = FloorLog2Nonzero(shift + 1);
    writer->Write(log, (1 << log) - 1);
    if (log != upper_bound_log) writer->Write(1, 0);
    writer->Write(log, ((1 << log) - 1) & (shift + 1));
>>>>>>> 32beb7d6

    // Precompute sequences for RLE encoding. Contains the number of identical
    // values starting at a given index. Only contains that value at the first
    // element of the series.
<<<<<<< HEAD
    uint8_t same[ANS_MAX_ALPHABET_SIZE] = {};
    size_t last = 0;
    for (size_t i = 1; i <= alphabet_size; i++) {
      // Store the sequence length once different symbol reached, or we are
      // near the omit_pos, or we're at the end. We don't support including the
      // omit_pos in an RLE sequence because this value may use a different
      // amount of log2 bits than standard, it is too complex to handle in the
      // decoder.
      if (i == alphabet_size || i == omit_pos || i == omit_pos + 1 ||
          counts[i] != counts[last]) {
=======
    std::vector<uint32_t> same(alphabet_size, 0);
    int last = 0;
    int length = 0;
    // Store the sequence length once different symbol reached, or we are
    // near the omit_pos. We don't support including the omit_pos in an RLE
    // sequence because this value may use a different amount of log2 bits
    // than standard, it is too complex to handle in the decoder.
    for (int i = 1; i < alphabet_size; i++) {
      if (i == omit_pos || i == omit_pos + 1 || counts[i] != counts[last]) {
>>>>>>> 32beb7d6
        same[last] = i - last;
        last = i;
      }
    }
<<<<<<< HEAD

    uint8_t logcounts[ANS_MAX_ALPHABET_SIZE] = {};
    // Use shortest possible Huffman code to encode `omit_pos` (see
    // `kLogCountBitLengths`). `logcounts` value at `omit_pos` should be the
    // first of maximal values in the whole `logcounts` array, so it can be
    // increased without changing that property
    int omit_log = 10;
    for (size_t i = 0; i < alphabet_size; ++i) {
      if (i != omit_pos && counts[i] > 0) {
        logcounts[i] = FloorLog2Nonzero<uint32_t>(counts[i]) + 1;
        omit_log = std::max(omit_log, logcounts[i] + int{i < omit_pos});
      }
    }
    logcounts[omit_pos] = static_cast<uint8_t>(omit_log);

    // The logcount values are encoded with a static Huffman code.
    // The last symbol is used as RLE sequence.
    constexpr uint8_t kLogCountBitLengths[ANS_LOG_TAB_SIZE + 2] = {
        5, 4, 4, 4, 4, 4, 3, 3, 3, 3, 3, 6, 7, 7,
    };
    constexpr uint8_t kLogCountSymbols[ANS_LOG_TAB_SIZE + 2] = {
        17, 11, 15, 3, 9, 7, 4, 2, 5, 6, 0, 33, 1, 65,
    };
    constexpr uint8_t kMinReps = 4;
    constexpr size_t rep = ANS_LOG_TAB_SIZE + 1;
    // Encode symbol logs
    for (size_t i = 0; i < alphabet_size; ++i) {
      writer->Write(kLogCountBitLengths[logcounts[i]],
                    kLogCountSymbols[logcounts[i]]);
=======
    if (counts[last] != 0) {
      // Store the last sequence length if it is a non-zero sequence
      same[last] = alphabet_size - last;
      length = alphabet_size;
    } else {
      // else exclude last zero run
      length = last;
    }

    // Since `num_symbols >= 3`, we know that `length >= 3`, therefore we encode
    // `length - 3`. The check also ensures that all `same[i] <= 255` and can be encoded
    // further after RLE symbols by `StoreVarLenUint8`
    if (length - 3 > 255) {
      return false;
    }
    StoreVarLenUint8(length - 3, writer);

    std::vector<int> logcounts(length, -1);
    // Use shortest possible Huffman code to encode `omit_pos` (see `kLogCountBitLengths`).
    // `logcounts` value at `omit_pos` should be the first of maximal values
    // in the whole `logcounts` array, so it can be increased without changing that property
    int omit_log = 9;
    for (int i = 0; i < length; ++i) {
      JXL_DASSERT(counts[i] <= ANS_TAB_SIZE);
      JXL_DASSERT(counts[i] >= 0);
      if (i != omit_pos && counts[i] > 0) {
        logcounts[i] = FloorLog2Nonzero(static_cast<uint32_t>(counts[i]));
        omit_log = std::max(omit_log, logcounts[i] + (i < omit_pos));
      }
    }
    logcounts[omit_pos] = omit_log;

    // The logcount values are encoded with a static Huffman code.
    constexpr size_t kMinReps = 4;
    constexpr size_t rep = ANS_LOG_TAB_SIZE + 1;
    for (int i = 0; i < length; ++i) {
      writer->Write(kLogCountBitLengths[logcounts[i] + 1],
                    kLogCountSymbols[logcounts[i] + 1]);
>>>>>>> 32beb7d6
      if (same[i] > kMinReps) {
        // Encode the RLE symbol and skip the repeated ones.
        writer->Write(kLogCountBitLengths[rep], kLogCountSymbols[rep]);
        StoreVarLenUint8(same[i] - kMinReps - 1, writer);
        i += same[i] - 1;
      }
    }
<<<<<<< HEAD
    // Encode additional bits of accuracy
    if (method != 1) {  // otherwise `bitcount = 0`
      for (size_t i = 0; i < alphabet_size; ++i) {
        if (logcounts[i] > 1 && i != omit_pos) {
          int bitcount =
              GetPopulationCountPrecision(logcounts[i] - 1, method - 1);
          int drop_bits = logcounts[i] - 1 - bitcount;
=======
    if (shift != 0) { // otherwise `bitcount = 0`
      for (int i = 0; i < length; ++i) {
        if (logcounts[i] > 0 && i != omit_pos) {
          int bitcount = GetPopulationCountPrecision(logcounts[i], shift);
          int drop_bits = logcounts[i] - bitcount;
>>>>>>> 32beb7d6
          JXL_DASSERT((counts[i] & ((1 << drop_bits) - 1)) == 0);
          writer->Write(bitcount, (counts[i] >> drop_bits) - (1 << bitcount));
        }
        if (same[i] > kMinReps) {
          // Skip symbols encoded by RLE.
          i += same[i] - 1;
        }
<<<<<<< HEAD
      }
    }
    return true;
  }

  void ANSBuildInfoTable(const AliasTable::Entry* table, size_t log_alpha_size,
                         ANSEncSymbolInfo* info) {
    // Create valid alias table for empty streams
    for (size_t s = 0; s < std::max(size_t{1}, alphabet_size); ++s) {
      const ANSHistBin freq = s == alphabet_size ? ANS_TAB_SIZE : counts[s];
      info[s].freq_ = static_cast<uint16_t>(freq);
#ifdef USE_MULT_BY_RECIPROCAL
      if (freq != 0) {
        info[s].ifreq_ = ((1ull << RECIPROCAL_PRECISION) + info[s].freq_ - 1) /
                         info[s].freq_;
      } else {
        info[s].ifreq_ =
            1;  // Shouldn't matter (symbol shouldn't occur), but...
=======
>>>>>>> 32beb7d6
      }
#endif
      info[s].reverse_map_.resize(freq);
    }
    size_t log_entry_size = ANS_LOG_TAB_SIZE - log_alpha_size;
    size_t entry_size_minus_1 = (1 << log_entry_size) - 1;
    for (int i = 0; i < ANS_TAB_SIZE; i++) {
      AliasTable::Symbol s =
          AliasTable::Lookup(table, i, log_entry_size, entry_size_minus_1);
      info[s.value].reverse_map_[s.offset] = i;
    }
  }
<<<<<<< HEAD
=======
  return true;
}
>>>>>>> 32beb7d6

 private:
  ANSEncodingHistogram() {}

<<<<<<< HEAD
  // Fixed-point log2 LUT for values of [0,4096]
  using Lg2LUT = std::array<uint32_t, ANS_TAB_SIZE + 1>;
  static const Lg2LUT lg2;

  float EstimateDataBits(const Histogram& histo) {
    int64_t sum = 0;
    for (size_t i = 0; i < alphabet_size; ++i) {
      // += histogram[i] * -log(counts[i]/total_counts)
      sum += histo.counts_[i] * int64_t{lg2[counts[i]]};
=======
StatusOr<float> ComputeHistoAndDataCost(const ANSHistBin* histogram,
                                        size_t alphabet_size, uint32_t method) {
  // TODO(ivan) check possible SIMD
  while (alphabet_size > 0 && histogram[alphabet_size - 1] == 0)
    --alphabet_size;
  if (method == 0) {  // Flat code
    return ANS_LOG_TAB_SIZE + 2 +
           EstimateDataBitsFlat(histogram, alphabet_size);
  }
  // Non-flat: shift = method-1.
  uint32_t shift = method - 1;
  std::vector<ANSHistBin> counts(histogram, histogram + alphabet_size);
  int omit_pos = 0;
  int num_symbols;
  int symbols[kMaxNumSymbolsForSmallCode] = {};
  JXL_RETURN_IF_ERROR(NormalizeCounts(counts.data(), &omit_pos, alphabet_size,
                                      shift, &num_symbols, symbols));
  SizeWriter writer;
  if(EncodeCounts(counts.data(), alphabet_size, omit_pos, num_symbols, shift,
                  symbols, &writer)) {
    return writer.size +
           EstimateDataBits(histogram, counts.data(), alphabet_size);
  } else { // not possible to encode
    return std::numeric_limits<float>::max();
  }
}

StatusOr<uint32_t> ComputeBestMethod(
    const ANSHistBin* histogram, size_t alphabet_size, float* cost,
    HistogramParams::ANSHistogramStrategy ans_histogram_strategy) {
  uint32_t method = 0;
  JXL_ASSIGN_OR_RETURN(float fcost,
                       ComputeHistoAndDataCost(histogram, alphabet_size, 0));
  auto try_shift = [&](uint32_t shift) -> Status {
    JXL_ASSIGN_OR_RETURN(
        float c, ComputeHistoAndDataCost(histogram, alphabet_size, shift + 1));
    if (c < fcost) {
      method = shift + 1;
      fcost = c;
>>>>>>> 32beb7d6
    }
    return (histo.total_count_ - ldexpf(sum, -31)) * ANS_LOG_TAB_SIZE;
  }

  static float EstimateDataBitsFlat(const Histogram& histo) {
    size_t len = histo.alphabet_size();
    int64_t flat_bits = int64_t{lg2[len]} * ANS_LOG_TAB_SIZE;
    return ldexpf(histo.total_count_ * flat_bits, -31);
  }

  struct CountsEntropy {
    ANSHistBin count : 16;     // allowed value of counts in a histogram bin
    ANSHistBin step_log : 16;  // log2 of increase step size (can use 5 bits)
    int32_t delta_lg2;  // change of log between that value and the next allowed
  };

  // Array is sorted by decreasing allowed counts for each possible shift.
  // Exclusion of single-bin histograms before `RebalanceHistogram` allows
  // to put count upper limit of 4095, and shifts of 11 and 12 produce the
  // same table
  using CountsArray =
      std::array<std::array<CountsEntropy, ANS_TAB_SIZE>, ANS_LOG_TAB_SIZE>;
  static const CountsArray allowed_counts;

  // Returns the difference between largest count that can be represented and is
  // smaller than "count" and smallest representable count larger than "count".
  static uint32_t SmallestIncrementLog(uint32_t count, uint32_t shift) {
    if (count == 0) return 0;
    uint32_t bits = FloorLog2Nonzero(count);
    uint32_t drop_bits = bits - GetPopulationCountPrecision(bits, shift);
    return drop_bits;
  }
  // We are growing/reducing histogram step by step trying to maximize total
  // entropy i.e. sum of `freq[n] * log[counts[n]]` with a given sum of
  // `counts[n]` chosen from `allowed_counts[shift]`. This sum is balanced by
  // the `counts[omit_pos]` in the highest bin of histogram. We start from close
  // to correct solution and each time a step with maximum entropy increase per
  // unit of bin change is chosen. This greedy scheme is not guaranteed to
  // achieve the global maximum, but cannot produce invalid histogram. We use a
  // fixed-point approximation for logarithms and all arithmetic is integer
  // besides initial approximation. Sum of `freq` and each of `lg2[counts]` are
  // supposed to be limited to `int32_t` range, so that the sum of their
  // products should not exceed `int64_t`.
  bool RebalanceHistogram(const Histogram& histo) {
    constexpr ANSHistBin table_size = ANS_TAB_SIZE;
    uint32_t shift = method - 1;

    struct EntropyDelta {
      ANSHistBin freq;   // initial count
      size_t count_ind;  // index of current bin value in `allowed_counts`
      size_t bin_ind;    // index of current bin in `counts`
    };
    // Penalties corresponding to different step sizes - entropy decrease in
    // balancing bin, step of size (1 << ANS_LOG_TAB_SIZE - 1) is not possible
    int64_t balance_inc[ANS_LOG_TAB_SIZE - 1] = {};
    int64_t balance_dec[ANS_LOG_TAB_SIZE - 1] = {};
    const auto& ac = allowed_counts[shift];
    // TODO(ivan) separate cases of shift >= 11 - all steps are 1 there, and
    // possibly 10 - all relevant steps are 2.
    // Total entropy change by a step: increase/decrease in current bin
    // together with corresponding decrease/increase in the balancing bin.
    // Inc steps increase current bin, dec steps decrease
    const auto delta_entropy_inc = [&](const EntropyDelta& a) {
      return a.freq * int64_t{ac[a.count_ind].delta_lg2} -
             balance_inc[ac[a.count_ind].step_log];
    };
    const auto delta_entropy_dec = [&](const EntropyDelta& a) {
      return a.freq * int64_t{ac[a.count_ind + 1].delta_lg2} -
             balance_dec[ac[a.count_ind + 1].step_log];
    };
    // Compare steps by entropy increase per unit of histogram bin change.
    // Truncation is OK here, accuracy is anyway better than float
    const auto IncLess = [&](const EntropyDelta& a, const EntropyDelta& b) {
      return delta_entropy_inc(a) >> ac[a.count_ind].step_log <
             delta_entropy_inc(b) >> ac[b.count_ind].step_log;
    };
    const auto DecLess = [&](const EntropyDelta& a, const EntropyDelta& b) {
      return delta_entropy_dec(a) >> ac[a.count_ind + 1].step_log <
             delta_entropy_dec(b) >> ac[b.count_ind + 1].step_log;
    };
    // Vector of adjustable bins from `allowed_counts`
    std::vector<EntropyDelta> bins;
    bins.reserve(256);

    double norm = double{table_size} / histo.total_count_;

    size_t remainder_pos = 0;  // highest balancing bin in the histogram
    int64_t max_freq = 0;
    ANSHistBin rest = table_size;  // reserve of histogram counts to distribute
    for (size_t n = 0; n < alphabet_size; ++n) {
      ANSHistBin freq = histo.counts_[n];
      if (freq > max_freq) {
        remainder_pos = n;
        max_freq = freq;
      }

      double target = freq * norm;  // rounding
      // Keep zeros and clamp nonzero freq counts to [1, table_size)
      ANSHistBin count = std::max<ANSHistBin>(round(target), freq > 0);
      count = std::min<ANSHistBin>(count, table_size - 1);
      uint32_t step_log = SmallestIncrementLog(count, shift);
      ANSHistBin inc = 1 << step_log;
      count &= ~(inc - 1);

      counts[n] = count;
      rest -= count;
      if (target > 1.0) {
        size_t count_ind = 0;
        // TODO(ivan) binary search instead of linear?
        while (ac[count_ind].count != count) ++count_ind;
        bins.push_back({freq, count_ind, n});
      }
    }

    // Delete the highest balancing bin from adjustable by `allowed_counts`
    bins.erase(std::find_if(
        bins.begin(), bins.end(),
        [&](const EntropyDelta& a) { return a.bin_ind == remainder_pos; }));
    // From now on `rest` is the height of balancing bin,
    // here it can be negative, but will be tracted into positive domain later
    rest += counts[remainder_pos];

    if (!bins.empty()) {
      const uint32_t max_log = ac[1].step_log;
      while (true) {
        // Update balancing bin penalties setting guards and tractors
        for (uint32_t log = 0; log <= max_log; ++log) {
          ANSHistBin delta = 1 << log;
          if (rest >= table_size) {
            // Tract large `rest` into allowed domain:
            balance_inc[log] = 0;  // permit all inc steps
            balance_dec[log] = 0;  // forbid all dec steps
          } else if (rest > 1) {
            // `rest` is OK, put guards against non-possible steps
            balance_inc[log] =
                rest > delta  // possible step
                    ? max_freq * int64_t{lg2[rest] - lg2[rest - delta]}
                    : std::numeric_limits<int64_t>::max();  // forbidden
            balance_dec[log] =
                rest + delta < table_size  // possible step
                    ? max_freq * int64_t{lg2[rest + delta] - lg2[rest]}
                    : 0;  // forbidden
          } else {
            // Tract negative or zero `rest` into positive:
            // forbid all inc steps
            balance_inc[log] = std::numeric_limits<int64_t>::max();
            // permit all dec steps
            balance_dec[log] = std::numeric_limits<int64_t>::max();
          }
        }
        // Try to increase entropy
        auto best_bin_inc = std::max_element(bins.begin(), bins.end(), IncLess);
        if (delta_entropy_inc(*best_bin_inc) > 0) {
          // Grow the bin with the best histogram entropy increase
          rest -= 1 << ac[best_bin_inc->count_ind--].step_log;
        } else {
          // This still implies that entropy is strictly increasing each step
          // (or `rest` is tracted into positive domain), so we cannot loop
          // infinitely
          auto best_bin_dec =
              std::min_element(bins.begin(), bins.end(), DecLess);
          // Break if no reverse steps can grow entropy (or valid)
          if (delta_entropy_dec(*best_bin_dec) >= 0) break;
          // Decrease the bin with the best histogram entropy increase
          rest += 1 << ac[++best_bin_dec->count_ind].step_log;
        }
      }
      // Set counts besides the balancing bin
      for (auto& a : bins) counts[a.bin_ind] = ac[a.count_ind].count;

      // The scheme works fine if we have room to grow `logcount` of balancing
      // bin, otherwise we need to put balancing bin to the first bin of 12 bit
      // width. In this case both that bin and balancing one should be close to
      // 2048 in targets, so exchange of them will not produce much worse
      // histogram
      for (size_t n = 0; n < remainder_pos; ++n) {
        if (counts[n] >= 2048) {
          counts[remainder_pos] = counts[n];
          remainder_pos = n;
          break;
        }
      }
    }
    // Set balancing bin
    counts[remainder_pos] = rest;
    omit_pos = remainder_pos;

    return counts[remainder_pos] > 0;
  }

  uint32_t method = 0;
  size_t omit_pos = 0;
  size_t alphabet_size = 0;
  size_t num_symbols = 0;
  size_t symbols[kMaxNumSymbolsForSmallCode] = {};
  std::vector<ANSHistBin> counts{};
  float cost = 0;
};

using AEH = ANSEncodingHistogram;

const AEH::Lg2LUT AEH::lg2 = [] {
  Lg2LUT lg2;
  lg2[0] = 0;  // for entropy calculations it is OK
  for (size_t i = 1; i < lg2.size(); ++i) {
    lg2[i] = round(ldexp(log2(i) / ANS_LOG_TAB_SIZE, 31));
  }
  return lg2;
}();

const AEH::CountsArray AEH::allowed_counts = [] {
  CountsArray allowed_counts = {};

  for (uint32_t shift = 0; shift < allowed_counts.size(); ++shift) {
    auto& ac = allowed_counts[shift];
    for (uint32_t i = 1; i < ac.size(); ++i) {
      int32_t cnt = i & ~((1 << SmallestIncrementLog(i, shift)) - 1);
      ac[cnt].count = cnt;
    }
    std::sort(ac.begin(), ac.end(),
              [](const CountsEntropy& a, const CountsEntropy& b) {
                return a.count > b.count;
              });
    int ind = 1;
    while (ac[ind].count > 0) {
      ac[ind].delta_lg2 = round(
          ldexp(log2(static_cast<double>(ac[ind - 1].count) / ac[ind].count) /
                    ANS_LOG_TAB_SIZE,
                31));
      ac[ind].step_log =
          FloorLog2Nonzero<uint32_t>(ac[ind - 1].count - ac[ind].count);
      ++ind;
    }
    // Guards against non-possible steps:
    // at max value [0] - 0 (by init), at min value - max
    ac[ind].delta_lg2 = std::numeric_limits<int32_t>::max();
  }
  return allowed_counts;
}();

}  // namespace

StatusOr<float> Histogram::ANSPopulationCost() const {
  if (counts_.size() > ANS_MAX_ALPHABET_SIZE) {
    return std::numeric_limits<float>::max();
  }
  JXL_ASSIGN_OR_RETURN(
      ANSEncodingHistogram normalized,
      ANSEncodingHistogram::ComputeBest(
          *this, HistogramParams::ANSHistogramStrategy::kFast));
  return normalized.Cost();
}

// Returns an estimate or exact cost of encoding this histogram and the
// corresponding data.
StatusOr<size_t> BuildAndStoreANSEncodingData(
    JxlMemoryManager* memory_manager,
    HistogramParams::ANSHistogramStrategy ans_histogram_strategy,
    const Histogram& histogram, size_t log_alpha_size, bool use_prefix_code,
    ANSEncSymbolInfo* info, BitWriter* writer) {
  size_t size = histogram.alphabet_size();
  if (use_prefix_code) {
    size_t cost = 0;
    if (size <= 1) return 0;
    std::vector<uint32_t> histo(size);
    for (size_t i = 0; i < size; i++) {
      JXL_ENSURE(histogram.counts_[i] >= 0);
      histo[i] = histogram.counts_[i];
    }
    std::vector<uint8_t> depths(size);
    std::vector<uint16_t> bits(size);
    if (writer == nullptr) {
      BitWriter tmp_writer{memory_manager};
      JXL_RETURN_IF_ERROR(tmp_writer.WithMaxBits(
          8 * size + 8,  // safe upper bound
          LayerType::Header, /*aux_out=*/nullptr, [&] {
            return BuildAndStoreHuffmanTree(histo.data(), size, depths.data(),
                                            bits.data(), &tmp_writer);
          }));
      cost = tmp_writer.BitsWritten();
    } else {
      size_t start = writer->BitsWritten();
      JXL_RETURN_IF_ERROR(BuildAndStoreHuffmanTree(
          histo.data(), size, depths.data(), bits.data(), writer));
      cost = writer->BitsWritten() - start;
    }
    for (size_t i = 0; i < size; i++) {
      info[i].bits = depths[i] == 0 ? 0 : bits[i];
      info[i].depth = depths[i];
    }
    // Estimate data cost.
    for (size_t i = 0; i < size; i++) {
      cost += histo[i] * info[i].depth;
    }
    return cost;
  }
  JXL_ASSIGN_OR_RETURN(
      ANSEncodingHistogram normalized,
      ANSEncodingHistogram::ComputeBest(histogram, ans_histogram_strategy));
  AliasTable::Entry a[ANS_MAX_ALPHABET_SIZE];
  JXL_RETURN_IF_ERROR(
      InitAliasTable(normalized.Counts(), ANS_LOG_TAB_SIZE, log_alpha_size, a));
  normalized.ANSBuildInfoTable(a, log_alpha_size, info);
  if (writer != nullptr) {
    // size_t start = writer->BitsWritten();
    JXL_RETURN_IF_ERROR(normalized.Encode(writer));
    // return writer->BitsWritten() - start;
  }
  return static_cast<size_t>(ceilf(normalized.Cost()));
}

template <typename Writer>
void EncodeUintConfig(const HybridUintConfig uint_config, Writer* writer,
                      size_t log_alpha_size) {
  writer->Write(CeilLog2Nonzero(log_alpha_size + 1),
                uint_config.split_exponent);
  if (uint_config.split_exponent == log_alpha_size) {
    return;  // msb/lsb don't matter.
  }
  size_t nbits = CeilLog2Nonzero(uint_config.split_exponent + 1);
  writer->Write(nbits, uint_config.msb_in_token);
  nbits = CeilLog2Nonzero(uint_config.split_exponent -
                          uint_config.msb_in_token + 1);
  writer->Write(nbits, uint_config.lsb_in_token);
}
template <typename Writer>
void EncodeUintConfigs(const std::vector<HybridUintConfig>& uint_config,
                       Writer* writer, size_t log_alpha_size) {
  // TODO(veluca): RLE?
  for (const auto& cfg : uint_config) {
    EncodeUintConfig(cfg, writer, log_alpha_size);
  }
}
template void EncodeUintConfigs(const std::vector<HybridUintConfig>&,
                                BitWriter*, size_t);

namespace {

Status ChooseUintConfigs(const HistogramParams& params,
                         const std::vector<std::vector<Token>>& tokens,
                         const std::vector<uint8_t>& context_map,
                         std::vector<Histogram>* clustered_histograms,
                         EntropyEncodingData* codes, size_t* log_alpha_size) {
  codes->uint_config.resize(clustered_histograms->size());
  if (params.uint_method == HistogramParams::HybridUintMethod::kNone) {
    return true;
  }
  if (params.uint_method == HistogramParams::HybridUintMethod::k000) {
    codes->uint_config.clear();
    codes->uint_config.resize(clustered_histograms->size(),
                              HybridUintConfig(0, 0, 0));
    return true;
  }
  if (params.uint_method == HistogramParams::HybridUintMethod::kContextMap) {
    codes->uint_config.clear();
    codes->uint_config.resize(clustered_histograms->size(),
                              HybridUintConfig(2, 0, 1));
    return true;
  }

  // If the uint config is adaptive, just stick with the default in streaming
  // mode.
  if (params.streaming_mode) {
    return true;
  }

  // Brute-force method that tries a few options.
  std::vector<HybridUintConfig> configs;
  if (params.uint_method == HistogramParams::HybridUintMethod::kBest) {
    configs = {
        HybridUintConfig(4, 2, 0),  // default
        HybridUintConfig(4, 1, 0),  // less precise
        HybridUintConfig(4, 2, 1),  // add sign
        HybridUintConfig(4, 2, 2),  // add sign+parity
        HybridUintConfig(4, 1, 2),  // add parity but less msb
        // Same as above, but more direct coding.
        HybridUintConfig(5, 2, 0), HybridUintConfig(5, 1, 0),
        HybridUintConfig(5, 2, 1), HybridUintConfig(5, 2, 2),
        HybridUintConfig(5, 1, 2),
        // Same as above, but less direct coding.
        HybridUintConfig(3, 2, 0), HybridUintConfig(3, 1, 0),
        HybridUintConfig(3, 2, 1), HybridUintConfig(3, 1, 2),
        // For near-lossless.
        HybridUintConfig(4, 1, 3), HybridUintConfig(5, 1, 4),
        HybridUintConfig(5, 2, 3), HybridUintConfig(6, 1, 5),
        HybridUintConfig(6, 2, 4), HybridUintConfig(6, 0, 0),
        // Other
        HybridUintConfig(0, 0, 0),   // varlenuint
        HybridUintConfig(2, 0, 1),   // works well for ctx map
        HybridUintConfig(7, 0, 0),   // direct coding
        HybridUintConfig(8, 0, 0),   // direct coding
        HybridUintConfig(9, 0, 0),   // direct coding
        HybridUintConfig(10, 0, 0),  // direct coding
        HybridUintConfig(11, 0, 0),  // direct coding
        HybridUintConfig(12, 0, 0),  // direct coding
    };
  } else if (params.uint_method == HistogramParams::HybridUintMethod::kFast) {
    configs = {
        HybridUintConfig(4, 2, 0),  // default
        HybridUintConfig(4, 1, 2),  // add parity but less msb
        HybridUintConfig(0, 0, 0),  // smallest histograms
        HybridUintConfig(2, 0, 1),  // works well for ctx map
    };
  }

  std::vector<float> costs(clustered_histograms->size(),
                           std::numeric_limits<float>::max());
  std::vector<uint32_t> extra_bits(clustered_histograms->size());
  std::vector<uint8_t> is_valid(clustered_histograms->size());
  // Wider histograms are assigned max cost in PopulationCost anyway
  // and therefore will not be used
  constexpr size_t max_alpha = ANS_MAX_ALPHABET_SIZE;
  for (HybridUintConfig cfg : configs) {
    std::fill(is_valid.begin(), is_valid.end(), true);
    std::fill(extra_bits.begin(), extra_bits.end(), 0);

    for (auto& histo : *clustered_histograms) {
      histo.Clear();
    }
    for (const auto& stream : tokens) {
      for (const auto& token : stream) {
        // TODO(veluca): do not ignore lz77 commands.
        if (token.is_lz77_length) continue;
        size_t histo = context_map[token.context];
        uint32_t tok, nbits, bits;
        cfg.Encode(token.value, &tok, &nbits, &bits);
        if (tok >= max_alpha ||
            (codes->lz77.enabled && tok >= codes->lz77.min_symbol)) {
          is_valid[histo] = JXL_FALSE;
          continue;
        }
        extra_bits[histo] += nbits;
        (*clustered_histograms)[histo].Add(tok);
      }
    }

    for (size_t i = 0; i < clustered_histograms->size(); i++) {
      if (!is_valid[i]) continue;
      JXL_ASSIGN_OR_RETURN(float cost,
                           (*clustered_histograms)[i].ANSPopulationCost());
      cost += extra_bits[i];
      // add signaling cost of the hybriduintconfig itself
      cost += CeilLog2Nonzero(cfg.split_exponent + 1);
      cost += CeilLog2Nonzero(cfg.split_exponent - cfg.msb_in_token + 1);
      if (cost < costs[i]) {
        codes->uint_config[i] = cfg;
        costs[i] = cost;
      }
    }
  }

  // Rebuild histograms.
  for (auto& histo : *clustered_histograms) {
    histo.Clear();
  }
  *log_alpha_size = 5;
  for (const auto& stream : tokens) {
    for (const auto& token : stream) {
      uint32_t tok, nbits, bits;
      size_t histo = context_map[token.context];
      (token.is_lz77_length ? codes->lz77.length_uint_config
                            : codes->uint_config[histo])
          .Encode(token.value, &tok, &nbits, &bits);
      tok += token.is_lz77_length ? codes->lz77.min_symbol : 0;
      (*clustered_histograms)[histo].Add(tok);
      while (tok >= (1u << *log_alpha_size)) (*log_alpha_size)++;
    }
  }
  size_t max_log_alpha_size = codes->use_prefix_code ? PREFIX_MAX_BITS : 8;
  JXL_ENSURE(*log_alpha_size <= max_log_alpha_size);
  return true;
}

Histogram HistogramFromSymbolInfo(
    const std::vector<ANSEncSymbolInfo>& encoding_info, bool use_prefix_code) {
  Histogram histo;
  histo.counts_.resize(DivCeil(encoding_info.size(), Histogram::kRounding) *
                       Histogram::kRounding);
  histo.total_count_ = 0;
  for (size_t i = 0; i < encoding_info.size(); ++i) {
    const ANSEncSymbolInfo& info = encoding_info[i];
    int count = use_prefix_code
                    ? (info.depth ? (1u << (PREFIX_MAX_BITS - info.depth)) : 0)
                    : info.freq_;
    histo.counts_[i] = count;
    histo.total_count_ += count;
  }
  return histo;
}

class HistogramBuilder {
 public:
  explicit HistogramBuilder(const size_t num_contexts)
      : histograms_(num_contexts) {}

  void VisitSymbol(int symbol, size_t histo_idx) {
    JXL_DASSERT(histo_idx < histograms_.size());
    histograms_[histo_idx].Add(symbol);
  }

  // NOTE: `layer` is only for clustered_entropy; caller does ReclaimAndCharge.
  // Returns cost (in bits).
  StatusOr<size_t> BuildAndStoreEntropyCodes(
      JxlMemoryManager* memory_manager, const HistogramParams& params,
      const std::vector<std::vector<Token>>& tokens, EntropyEncodingData* codes,
      std::vector<uint8_t>* context_map, BitWriter* writer, LayerType layer,
      AuxOut* aux_out) const {
    const size_t prev_histograms = codes->encoding_info.size();
    std::vector<Histogram> clustered_histograms;
    for (size_t i = 0; i < prev_histograms; ++i) {
      clustered_histograms.push_back(HistogramFromSymbolInfo(
          codes->encoding_info[i], codes->use_prefix_code));
    }
    size_t context_offset = context_map->size();
    context_map->resize(context_offset + histograms_.size());
    if (histograms_.size() > 1) {
      if (!ans_fuzzer_friendly_) {
        std::vector<uint32_t> histogram_symbols;
        JXL_RETURN_IF_ERROR(
            ClusterHistograms(params, histograms_, kClustersLimit,
                              &clustered_histograms, &histogram_symbols));
        for (size_t c = 0; c < histograms_.size(); ++c) {
          (*context_map)[context_offset + c] =
              static_cast<uint8_t>(histogram_symbols[c]);
        }
      } else {
        JXL_ENSURE(codes->encoding_info.empty());
        fill(context_map->begin(), context_map->end(), 0);
        size_t max_symbol = 0;
        for (const Histogram& h : histograms_) {
          max_symbol = std::max(h.counts_.size(), max_symbol);
        }
        size_t num_symbols = 1 << CeilLog2Nonzero(max_symbol + 1);
        clustered_histograms.resize(1);
        clustered_histograms[0].Clear();
        for (size_t i = 0; i < num_symbols; i++) {
          clustered_histograms[0].Add(i);
        }
      }
      if (writer != nullptr) {
        JXL_RETURN_IF_ERROR(EncodeContextMap(
            *context_map, clustered_histograms.size(), writer, layer, aux_out));
      }
    } else {
      JXL_ENSURE(codes->encoding_info.empty());
      clustered_histograms.push_back(histograms_[0]);
    }
    if (aux_out != nullptr) {
      for (size_t i = prev_histograms; i < clustered_histograms.size(); ++i) {
        aux_out->layer(layer).clustered_entropy +=
            clustered_histograms[i].ShannonEntropy();
      }
    }
    size_t log_alpha_size = codes->lz77.enabled ? 8 : 7;  // Sane default.
    if (ans_fuzzer_friendly_) {
      codes->uint_config.clear();
      codes->uint_config.resize(1, HybridUintConfig(7, 0, 0));
    } else {
      JXL_RETURN_IF_ERROR(ChooseUintConfigs(params, tokens, *context_map,
                                            &clustered_histograms, codes,
                                            &log_alpha_size));
    }
    if (params.streaming_mode) {
      // TODO(szabadka) Figure out if we can use lower values here.
      log_alpha_size = 8;
    }
    SizeWriter size_writer;  // Used if writer == nullptr to estimate costs.
    size_t cost = 1;
    if (writer) writer->Write(1, TO_JXL_BOOL(codes->use_prefix_code));

    if (codes->use_prefix_code) {
      log_alpha_size = PREFIX_MAX_BITS;
    } else {
      cost += 2;
    }
    if (writer == nullptr) {
      EncodeUintConfigs(codes->uint_config, &size_writer, log_alpha_size);
    } else {
      if (!codes->use_prefix_code) writer->Write(2, log_alpha_size - 5);
      EncodeUintConfigs(codes->uint_config, writer, log_alpha_size);
    }
    if (codes->use_prefix_code) {
      for (const auto& histo : clustered_histograms) {
        size_t alphabet_size = std::max(size_t(1), histo.alphabet_size());
        if (writer) {
          StoreVarLenUint16(alphabet_size - 1, writer);
        } else {
          StoreVarLenUint16(alphabet_size - 1, &size_writer);
        }
      }
    }
    cost += size_writer.size;
    for (size_t c = prev_histograms; c < clustered_histograms.size(); ++c) {
      size_t alphabet_size = clustered_histograms[c].alphabet_size();
      codes->encoding_info.emplace_back();
      codes->encoding_info.back().resize(alphabet_size);
      BitWriter* histo_writer = writer;
      if (params.streaming_mode) {
        codes->encoded_histograms.emplace_back(memory_manager);
        histo_writer = &codes->encoded_histograms.back();
      }
      const auto& body = [&]() -> Status {
        JXL_ASSIGN_OR_RETURN(
            size_t ans_cost,
            BuildAndStoreANSEncodingData(
                memory_manager, params.ans_histogram_strategy,
                clustered_histograms[c], log_alpha_size, codes->use_prefix_code,
                codes->encoding_info.back().data(), histo_writer));
        cost += ans_cost;
        return true;
      };
      if (histo_writer) {
        JXL_RETURN_IF_ERROR(histo_writer->WithMaxBits(
            256 + alphabet_size * 24, layer, aux_out, body,
            /*finished_histogram=*/true));
      } else {
        JXL_RETURN_IF_ERROR(body());
      }
      if (params.streaming_mode) {
        JXL_RETURN_IF_ERROR(writer->AppendUnaligned(*histo_writer));
      }
    }
    return cost;
  }

  const Histogram& Histo(size_t i) const { return histograms_[i]; }

 private:
  std::vector<Histogram> histograms_;
};

class SymbolCostEstimator {
 public:
  SymbolCostEstimator(size_t num_contexts, bool force_huffman,
                      const std::vector<std::vector<Token>>& tokens,
                      const LZ77Params& lz77) {
    HistogramBuilder builder(num_contexts);
    // Build histograms for estimating lz77 savings.
    HybridUintConfig uint_config;
    for (const auto& stream : tokens) {
      for (const auto& token : stream) {
        uint32_t tok, nbits, bits;
        (token.is_lz77_length ? lz77.length_uint_config : uint_config)
            .Encode(token.value, &tok, &nbits, &bits);
        tok += token.is_lz77_length ? lz77.min_symbol : 0;
        builder.VisitSymbol(tok, token.context);
      }
    }
    max_alphabet_size_ = 0;
    for (size_t i = 0; i < num_contexts; i++) {
      max_alphabet_size_ =
          std::max(max_alphabet_size_, builder.Histo(i).counts_.size());
    }
    bits_.resize(num_contexts * max_alphabet_size_);
    // TODO(veluca): SIMD?
    add_symbol_cost_.resize(num_contexts);
    for (size_t i = 0; i < num_contexts; i++) {
      float inv_total = 1.0f / (builder.Histo(i).total_count_ + 1e-8f);
      float total_cost = 0;
      for (size_t j = 0; j < builder.Histo(i).counts_.size(); j++) {
        size_t cnt = builder.Histo(i).counts_[j];
        float cost = 0;
        if (cnt != 0 && cnt != builder.Histo(i).total_count_) {
          cost = -FastLog2f(cnt * inv_total);
          if (force_huffman) cost = std::ceil(cost);
        } else if (cnt == 0) {
          cost = ANS_LOG_TAB_SIZE;  // Highest possible cost.
        }
        bits_[i * max_alphabet_size_ + j] = cost;
        total_cost += cost * builder.Histo(i).counts_[j];
      }
      // Penalty for adding a lz77 symbol to this contest (only used for static
      // cost model). Higher penalty for contexts that have a very low
      // per-symbol entropy.
      add_symbol_cost_[i] = std::max(0.0f, 6.0f - total_cost * inv_total);
    }
  }
  float Bits(size_t ctx, size_t sym) const {
    return bits_[ctx * max_alphabet_size_ + sym];
  }
  float LenCost(size_t ctx, size_t len, const LZ77Params& lz77) const {
    uint32_t nbits, bits, tok;
    lz77.length_uint_config.Encode(len, &tok, &nbits, &bits);
    tok += lz77.min_symbol;
    return nbits + Bits(ctx, tok);
  }
  float DistCost(size_t len, const LZ77Params& lz77) const {
    uint32_t nbits, bits, tok;
    HybridUintConfig().Encode(len, &tok, &nbits, &bits);
    return nbits + Bits(lz77.nonserialized_distance_context, tok);
  }
  float AddSymbolCost(size_t idx) const { return add_symbol_cost_[idx]; }

 private:
  size_t max_alphabet_size_;
  std::vector<float> bits_;
  std::vector<float> add_symbol_cost_;
};

void ApplyLZ77_RLE(const HistogramParams& params, size_t num_contexts,
                   const std::vector<std::vector<Token>>& tokens,
                   LZ77Params& lz77,
                   std::vector<std::vector<Token>>& tokens_lz77) {
  // TODO(veluca): tune heuristics here.
  SymbolCostEstimator sce(num_contexts, params.force_huffman, tokens, lz77);
  float bit_decrease = 0;
  size_t total_symbols = 0;
  tokens_lz77.resize(tokens.size());
  std::vector<float> sym_cost;
  HybridUintConfig uint_config;
  for (size_t stream = 0; stream < tokens.size(); stream++) {
    size_t distance_multiplier =
        params.image_widths.size() > stream ? params.image_widths[stream] : 0;
    const auto& in = tokens[stream];
    auto& out = tokens_lz77[stream];
    total_symbols += in.size();
    // Cumulative sum of bit costs.
    sym_cost.resize(in.size() + 1);
    for (size_t i = 0; i < in.size(); i++) {
      uint32_t tok, nbits, unused_bits;
      uint_config.Encode(in[i].value, &tok, &nbits, &unused_bits);
      sym_cost[i + 1] = sce.Bits(in[i].context, tok) + nbits + sym_cost[i];
    }
    out.reserve(in.size());
    for (size_t i = 0; i < in.size(); i++) {
      size_t num_to_copy = 0;
      size_t distance_symbol = 0;  // 1 for RLE.
      if (distance_multiplier != 0) {
        distance_symbol = 1;  // Special distance 1 if enabled.
        JXL_DASSERT(kSpecialDistances[1][0] == 1);
        JXL_DASSERT(kSpecialDistances[1][1] == 0);
      }
      if (i > 0) {
        for (; i + num_to_copy < in.size(); num_to_copy++) {
          if (in[i + num_to_copy].value != in[i - 1].value) {
            break;
          }
        }
      }
      if (num_to_copy == 0) {
        out.push_back(in[i]);
        continue;
      }
      float cost = sym_cost[i + num_to_copy] - sym_cost[i];
      // This subtraction might overflow, but that's OK.
      size_t lz77_len = num_to_copy - lz77.min_length;
      float lz77_cost = num_to_copy >= lz77.min_length
                            ? CeilLog2Nonzero(lz77_len + 1) + 1
                            : 0;
      if (num_to_copy < lz77.min_length || cost <= lz77_cost) {
        for (size_t j = 0; j < num_to_copy; j++) {
          out.push_back(in[i + j]);
        }
        i += num_to_copy - 1;
        continue;
      }
      // Output the LZ77 length
      out.emplace_back(in[i].context, lz77_len);
      out.back().is_lz77_length = true;
      i += num_to_copy - 1;
      bit_decrease += cost - lz77_cost;
      // Output the LZ77 copy distance.
      out.emplace_back(lz77.nonserialized_distance_context, distance_symbol);
    }
  }

  if (bit_decrease > total_symbols * 0.2 + 16) {
    lz77.enabled = true;
  }
}

// Hash chain for LZ77 matching
struct HashChain {
  size_t size_;
  std::vector<uint32_t> data_;

  unsigned hash_num_values_ = 32768;
  unsigned hash_mask_ = hash_num_values_ - 1;
  unsigned hash_shift_ = 5;

  std::vector<int> head;
  std::vector<uint32_t> chain;
  std::vector<int> val;

  // Speed up repetitions of zero
  std::vector<int> headz;
  std::vector<uint32_t> chainz;
  std::vector<uint32_t> zeros;
  uint32_t numzeros = 0;

  size_t window_size_;
  size_t window_mask_;
  size_t min_length_;
  size_t max_length_;

  // Map of special distance codes.
  std::unordered_map<int, int> special_dist_table_;
  size_t num_special_distances_ = 0;

  uint32_t maxchainlength = 256;  // window_size_ to allow all

  HashChain(const Token* data, size_t size, size_t window_size,
            size_t min_length, size_t max_length, size_t distance_multiplier)
      : size_(size),
        window_size_(window_size),
        window_mask_(window_size - 1),
        min_length_(min_length),
        max_length_(max_length) {
    data_.resize(size);
    for (size_t i = 0; i < size; i++) {
      data_[i] = data[i].value;
    }

    head.resize(hash_num_values_, -1);
    val.resize(window_size_, -1);
    chain.resize(window_size_);
    for (uint32_t i = 0; i < window_size_; ++i) {
      chain[i] = i;  // same value as index indicates uninitialized
    }

    zeros.resize(window_size_);
    headz.resize(window_size_ + 1, -1);
    chainz.resize(window_size_);
    for (uint32_t i = 0; i < window_size_; ++i) {
      chainz[i] = i;
    }
    // Translate distance to special distance code.
    if (distance_multiplier) {
      // Count down, so if due to small distance multiplier multiple distances
      // map to the same code, the smallest code will be used in the end.
      for (int i = kNumSpecialDistances - 1; i >= 0; --i) {
        special_dist_table_[SpecialDistance(i, distance_multiplier)] = i;
      }
      num_special_distances_ = kNumSpecialDistances;
    }
  }

  uint32_t GetHash(size_t pos) const {
    uint32_t result = 0;
    if (pos + 2 < size_) {
      // TODO(lode): take the MSB's of the uint32_t values into account as well,
      // given that the hash code itself is less than 32 bits.
      result ^= static_cast<uint32_t>(data_[pos + 0] << 0u);
      result ^= static_cast<uint32_t>(data_[pos + 1] << hash_shift_);
      result ^= static_cast<uint32_t>(data_[pos + 2] << (hash_shift_ * 2));
    } else {
      // No need to compute hash of last 2 bytes, the length 2 is too short.
      return 0;
    }
    return result & hash_mask_;
  }

  uint32_t CountZeros(size_t pos, uint32_t prevzeros) const {
    size_t end = pos + window_size_;
    if (end > size_) end = size_;
    if (prevzeros > 0) {
      if (prevzeros >= window_mask_ && data_[end - 1] == 0 &&
          end == pos + window_size_) {
        return prevzeros;
      } else {
        return prevzeros - 1;
      }
    }
    uint32_t num = 0;
    while (pos + num < end && data_[pos + num] == 0) num++;
    return num;
  }

  void Update(size_t pos) {
    uint32_t hashval = GetHash(pos);
    uint32_t wpos = pos & window_mask_;

    val[wpos] = static_cast<int>(hashval);
    if (head[hashval] != -1) chain[wpos] = head[hashval];
    head[hashval] = wpos;

    if (pos > 0 && data_[pos] != data_[pos - 1]) numzeros = 0;
    numzeros = CountZeros(pos, numzeros);

    zeros[wpos] = numzeros;
    if (headz[numzeros] != -1) chainz[wpos] = headz[numzeros];
    headz[numzeros] = wpos;
  }

  void Update(size_t pos, size_t len) {
    for (size_t i = 0; i < len; i++) {
      Update(pos + i);
    }
  }

  template <typename CB>
  void FindMatches(size_t pos, int max_dist, const CB& found_match) const {
    uint32_t wpos = pos & window_mask_;
    uint32_t hashval = GetHash(pos);
    uint32_t hashpos = chain[wpos];

    int prev_dist = 0;
    int end = std::min<int>(pos + max_length_, size_);
    uint32_t chainlength = 0;
    uint32_t best_len = 0;
    for (;;) {
      int dist = (hashpos <= wpos) ? (wpos - hashpos)
                                   : (wpos - hashpos + window_mask_ + 1);
      if (dist < prev_dist) break;
      prev_dist = dist;
      uint32_t len = 0;
      if (dist > 0) {
        int i = pos;
        int j = pos - dist;
        if (numzeros > 3) {
          int r = std::min<int>(numzeros - 1, zeros[hashpos]);
          if (i + r >= end) r = end - i - 1;
          i += r;
          j += r;
        }
        while (i < end && data_[i] == data_[j]) {
          i++;
          j++;
        }
        len = i - pos;
        // This can trigger even if the new length is slightly smaller than the
        // best length, because it is possible for a slightly cheaper distance
        // symbol to occur.
        if (len >= min_length_ && len + 2 >= best_len) {
          auto it = special_dist_table_.find(dist);
          int dist_symbol = (it == special_dist_table_.end())
                                ? (num_special_distances_ + dist - 1)
                                : it->second;
          found_match(len, dist_symbol);
          if (len > best_len) best_len = len;
        }
      }

      chainlength++;
      if (chainlength >= maxchainlength) break;

      if (numzeros >= 3 && len > numzeros) {
        if (hashpos == chainz[hashpos]) break;
        hashpos = chainz[hashpos];
        if (zeros[hashpos] != numzeros) break;
      } else {
        if (hashpos == chain[hashpos]) break;
        hashpos = chain[hashpos];
        if (val[hashpos] != static_cast<int>(hashval)) {
          // outdated hash value
          break;
        }
      }
    }
  }
  void FindMatch(size_t pos, int max_dist, size_t* result_dist_symbol,
                 size_t* result_len) const {
    *result_dist_symbol = 0;
    *result_len = 1;
    FindMatches(pos, max_dist, [&](size_t len, size_t dist_symbol) {
      if (len > *result_len ||
          (len == *result_len && *result_dist_symbol > dist_symbol)) {
        *result_len = len;
        *result_dist_symbol = dist_symbol;
      }
    });
  }
};

float LenCost(size_t len) {
  uint32_t nbits, bits, tok;
  HybridUintConfig(1, 0, 0).Encode(len, &tok, &nbits, &bits);
  constexpr float kCostTable[] = {
      2.797667318563126,  3.213177690381199,  2.5706009246743737,
      2.408392498667534,  2.829649191872326,  3.3923087753324577,
      4.029267451554331,  4.415576699706408,  4.509357574741465,
      9.21481543803004,   10.020590190114898, 11.858671627804766,
      12.45853300490526,  11.713105831990857, 12.561996324849314,
      13.775477692278367, 13.174027068768641,
  };
  size_t table_size = sizeof kCostTable / sizeof *kCostTable;
  if (tok >= table_size) tok = table_size - 1;
  return kCostTable[tok] + nbits;
}

// TODO(veluca): this does not take into account usage or non-usage of distance
// multipliers.
float DistCost(size_t dist) {
  uint32_t nbits, bits, tok;
  HybridUintConfig(7, 0, 0).Encode(dist, &tok, &nbits, &bits);
  constexpr float kCostTable[] = {
      6.368282626312716,  5.680793277090298,  8.347404197105247,
      7.641619201599141,  6.914328374119438,  7.959808291537444,
      8.70023120759855,   8.71378518934703,   9.379132523982769,
      9.110472749092708,  9.159029569270908,  9.430936766731973,
      7.278284055315169,  7.8278514904267755, 10.026641158289236,
      9.976049229827066,  9.64351607048908,   9.563403863480442,
      10.171474111762747, 10.45950155077234,  9.994813912104219,
      10.322524683741156, 8.465808729388186,  8.756254166066853,
      10.160930174662234, 10.247329273413435, 10.04090403724809,
      10.129398517544082, 9.342311691539546,  9.07608009102374,
      10.104799540677513, 10.378079384990906, 10.165828974075072,
      10.337595322341553, 7.940557464567944,  10.575665823319431,
      11.023344321751955, 10.736144698831827, 11.118277044595054,
      7.468468230648442,  10.738305230932939, 10.906980780216568,
      10.163468216353817, 10.17805759656433,  11.167283670483565,
      11.147050200274544, 10.517921919244333, 10.651764778156886,
      10.17074446448919,  11.217636876224745, 11.261630721139484,
      11.403140815247259, 10.892472096873417, 11.1859607804481,
      8.017346947551262,  7.895143720278828,  11.036577113822025,
      11.170562110315794, 10.326988722591086, 10.40872184751056,
      11.213498225466386, 11.30580635516863,  10.672272515665442,
      10.768069466228063, 11.145257364153565, 11.64668307145549,
      10.593156194627339, 11.207499484844943, 10.767517766396908,
      10.826629811407042, 10.737764794499988, 10.6200448518045,
      10.191315385198092, 8.468384171390085,  11.731295299170432,
      11.824619886654398, 10.41518844301179,  10.16310536548649,
      10.539423685097576, 10.495136599328031, 10.469112847728267,
      11.72057686174922,  10.910326337834674, 11.378921834673758,
      11.847759036098536, 11.92071647623854,  10.810628276345282,
      11.008601085273893, 11.910326337834674, 11.949212023423133,
      11.298614839104337, 11.611603659010392, 10.472930394619985,
      11.835564720850282, 11.523267392285337, 12.01055816679611,
      8.413029688994023,  11.895784139536406, 11.984679534970505,
      11.220654278717394, 11.716311684833672, 10.61036646226114,
      10.89849965960364,  10.203762898863669, 10.997560826267238,
      11.484217379438984, 11.792836176993665, 12.24310468755171,
      11.464858097919262, 12.212747017409377, 11.425595666074955,
      11.572048533398757, 12.742093965163013, 11.381874288645637,
      12.191870445817015, 11.683156920035426, 11.152442115262197,
      11.90303691580457,  11.653292787169159, 11.938615382266098,
      16.970641701570223, 16.853602280380002, 17.26240782594733,
      16.644655390108507, 17.14310889757499,  16.910935455445955,
      17.505678976959697, 17.213498225466388, 2.4162310293553024,
      3.494587244462329,  3.5258600986408344, 3.4959806589517095,
      3.098390886949687,  3.343454654302911,  3.588847442290287,
      4.14614790111827,   5.152948641990529,  7.433696808092598,
      9.716311684833672,
  };
  size_t table_size = sizeof kCostTable / sizeof *kCostTable;
  if (tok >= table_size) tok = table_size - 1;
  return kCostTable[tok] + nbits;
}

void ApplyLZ77_LZ77(const HistogramParams& params, size_t num_contexts,
                    const std::vector<std::vector<Token>>& tokens,
                    LZ77Params& lz77,
                    std::vector<std::vector<Token>>& tokens_lz77) {
  // TODO(veluca): tune heuristics here.
  SymbolCostEstimator sce(num_contexts, params.force_huffman, tokens, lz77);
  float bit_decrease = 0;
  size_t total_symbols = 0;
  tokens_lz77.resize(tokens.size());
  HybridUintConfig uint_config;
  std::vector<float> sym_cost;
  for (size_t stream = 0; stream < tokens.size(); stream++) {
    size_t distance_multiplier =
        params.image_widths.size() > stream ? params.image_widths[stream] : 0;
    const auto& in = tokens[stream];
    auto& out = tokens_lz77[stream];
    total_symbols += in.size();
    // Cumulative sum of bit costs.
    sym_cost.resize(in.size() + 1);
    for (size_t i = 0; i < in.size(); i++) {
      uint32_t tok, nbits, unused_bits;
      uint_config.Encode(in[i].value, &tok, &nbits, &unused_bits);
      sym_cost[i + 1] = sce.Bits(in[i].context, tok) + nbits + sym_cost[i];
    }

    out.reserve(in.size());
    size_t max_distance = in.size();
    size_t min_length = lz77.min_length;
    JXL_DASSERT(min_length >= 3);
    size_t max_length = in.size();

    // Use next power of two as window size.
    size_t window_size = 1;
    while (window_size < max_distance && window_size < kWindowSize) {
      window_size <<= 1;
    }

    HashChain chain(in.data(), in.size(), window_size, min_length, max_length,
                    distance_multiplier);
    size_t len;
    size_t dist_symbol;

    const size_t max_lazy_match_len = 256;  // 0 to disable lazy matching

    // Whether the next symbol was already updated (to test lazy matching)
    bool already_updated = false;
    for (size_t i = 0; i < in.size(); i++) {
      out.push_back(in[i]);
      if (!already_updated) chain.Update(i);
      already_updated = false;
      chain.FindMatch(i, max_distance, &dist_symbol, &len);
      if (len >= min_length) {
        if (len < max_lazy_match_len && i + 1 < in.size()) {
          // Try length at next symbol lazy matching
          chain.Update(i + 1);
          already_updated = true;
          size_t len2, dist_symbol2;
          chain.FindMatch(i + 1, max_distance, &dist_symbol2, &len2);
          if (len2 > len) {
            // Use the lazy match. Add literal, and use the next length starting
            // from the next byte.
            ++i;
            already_updated = false;
            len = len2;
            dist_symbol = dist_symbol2;
            out.push_back(in[i]);
          }
        }

        float cost = sym_cost[i + len] - sym_cost[i];
        size_t lz77_len = len - lz77.min_length;
        float lz77_cost = LenCost(lz77_len) + DistCost(dist_symbol) +
                          sce.AddSymbolCost(out.back().context);

        if (lz77_cost <= cost) {
          out.back().value = len - min_length;
          out.back().is_lz77_length = true;
          out.emplace_back(lz77.nonserialized_distance_context, dist_symbol);
          bit_decrease += cost - lz77_cost;
        } else {
          // LZ77 match ignored, and symbol already pushed. Push all other
          // symbols and skip.
          for (size_t j = 1; j < len; j++) {
            out.push_back(in[i + j]);
          }
        }

        if (already_updated) {
          chain.Update(i + 2, len - 2);
          already_updated = false;
        } else {
          chain.Update(i + 1, len - 1);
        }
        i += len - 1;
      } else {
        // Literal, already pushed
      }
    }
  }

  if (bit_decrease > total_symbols * 0.2 + 16) {
    lz77.enabled = true;
  }
}

void ApplyLZ77_Optimal(const HistogramParams& params, size_t num_contexts,
                       const std::vector<std::vector<Token>>& tokens,
                       LZ77Params& lz77,
                       std::vector<std::vector<Token>>& tokens_lz77) {
  std::vector<std::vector<Token>> tokens_for_cost_estimate;
  ApplyLZ77_LZ77(params, num_contexts, tokens, lz77, tokens_for_cost_estimate);
  // If greedy-LZ77 does not give better compression than no-lz77, no reason to
  // run the optimal matching.
  if (!lz77.enabled) return;
  SymbolCostEstimator sce(num_contexts + 1, params.force_huffman,
                          tokens_for_cost_estimate, lz77);
  tokens_lz77.resize(tokens.size());
  HybridUintConfig uint_config;
  std::vector<float> sym_cost;
  std::vector<uint32_t> dist_symbols;
  for (size_t stream = 0; stream < tokens.size(); stream++) {
    size_t distance_multiplier =
        params.image_widths.size() > stream ? params.image_widths[stream] : 0;
    const auto& in = tokens[stream];
    auto& out = tokens_lz77[stream];
    // Cumulative sum of bit costs.
    sym_cost.resize(in.size() + 1);
    for (size_t i = 0; i < in.size(); i++) {
      uint32_t tok, nbits, unused_bits;
      uint_config.Encode(in[i].value, &tok, &nbits, &unused_bits);
      sym_cost[i + 1] = sce.Bits(in[i].context, tok) + nbits + sym_cost[i];
    }

    out.reserve(in.size());
    size_t max_distance = in.size();
    size_t min_length = lz77.min_length;
    JXL_DASSERT(min_length >= 3);
    size_t max_length = in.size();

    // Use next power of two as window size.
    size_t window_size = 1;
    while (window_size < max_distance && window_size < kWindowSize) {
      window_size <<= 1;
    }

    HashChain chain(in.data(), in.size(), window_size, min_length, max_length,
                    distance_multiplier);

    struct MatchInfo {
      uint32_t len;
      uint32_t dist_symbol;
      uint32_t ctx;
      float total_cost = std::numeric_limits<float>::max();
    };
    // Total cost to encode the first N symbols.
    std::vector<MatchInfo> prefix_costs(in.size() + 1);
    prefix_costs[0].total_cost = 0;

    size_t rle_length = 0;
    size_t skip_lz77 = 0;
    for (size_t i = 0; i < in.size(); i++) {
      chain.Update(i);
      float lit_cost =
          prefix_costs[i].total_cost + sym_cost[i + 1] - sym_cost[i];
      if (prefix_costs[i + 1].total_cost > lit_cost) {
        prefix_costs[i + 1].dist_symbol = 0;
        prefix_costs[i + 1].len = 1;
        prefix_costs[i + 1].ctx = in[i].context;
        prefix_costs[i + 1].total_cost = lit_cost;
      }
      if (skip_lz77 > 0) {
        skip_lz77--;
        continue;
      }
      dist_symbols.clear();
      chain.FindMatches(i, max_distance,
                        [&dist_symbols](size_t len, size_t dist_symbol) {
                          if (dist_symbols.size() <= len) {
                            dist_symbols.resize(len + 1, dist_symbol);
                          }
                          if (dist_symbol < dist_symbols[len]) {
                            dist_symbols[len] = dist_symbol;
                          }
                        });
      if (dist_symbols.size() <= min_length) continue;
      {
        size_t best_cost = dist_symbols.back();
        for (size_t j = dist_symbols.size() - 1; j >= min_length; j--) {
          if (dist_symbols[j] < best_cost) {
            best_cost = dist_symbols[j];
          }
          dist_symbols[j] = best_cost;
        }
      }
      for (size_t j = min_length; j < dist_symbols.size(); j++) {
        // Cost model that uses results from lazy LZ77.
        float lz77_cost = sce.LenCost(in[i].context, j - min_length, lz77) +
                          sce.DistCost(dist_symbols[j], lz77);
        float cost = prefix_costs[i].total_cost + lz77_cost;
        if (prefix_costs[i + j].total_cost > cost) {
          prefix_costs[i + j].len = j;
          prefix_costs[i + j].dist_symbol = dist_symbols[j] + 1;
          prefix_costs[i + j].ctx = in[i].context;
          prefix_costs[i + j].total_cost = cost;
        }
      }
      // We are in a RLE sequence: skip all the symbols except the first 8 and
      // the last 8. This avoid quadratic costs for sequences with long runs of
      // the same symbol.
      if ((dist_symbols.back() == 0 && distance_multiplier == 0) ||
          (dist_symbols.back() == 1 && distance_multiplier != 0)) {
        rle_length++;
      } else {
        rle_length = 0;
      }
      if (rle_length >= 8 && dist_symbols.size() > 9) {
        skip_lz77 = dist_symbols.size() - 10;
        rle_length = 0;
      }
    }
    size_t pos = in.size();
    while (pos > 0) {
      bool is_lz77_length = prefix_costs[pos].dist_symbol != 0;
      if (is_lz77_length) {
        size_t dist_symbol = prefix_costs[pos].dist_symbol - 1;
        out.emplace_back(lz77.nonserialized_distance_context, dist_symbol);
      }
      size_t val = is_lz77_length ? prefix_costs[pos].len - min_length
                                  : in[pos - 1].value;
      out.emplace_back(prefix_costs[pos].ctx, val);
      out.back().is_lz77_length = is_lz77_length;
      pos -= prefix_costs[pos].len;
    }
    std::reverse(out.begin(), out.end());
  }
}

void ApplyLZ77(const HistogramParams& params, size_t num_contexts,
               const std::vector<std::vector<Token>>& tokens, LZ77Params& lz77,
               std::vector<std::vector<Token>>& tokens_lz77) {
  if (params.initialize_global_state) {
    lz77.enabled = false;
  }
  if (params.force_huffman) {
    lz77.min_symbol = std::min(PREFIX_MAX_ALPHABET_SIZE - 32, 512);
  } else {
    lz77.min_symbol = 224;
  }
  switch (params.lz77_method) {
    case HistogramParams::LZ77Method::kNone:
      return;
    case HistogramParams::LZ77Method::kRLE:
      ApplyLZ77_RLE(params, num_contexts, tokens, lz77, tokens_lz77);
      return;
    case HistogramParams::LZ77Method::kLZ77:
      ApplyLZ77_LZ77(params, num_contexts, tokens, lz77, tokens_lz77);
      return;
    case HistogramParams::LZ77Method::kOptimal:
      ApplyLZ77_Optimal(params, num_contexts, tokens, lz77, tokens_lz77);
      return;
  }
}
}  // namespace

Status EncodeHistograms(const std::vector<uint8_t>& context_map,
                        const EntropyEncodingData& codes, BitWriter* writer,
                        LayerType layer, AuxOut* aux_out) {
  return writer->WithMaxBits(
      128 + kClustersLimit * 136, layer, aux_out,
      [&]() -> Status {
        JXL_RETURN_IF_ERROR(Bundle::Write(codes.lz77, writer, layer, aux_out));
        if (codes.lz77.enabled) {
          EncodeUintConfig(codes.lz77.length_uint_config, writer,
                           /*log_alpha_size=*/8);
        }
        JXL_RETURN_IF_ERROR(EncodeContextMap(
            context_map, codes.encoding_info.size(), writer, layer, aux_out));
        writer->Write(1, TO_JXL_BOOL(codes.use_prefix_code));
        size_t log_alpha_size = 8;
        if (codes.use_prefix_code) {
          log_alpha_size = PREFIX_MAX_BITS;
        } else {
          log_alpha_size = 8;  // streaming_mode
          writer->Write(2, log_alpha_size - 5);
        }
        EncodeUintConfigs(codes.uint_config, writer, log_alpha_size);
        if (codes.use_prefix_code) {
          for (const auto& info : codes.encoding_info) {
            StoreVarLenUint16(info.size() - 1, writer);
          }
        }
        for (const auto& histo_writer : codes.encoded_histograms) {
          JXL_RETURN_IF_ERROR(writer->AppendUnaligned(histo_writer));
        }
        return true;
      },
      /*finished_histogram=*/true);
}

StatusOr<size_t> BuildAndEncodeHistograms(
    JxlMemoryManager* memory_manager, const HistogramParams& params,
    size_t num_contexts, std::vector<std::vector<Token>>& tokens,
    EntropyEncodingData* codes, std::vector<uint8_t>* context_map,
    BitWriter* writer, LayerType layer, AuxOut* aux_out) {
  size_t cost = 0;
  codes->lz77.nonserialized_distance_context = num_contexts;
  std::vector<std::vector<Token>> tokens_lz77;
  ApplyLZ77(params, num_contexts, tokens, codes->lz77, tokens_lz77);
  if (ans_fuzzer_friendly_) {
    codes->lz77.length_uint_config = HybridUintConfig(10, 0, 0);
    codes->lz77.min_symbol = 2048;
  }

  const size_t max_contexts = std::min(num_contexts, kClustersLimit);
  const auto& body = [&]() -> Status {
    if (writer) {
      JXL_RETURN_IF_ERROR(Bundle::Write(codes->lz77, writer, layer, aux_out));
    } else {
      size_t ebits, bits;
      JXL_RETURN_IF_ERROR(Bundle::CanEncode(codes->lz77, &ebits, &bits));
      cost += bits;
    }
    if (codes->lz77.enabled) {
      if (writer) {
        size_t b = writer->BitsWritten();
        EncodeUintConfig(codes->lz77.length_uint_config, writer,
                         /*log_alpha_size=*/8);
        cost += writer->BitsWritten() - b;
      } else {
        SizeWriter size_writer;
        EncodeUintConfig(codes->lz77.length_uint_config, &size_writer,
                         /*log_alpha_size=*/8);
        cost += size_writer.size;
      }
      num_contexts += 1;
      tokens = std::move(tokens_lz77);
    }
    size_t total_tokens = 0;
    // Build histograms.
    HistogramBuilder builder(num_contexts);
    HybridUintConfig uint_config;  //  Default config for clustering.
    // Unless we are using the kContextMap histogram option.
    if (params.uint_method == HistogramParams::HybridUintMethod::kContextMap) {
      uint_config = HybridUintConfig(2, 0, 1);
    }
    if (params.uint_method == HistogramParams::HybridUintMethod::k000) {
      uint_config = HybridUintConfig(0, 0, 0);
    }
    if (ans_fuzzer_friendly_) {
      uint_config = HybridUintConfig(10, 0, 0);
    }
    for (const auto& stream : tokens) {
      if (codes->lz77.enabled) {
        for (const auto& token : stream) {
          total_tokens++;
          uint32_t tok, nbits, bits;
          (token.is_lz77_length ? codes->lz77.length_uint_config : uint_config)
              .Encode(token.value, &tok, &nbits, &bits);
          tok += token.is_lz77_length ? codes->lz77.min_symbol : 0;
          builder.VisitSymbol(tok, token.context);
        }
      } else if (num_contexts == 1) {
        for (const auto& token : stream) {
          total_tokens++;
          uint32_t tok, nbits, bits;
          uint_config.Encode(token.value, &tok, &nbits, &bits);
          builder.VisitSymbol(tok, /*token.context=*/0);
        }
      } else {
        for (const auto& token : stream) {
          total_tokens++;
          uint32_t tok, nbits, bits;
          uint_config.Encode(token.value, &tok, &nbits, &bits);
          builder.VisitSymbol(tok, token.context);
        }
      }
    }

    if (params.add_missing_symbols) {
      for (size_t c = 0; c < num_contexts; ++c) {
        for (int symbol = 0; symbol < ANS_MAX_ALPHABET_SIZE; ++symbol) {
          builder.VisitSymbol(symbol, c);
        }
      }
    }

    if (params.initialize_global_state) {
      bool use_prefix_code =
          params.force_huffman || total_tokens < 100 ||
          params.clustering == HistogramParams::ClusteringType::kFastest ||
          ans_fuzzer_friendly_;
      if (!use_prefix_code) {
        bool all_singleton = true;
        for (size_t i = 0; i < num_contexts; i++) {
          if (builder.Histo(i).ShannonEntropy() >= 1e-5) {
            all_singleton = false;
          }
        }
        if (all_singleton) {
          use_prefix_code = true;
        }
      }
      codes->use_prefix_code = use_prefix_code;
    }

    if (params.add_fixed_histograms) {
      // TODO(szabadka) Add more fixed histograms.
      // TODO(szabadka) Reduce alphabet size by choosing a non-default
      // uint_config.
      const size_t alphabet_size = ANS_MAX_ALPHABET_SIZE;
      const size_t log_alpha_size = 8;
      JXL_ENSURE(alphabet_size == 1u << log_alpha_size);
      static_assert(ANS_MAX_ALPHABET_SIZE <= ANS_TAB_SIZE,
                    "Alphabet does not fit table");
      codes->encoding_info.emplace_back();
      codes->encoding_info.back().resize(alphabet_size);
      codes->encoded_histograms.emplace_back(memory_manager);
      BitWriter* histo_writer = &codes->encoded_histograms.back();
      JXL_RETURN_IF_ERROR(histo_writer->WithMaxBits(
          256 + alphabet_size * 24, LayerType::Header, nullptr,
          [&]() -> Status {
            JXL_ASSIGN_OR_RETURN(
                size_t ans_cost,
                BuildAndStoreANSEncodingData(
                    memory_manager, params.ans_histogram_strategy,
                    Histogram::Flat(alphabet_size, ANS_TAB_SIZE), log_alpha_size,
                    codes->use_prefix_code, codes->encoding_info.back().data(),
                    histo_writer));
            (void)ans_cost;
            return true;
          }));
    }

    // Encode histograms.
    JXL_ASSIGN_OR_RETURN(
        size_t entropy_bits,
        builder.BuildAndStoreEntropyCodes(memory_manager, params, tokens, codes,
                                          context_map, writer, layer, aux_out));
    cost += entropy_bits;
    return true;
  };
  if (writer) {
    JXL_RETURN_IF_ERROR(writer->WithMaxBits(
        128 + num_contexts * 40 + max_contexts * 96, layer, aux_out, body,
        /*finished_histogram=*/true));
  } else {
    JXL_RETURN_IF_ERROR(body());
  }

  if (aux_out != nullptr) {
    aux_out->layer(layer).num_clustered_histograms +=
        codes->encoding_info.size();
  }
  return cost;
}

size_t WriteTokens(const std::vector<Token>& tokens,
                   const EntropyEncodingData& codes,
                   const std::vector<uint8_t>& context_map,
                   size_t context_offset, BitWriter* writer) {
  size_t num_extra_bits = 0;
  if (codes.use_prefix_code) {
    for (const auto& token : tokens) {
      uint32_t tok, nbits, bits;
      size_t histo = context_map[context_offset + token.context];
      (token.is_lz77_length ? codes.lz77.length_uint_config
                            : codes.uint_config[histo])
          .Encode(token.value, &tok, &nbits, &bits);
      tok += token.is_lz77_length ? codes.lz77.min_symbol : 0;
      // Combine two calls to the BitWriter. Equivalent to:
      // writer->Write(codes.encoding_info[histo][tok].depth,
      //               codes.encoding_info[histo][tok].bits);
      // writer->Write(nbits, bits);
      uint64_t data = codes.encoding_info[histo][tok].bits;
      data |= static_cast<uint64_t>(bits)
              << codes.encoding_info[histo][tok].depth;
      writer->Write(codes.encoding_info[histo][tok].depth + nbits, data);
      num_extra_bits += nbits;
    }
    return num_extra_bits;
  }
  std::vector<uint64_t> out;
  std::vector<uint8_t> out_nbits;
  out.reserve(tokens.size());
  out_nbits.reserve(tokens.size());
  uint64_t allbits = 0;
  size_t numallbits = 0;
  // Writes in *reversed* order.
  auto addbits = [&](size_t bits, size_t nbits) {
    if (JXL_UNLIKELY(nbits)) {
      JXL_DASSERT(bits >> nbits == 0);
      if (JXL_UNLIKELY(numallbits + nbits > BitWriter::kMaxBitsPerCall)) {
        out.push_back(allbits);
        out_nbits.push_back(numallbits);
        numallbits = allbits = 0;
      }
      allbits <<= nbits;
      allbits |= bits;
      numallbits += nbits;
    }
  };
  const int end = tokens.size();
  ANSCoder ans;
  if (codes.lz77.enabled || context_map.size() > 1) {
    for (int i = end - 1; i >= 0; --i) {
      const Token token = tokens[i];
      const uint8_t histo = context_map[context_offset + token.context];
      uint32_t tok, nbits, bits;
      (token.is_lz77_length ? codes.lz77.length_uint_config
                            : codes.uint_config[histo])
          .Encode(tokens[i].value, &tok, &nbits, &bits);
      tok += token.is_lz77_length ? codes.lz77.min_symbol : 0;
      const ANSEncSymbolInfo& info = codes.encoding_info[histo][tok];
      JXL_DASSERT(info.freq_ > 0);
      // Extra bits first as this is reversed.
      addbits(bits, nbits);
      num_extra_bits += nbits;
      uint8_t ans_nbits = 0;
      uint32_t ans_bits = ans.PutSymbol(info, &ans_nbits);
      addbits(ans_bits, ans_nbits);
    }
  } else {
    for (int i = end - 1; i >= 0; --i) {
      uint32_t tok, nbits, bits;
      codes.uint_config[0].Encode(tokens[i].value, &tok, &nbits, &bits);
      const ANSEncSymbolInfo& info = codes.encoding_info[0][tok];
      // Extra bits first as this is reversed.
      addbits(bits, nbits);
      num_extra_bits += nbits;
      uint8_t ans_nbits = 0;
      uint32_t ans_bits = ans.PutSymbol(info, &ans_nbits);
      addbits(ans_bits, ans_nbits);
    }
  }
  const uint32_t state = ans.GetState();
  writer->Write(32, state);
  writer->Write(numallbits, allbits);
  for (int i = out.size(); i > 0; --i) {
    writer->Write(out_nbits[i - 1], out[i - 1]);
  }
  return num_extra_bits;
}

Status WriteTokens(const std::vector<Token>& tokens,
                   const EntropyEncodingData& codes,
                   const std::vector<uint8_t>& context_map,
                   size_t context_offset, BitWriter* writer, LayerType layer,
                   AuxOut* aux_out) {
  // Theoretically, we could have 15 prefix code bits + 31 extra bits.
  return writer->WithMaxBits(
      46 * tokens.size() + 32 * 1024 * 4, layer, aux_out, [&] {
        size_t num_extra_bits =
            WriteTokens(tokens, codes, context_map, context_offset, writer);
        if (aux_out != nullptr) {
          aux_out->layer(layer).extra_bits += num_extra_bits;
        }
        return true;
      });
}

void SetANSFuzzerFriendly(bool ans_fuzzer_friendly) {
#if JXL_IS_DEBUG_BUILD  // Guard against accidental / malicious changes.
  ans_fuzzer_friendly_ = ans_fuzzer_friendly;
#endif
}

HistogramParams HistogramParams::ForModular(
    const CompressParams& cparams,
    const std::vector<uint8_t>& extra_dc_precision, bool streaming_mode) {
  HistogramParams params;
  params.streaming_mode = streaming_mode;
  if (cparams.speed_tier > SpeedTier::kKitten) {
    params.clustering = HistogramParams::ClusteringType::kFast;
    params.ans_histogram_strategy =
        cparams.speed_tier > SpeedTier::kThunder
            ? HistogramParams::ANSHistogramStrategy::kFast
            : HistogramParams::ANSHistogramStrategy::kApproximate;
    params.lz77_method =
        cparams.decoding_speed_tier >= 3 && cparams.modular_mode
            ? (cparams.speed_tier >= SpeedTier::kFalcon
                   ? HistogramParams::LZ77Method::kRLE
                   : HistogramParams::LZ77Method::kLZ77)
            : HistogramParams::LZ77Method::kNone;
    // Near-lossless DC, as well as modular mode, require choosing hybrid uint
    // more carefully.
    if ((!extra_dc_precision.empty() && extra_dc_precision[0] != 0) ||
        (cparams.modular_mode && cparams.speed_tier < SpeedTier::kCheetah)) {
      params.uint_method = HistogramParams::HybridUintMethod::kFast;
    } else {
      params.uint_method = HistogramParams::HybridUintMethod::kNone;
    }
  } else if (cparams.speed_tier <= SpeedTier::kTortoise) {
    params.lz77_method = HistogramParams::LZ77Method::kOptimal;
  } else {
    params.lz77_method = HistogramParams::LZ77Method::kLZ77;
  }
  if (cparams.decoding_speed_tier >= 1) {
    params.max_histograms = 12;
  }
  if (cparams.decoding_speed_tier >= 1 && cparams.responsive) {
    params.lz77_method = cparams.speed_tier >= SpeedTier::kCheetah
                             ? HistogramParams::LZ77Method::kRLE
                         : cparams.speed_tier >= SpeedTier::kKitten
                             ? HistogramParams::LZ77Method::kLZ77
                             : HistogramParams::LZ77Method::kOptimal;
  }
  if (cparams.decoding_speed_tier >= 2 && cparams.responsive) {
    params.uint_method = HistogramParams::HybridUintMethod::k000;
    params.force_huffman = true;
  }
  return params;
}
}  // namespace jxl<|MERGE_RESOLUTION|>--- conflicted
+++ resolved
@@ -45,326 +45,6 @@
     bool ans_fuzzer_friendly_ = false;
 
 const int kMaxNumSymbolsForSmallCode = 2;
-<<<<<<< HEAD
-=======
-
-void ANSBuildInfoTable(const ANSHistBin* counts, const AliasTable::Entry* table,
-                       size_t alphabet_size, size_t log_alpha_size,
-                       ANSEncSymbolInfo* info) {
-  size_t log_entry_size = ANS_LOG_TAB_SIZE - log_alpha_size;
-  size_t entry_size_minus_1 = (1 << log_entry_size) - 1;
-  // create valid alias table for empty streams.
-  for (size_t s = 0; s < std::max<size_t>(1, alphabet_size); ++s) {
-    const ANSHistBin freq = s == alphabet_size ? ANS_TAB_SIZE : counts[s];
-    info[s].freq_ = static_cast<uint16_t>(freq);
-#ifdef USE_MULT_BY_RECIPROCAL
-    if (freq != 0) {
-      info[s].ifreq_ =
-          ((1ull << RECIPROCAL_PRECISION) + info[s].freq_ - 1) / info[s].freq_;
-    } else {
-      info[s].ifreq_ = 1;  // shouldn't matter (symbol shouldn't occur), but...
-    }
-#endif
-    info[s].reverse_map_.resize(freq);
-  }
-  for (int i = 0; i < ANS_TAB_SIZE; i++) {
-    AliasTable::Symbol s =
-        AliasTable::Lookup(table, i, log_entry_size, entry_size_minus_1);
-    info[s.value].reverse_map_[s.offset] = i;
-  }
-}
-
-// Static Huffman code for encoding logcounts. The last symbol is used as RLE
-// sequence.
-const uint8_t kLogCountBitLengths[ANS_LOG_TAB_SIZE + 2] = {
-    5, 4, 4, 4, 4, 4, 3, 3, 3, 3, 3, 6, 7, 7,
-};
-const uint8_t kLogCountSymbols[ANS_LOG_TAB_SIZE + 2] = {
-    17, 11, 15, 3, 9, 7, 4, 2, 5, 6, 0, 33, 1, 65,
-};
-
-// Returns the difference between largest count that can be represented and is
-// smaller than "count" and smallest representable count larger than "count".
-uint32_t SmallestIncrementLog(uint32_t count, uint32_t shift) {
-  if (count == 0) return 0;
-  uint32_t bits = FloorLog2Nonzero(count);
-  uint32_t drop_bits = bits - GetPopulationCountPrecision(bits, shift);
-  return drop_bits;
-}
-
-// fixed-point log2 LUT
-const auto lg2 = [] {
-  std::array<uint32_t, ANS_TAB_SIZE + 1> lg2;
-  lg2[0] = 0;  // for entropy calculations it is OK
-  for (size_t i = 1; i < lg2.size(); ++i) {
-    lg2[i] = round(ldexp(log2(i) / ANS_LOG_TAB_SIZE, 31));
-  }
-  return lg2;
-}();
-
-float EstimateDataBits(const ANSHistBin* histogram, const ANSHistBin* counts,
-                        size_t len) {
-  int64_t sum = 0;
-  int total_histogram = 0;
-  int total_counts = 0;
-  for (size_t i = 0; i < len; ++i) {
-    total_histogram += histogram[i];
-    total_counts += counts[i];
-    if (histogram[i] > 0) {
-      JXL_DASSERT(counts[i] > 0);
-    }
-    sum += histogram[i] * int64_t{lg2[counts[i]]};
-  }
-  if (total_histogram > 0) {
-    // Used only in assert.
-    (void)total_counts;
-    JXL_DASSERT(total_counts == ANS_TAB_SIZE);
-  }
-  return (total_histogram - ldexpf(sum, -31)) * ANS_LOG_TAB_SIZE;
-}
-
-float EstimateDataBitsFlat(const ANSHistBin* histogram, size_t len) {
-  int64_t flat_bits = int64_t{lg2[len]} * ANS_LOG_TAB_SIZE;
-  int total_histogram = 0;
-  for (size_t i = 0; i < len; ++i) {
-    total_histogram += histogram[i];
-  }
-  return ldexpf(total_histogram * flat_bits, -31);
-}
-
-struct CountsEntropy {
-  ANSHistBin count : 16;   // allowed value of counts in a histogram bin
-  ANSHistBin step_log : 5;  // log2 of increase step size
-  int32_t delta_lg2;  // change of log between that value and the next allowed
-};
-
-// Array is sorted by decreasing allowed counts for each possible shift.
-// Exclusion of single-bin histograms before `RebalanceHistogram` allows
-// to put count upper limit of 4095, and shifts of 11 and 12 produce the
-// same table
-const auto allowed_counts = []() {
-  std::array<std::array<CountsEntropy, ANS_TAB_SIZE>, ANS_LOG_TAB_SIZE>
-      allowed_counts = {};
-
-  for (uint32_t shift = 0; shift < allowed_counts.size(); ++shift) {
-    auto& ac = allowed_counts[shift];
-    for (uint32_t i = 1; i < allowed_counts[0].size(); ++i) {
-      int32_t cnt = i & ~((1 << SmallestIncrementLog(i, shift)) - 1);
-      ac[cnt].count = cnt;
-    }
-    std::sort(ac.begin(), ac.end(),
-              [](const CountsEntropy& a, const CountsEntropy& b) {
-                return a.count > b.count;
-              });
-    int ind = 1;
-    while (ac[ind].count > 0) {
-      ac[ind].delta_lg2 =
-          round(log2(double(ac[ind - 1].count) / ac[ind].count) /
-                ANS_LOG_TAB_SIZE * (int64_t{1} << 31));
-      ac[ind].step_log =
-          FloorLog2Nonzero<uint32_t>(ac[ind - 1].count - ac[ind].count);
-      ++ind;
-    }
-    // Guards against non-possible steps:
-    // at max value [0] - 0 (by init), at min value - max
-    ac[ind].delta_lg2 = std::numeric_limits<int32_t>::max();
-  }
-  return allowed_counts;
-}();
-
-// We are growing/reducing histogram step by step trying to maximize total
-// entropy i.e. sum of `freq[n] * log[counts[n]]` with a given sum of
-// `counts[n]` chosen from `allowed_counts[shift]`. This sum is balanced by
-// the `counts[omit_pos]` in the highest bin of histogram. We start from close
-// to correct solution and each time a step with maximum entropy increase per
-// unit of bin change is chosen. This greedy scheme is not guaranteed to
-// achieve the global maximum, but cannot produce invalid histogram. We use a
-// fixed-point approximation for logarithms and all arithmetic is integer
-// besides initial approximation. Sum of `freq` and each of `lg2[counts]` are
-// supposed to be limited to `int32_t` range, so that the sum of their products
-// should not exceed `int64_t`.
-bool RebalanceHistogram(ANSHistBin total, int max_symbol, uint32_t shift,
-                        int* omit_pos, ANSHistBin* counts) {
-  constexpr ANSHistBin table_size = ANS_TAB_SIZE;
-  JXL_DASSERT(max_symbol > 0);
-  JXL_DASSERT(max_symbol <= table_size);
-  // `shift = 12` and `shift = 11` are the same
-  shift = std::min(shift, ANS_LOG_TAB_SIZE - 1);
-
-  struct EntropyDelta {
-    ANSHistBin freq;  // initial count
-    int count_ind;    // index of current bin value in `allowed_counts`
-    int bin_ind;      // index of current bin in `counts`
-  };
-  // Penalties corresponding to different step sizes - entropy decrease in
-  // balancing bin, step of size (1 << ANS_LOG_TAB_SIZE - 1) is not possible
-  int64_t balance_inc[ANS_LOG_TAB_SIZE - 1] = {};
-  int64_t balance_dec[ANS_LOG_TAB_SIZE - 1] = {};
-  const auto& ac = allowed_counts[shift];
-  // TODO(ivan) separate cases of shift >= 11 - all steps are 1 there, and
-  // possibly 10 - all relevant steps are 2.
-  // Total entropy change by a step: increase/decrease in current bin
-  // together with corresponding decrease/increase in the balancing bin.
-  // Inc steps increase current bin, dec steps decrease
-  const auto delta_entropy_inc = [&](const EntropyDelta& a) {
-    return a.freq * int64_t{ac[a.count_ind].delta_lg2} -
-           balance_inc[ac[a.count_ind].step_log];
-  };
-  const auto delta_entropy_dec = [&](const EntropyDelta& a) {
-    return a.freq * int64_t{ac[a.count_ind + 1].delta_lg2} -
-           balance_dec[ac[a.count_ind + 1].step_log];
-  };
-  // Compare steps by entropy increase per unit of histogram bin change.
-  // Truncation is OK here, accuracy is anyway better than float
-  const auto IncLess = [&](const EntropyDelta& a, const EntropyDelta& b) {
-    return delta_entropy_inc(a) >> ac[a.count_ind].step_log <
-           delta_entropy_inc(b) >> ac[b.count_ind].step_log;
-  };
-  const auto DecLess = [&](const EntropyDelta& a, const EntropyDelta& b) {
-    return delta_entropy_dec(a) >> ac[a.count_ind + 1].step_log <
-           delta_entropy_dec(b) >> ac[b.count_ind + 1].step_log;
-  };
-  // Vector of adjustable bins from `allowed_counts`
-  std::vector<EntropyDelta> bins;
-  bins.reserve(256);
-
-  double norm = double(table_size) / total;
-
-  int remainder_pos = 0;  // highest balancing bin in the histogram
-  int64_t max_freq = 0;
-  ANSHistBin rest = table_size;  // reserve of histogram counts to distribute
-  for (int n = 0; n < max_symbol; ++n) {
-    ANSHistBin freq = counts[n];
-    if (freq > max_freq) {
-      remainder_pos = n;
-      max_freq = freq;
-    }
-
-    double target = freq * norm;  // rounding
-    // Keep zeros and clamp nonzero freq counts to [1, table_size)
-    ANSHistBin count = std::max<ANSHistBin>(round(target), freq > 0);
-    count = std::min<ANSHistBin>(count, table_size - 1);
-    uint32_t step_log = SmallestIncrementLog(count, shift);
-    ANSHistBin inc = 1 << step_log;
-    count &= ~(inc - 1);
-
-    counts[n] = count;
-    rest -= count;
-    if (target > 1.0) {
-      int count_ind = 0;
-      // TODO(ivan) binary search instead of linear?
-      while (ac[count_ind].count != count) ++count_ind;
-      bins.push_back({freq, count_ind, n});
-    }
-  }
-
-  // Delete the highest balancing bin from adjustable by `allowed_counts`
-  bins.erase(std::find_if(bins.begin(), bins.end(), [&](const EntropyDelta& a) {
-    return a.bin_ind == remainder_pos;
-  }));
-  // From now on `rest` is the height of balancing bin,
-  // here it can be negative, but will be tracted into positive domain later
-  rest += counts[remainder_pos];
-
-  if (!bins.empty()) {
-    const uint32_t max_log = ac[1].step_log;
-    while (true) {
-      // Update balancing bin penalties setting guards and tractors
-      for (uint32_t log = 0; log <= max_log; ++log) {
-        ANSHistBin delta = 1 << log;
-        if (rest >= table_size) {
-          // Tract large `rest` into allowed domain:
-          balance_inc[log] = 0;  // permit all inc steps
-          balance_dec[log] = 0;  // forbid all dec steps
-        } else if (rest > 1) {
-          // `rest` is OK, put guards against non-possible steps
-          balance_inc[log] =
-              rest > delta  // possible step
-                  ? max_freq * int64_t{lg2[rest] - lg2[rest - delta]}
-                  : std::numeric_limits<int64_t>::max();  // forbidden
-          balance_dec[log] =
-              rest + delta < table_size  // possible step
-                  ? max_freq * int64_t{lg2[rest + delta] - lg2[rest]}
-                  : 0;  // forbidden
-        } else {
-          // Tract negative or zero `rest` into positive:
-          // forbid all inc steps
-          balance_inc[log] = std::numeric_limits<int64_t>::max();
-          // permit all dec steps
-          balance_dec[log] = std::numeric_limits<int64_t>::max();
-        }
-      }
-      // Try to increase entropy
-      auto best_bin_inc = std::max_element(bins.begin(), bins.end(), IncLess);
-      if (delta_entropy_inc(*best_bin_inc) > 0) {
-        // Grow the bin with the best histogram entropy increase
-        rest -= 1 << ac[best_bin_inc->count_ind--].step_log;
-      } else {
-        // This still implies that entropy is strictly increasing each step
-        // (or `rest` is tracted into positive domain), so we cannot loop
-        // infinitely
-        auto best_bin_dec = std::min_element(bins.begin(), bins.end(), DecLess);
-        // Break if no reverse steps can grow entropy (or valid)
-        if (delta_entropy_dec(*best_bin_dec) >= 0) break;
-        // Decrease the bin with the best histogram entropy increase
-        rest += 1 << ac[++best_bin_dec->count_ind].step_log;
-      }
-    }
-    // Set counts besides the balancing bin
-    for (auto& a : bins) counts[a.bin_ind] = ac[a.count_ind].count;
-
-    // The scheme works fine if we have room to grow `logcount` of balancing
-    // bin, otherwise we need to put balancing bin to the first bin of 12 bit
-    // width. In this case both that bin and balancing one should be close to
-    // 2048 in targets, so exchange of them will not produce much worse
-    // histogram
-    for (int n = 0; n < remainder_pos; ++n) {
-      if (counts[n] >= 2048) {
-        counts[remainder_pos] = counts[n];
-        remainder_pos = n;
-        break;
-      }
-    }
-  }
-  // Set balancing bin
-  counts[remainder_pos] = rest;
-  *omit_pos = remainder_pos;
-
-  return counts[remainder_pos] > 0;
-}
-
-Status NormalizeCounts(ANSHistBin* counts, int* omit_pos, const int length,
-                       uint32_t shift, int* num_symbols, int* symbols) {
-  int max_symbol = 0;
-  int symbol_count = 0;
-  ANSHistBin total = 0;
-  for (int n = 0; n < length; ++n) {
-    if (counts[n] > 0) {
-      if (symbol_count < kMaxNumSymbolsForSmallCode) {
-        symbols[symbol_count] = n;
-      }
-      ++symbol_count;
-      max_symbol = n + 1;
-      total += counts[n];
-    }
-  }
-  *num_symbols = symbol_count;
-  if (symbol_count == 0) {
-    return true;
-  }
-  if (symbol_count == 1) {
-    counts[symbols[0]] = ANS_TAB_SIZE;
-    return true;
-  }
-  if (symbol_count > ANS_TAB_SIZE || max_symbol > ANS_TAB_SIZE)
-    return JXL_FAILURE("Too many entries in an ANS histogram");
-
-  if (!RebalanceHistogram(total, max_symbol, shift, omit_pos, counts)) {
-    return JXL_FAILURE("Logic error: couldn't rebalance a histogram");
-  }
-  return true;
-}
->>>>>>> 32beb7d6
 
 struct SizeWriter {
   size_t size = 0;
@@ -397,7 +77,6 @@
   }
 }
 
-<<<<<<< HEAD
 class ANSEncodingHistogram {
  public:
   const std::vector<ANSHistBin>& Counts() const { return counts; }
@@ -420,18 +99,6 @@
       // in this case length can be non-suitable for SIMD - fix it
       result.counts.resize(histo.counts_.size());
       result.cost = ANS_LOG_TAB_SIZE + 2 + EstimateDataBitsFlat(histo);
-=======
-template <typename Writer>
-bool EncodeCounts(const ANSHistBin* counts, const int alphabet_size,
-                  const int omit_pos, const int num_symbols, uint32_t shift,
-                  const int* symbols, Writer* writer) {
-  if (num_symbols <= 2) {
-    // Small tree marker to encode 1-2 symbols.
-    writer->Write(1, 1);
-    if (num_symbols == 0) {
-      writer->Write(1, 0);
-      StoreVarLenUint8(0, writer);
->>>>>>> 32beb7d6
     } else {
       // Empty histogram
       result.method = 1;
@@ -572,7 +239,6 @@
     // Mark non-flat histogram.
     writer->Write(1, 0);
 
-<<<<<<< HEAD
     // Elias gamma-like code for `shift = method - 1`. Only difference is that
     // if the number of bits to be encoded is equal to `upper_bound_log`,
     // we skip the terminating 0 in unary coding.
@@ -585,21 +251,10 @@
     // Since `num_symbols >= 3`, we know that `alphabet_size >= 3`, therefore
     // we encode `alphabet_size - 3`.
     StoreVarLenUint8(alphabet_size - 3, writer);
-=======
-    // Elias gamma-like code for shift. Only difference is that if the number
-    // of bits to be encoded is equal to FloorLog2(ANS_LOG_TAB_SIZE+1), we skip
-    // the terminating 0 in unary coding.
-    int upper_bound_log = FloorLog2Nonzero(ANS_LOG_TAB_SIZE + 1);
-    int log = FloorLog2Nonzero(shift + 1);
-    writer->Write(log, (1 << log) - 1);
-    if (log != upper_bound_log) writer->Write(1, 0);
-    writer->Write(log, ((1 << log) - 1) & (shift + 1));
->>>>>>> 32beb7d6
 
     // Precompute sequences for RLE encoding. Contains the number of identical
     // values starting at a given index. Only contains that value at the first
     // element of the series.
-<<<<<<< HEAD
     uint8_t same[ANS_MAX_ALPHABET_SIZE] = {};
     size_t last = 0;
     for (size_t i = 1; i <= alphabet_size; i++) {
@@ -610,22 +265,10 @@
       // decoder.
       if (i == alphabet_size || i == omit_pos || i == omit_pos + 1 ||
           counts[i] != counts[last]) {
-=======
-    std::vector<uint32_t> same(alphabet_size, 0);
-    int last = 0;
-    int length = 0;
-    // Store the sequence length once different symbol reached, or we are
-    // near the omit_pos. We don't support including the omit_pos in an RLE
-    // sequence because this value may use a different amount of log2 bits
-    // than standard, it is too complex to handle in the decoder.
-    for (int i = 1; i < alphabet_size; i++) {
-      if (i == omit_pos || i == omit_pos + 1 || counts[i] != counts[last]) {
->>>>>>> 32beb7d6
         same[last] = i - last;
         last = i;
       }
     }
-<<<<<<< HEAD
 
     uint8_t logcounts[ANS_MAX_ALPHABET_SIZE] = {};
     // Use shortest possible Huffman code to encode `omit_pos` (see
@@ -655,46 +298,6 @@
     for (size_t i = 0; i < alphabet_size; ++i) {
       writer->Write(kLogCountBitLengths[logcounts[i]],
                     kLogCountSymbols[logcounts[i]]);
-=======
-    if (counts[last] != 0) {
-      // Store the last sequence length if it is a non-zero sequence
-      same[last] = alphabet_size - last;
-      length = alphabet_size;
-    } else {
-      // else exclude last zero run
-      length = last;
-    }
-
-    // Since `num_symbols >= 3`, we know that `length >= 3`, therefore we encode
-    // `length - 3`. The check also ensures that all `same[i] <= 255` and can be encoded
-    // further after RLE symbols by `StoreVarLenUint8`
-    if (length - 3 > 255) {
-      return false;
-    }
-    StoreVarLenUint8(length - 3, writer);
-
-    std::vector<int> logcounts(length, -1);
-    // Use shortest possible Huffman code to encode `omit_pos` (see `kLogCountBitLengths`).
-    // `logcounts` value at `omit_pos` should be the first of maximal values
-    // in the whole `logcounts` array, so it can be increased without changing that property
-    int omit_log = 9;
-    for (int i = 0; i < length; ++i) {
-      JXL_DASSERT(counts[i] <= ANS_TAB_SIZE);
-      JXL_DASSERT(counts[i] >= 0);
-      if (i != omit_pos && counts[i] > 0) {
-        logcounts[i] = FloorLog2Nonzero(static_cast<uint32_t>(counts[i]));
-        omit_log = std::max(omit_log, logcounts[i] + (i < omit_pos));
-      }
-    }
-    logcounts[omit_pos] = omit_log;
-
-    // The logcount values are encoded with a static Huffman code.
-    constexpr size_t kMinReps = 4;
-    constexpr size_t rep = ANS_LOG_TAB_SIZE + 1;
-    for (int i = 0; i < length; ++i) {
-      writer->Write(kLogCountBitLengths[logcounts[i] + 1],
-                    kLogCountSymbols[logcounts[i] + 1]);
->>>>>>> 32beb7d6
       if (same[i] > kMinReps) {
         // Encode the RLE symbol and skip the repeated ones.
         writer->Write(kLogCountBitLengths[rep], kLogCountSymbols[rep]);
@@ -702,7 +305,6 @@
         i += same[i] - 1;
       }
     }
-<<<<<<< HEAD
     // Encode additional bits of accuracy
     if (method != 1) {  // otherwise `bitcount = 0`
       for (size_t i = 0; i < alphabet_size; ++i) {
@@ -710,13 +312,6 @@
           int bitcount =
               GetPopulationCountPrecision(logcounts[i] - 1, method - 1);
           int drop_bits = logcounts[i] - 1 - bitcount;
-=======
-    if (shift != 0) { // otherwise `bitcount = 0`
-      for (int i = 0; i < length; ++i) {
-        if (logcounts[i] > 0 && i != omit_pos) {
-          int bitcount = GetPopulationCountPrecision(logcounts[i], shift);
-          int drop_bits = logcounts[i] - bitcount;
->>>>>>> 32beb7d6
           JXL_DASSERT((counts[i] & ((1 << drop_bits) - 1)) == 0);
           writer->Write(bitcount, (counts[i] >> drop_bits) - (1 << bitcount));
         }
@@ -724,7 +319,6 @@
           // Skip symbols encoded by RLE.
           i += same[i] - 1;
         }
-<<<<<<< HEAD
       }
     }
     return true;
@@ -743,8 +337,6 @@
       } else {
         info[s].ifreq_ =
             1;  // Shouldn't matter (symbol shouldn't occur), but...
-=======
->>>>>>> 32beb7d6
       }
 #endif
       info[s].reverse_map_.resize(freq);
@@ -757,16 +349,10 @@
       info[s.value].reverse_map_[s.offset] = i;
     }
   }
-<<<<<<< HEAD
-=======
-  return true;
-}
->>>>>>> 32beb7d6
 
  private:
   ANSEncodingHistogram() {}
 
-<<<<<<< HEAD
   // Fixed-point log2 LUT for values of [0,4096]
   using Lg2LUT = std::array<uint32_t, ANS_TAB_SIZE + 1>;
   static const Lg2LUT lg2;
@@ -776,47 +362,6 @@
     for (size_t i = 0; i < alphabet_size; ++i) {
       // += histogram[i] * -log(counts[i]/total_counts)
       sum += histo.counts_[i] * int64_t{lg2[counts[i]]};
-=======
-StatusOr<float> ComputeHistoAndDataCost(const ANSHistBin* histogram,
-                                        size_t alphabet_size, uint32_t method) {
-  // TODO(ivan) check possible SIMD
-  while (alphabet_size > 0 && histogram[alphabet_size - 1] == 0)
-    --alphabet_size;
-  if (method == 0) {  // Flat code
-    return ANS_LOG_TAB_SIZE + 2 +
-           EstimateDataBitsFlat(histogram, alphabet_size);
-  }
-  // Non-flat: shift = method-1.
-  uint32_t shift = method - 1;
-  std::vector<ANSHistBin> counts(histogram, histogram + alphabet_size);
-  int omit_pos = 0;
-  int num_symbols;
-  int symbols[kMaxNumSymbolsForSmallCode] = {};
-  JXL_RETURN_IF_ERROR(NormalizeCounts(counts.data(), &omit_pos, alphabet_size,
-                                      shift, &num_symbols, symbols));
-  SizeWriter writer;
-  if(EncodeCounts(counts.data(), alphabet_size, omit_pos, num_symbols, shift,
-                  symbols, &writer)) {
-    return writer.size +
-           EstimateDataBits(histogram, counts.data(), alphabet_size);
-  } else { // not possible to encode
-    return std::numeric_limits<float>::max();
-  }
-}
-
-StatusOr<uint32_t> ComputeBestMethod(
-    const ANSHistBin* histogram, size_t alphabet_size, float* cost,
-    HistogramParams::ANSHistogramStrategy ans_histogram_strategy) {
-  uint32_t method = 0;
-  JXL_ASSIGN_OR_RETURN(float fcost,
-                       ComputeHistoAndDataCost(histogram, alphabet_size, 0));
-  auto try_shift = [&](uint32_t shift) -> Status {
-    JXL_ASSIGN_OR_RETURN(
-        float c, ComputeHistoAndDataCost(histogram, alphabet_size, shift + 1));
-    if (c < fcost) {
-      method = shift + 1;
-      fcost = c;
->>>>>>> 32beb7d6
     }
     return (histo.total_count_ - ldexpf(sum, -31)) * ANS_LOG_TAB_SIZE;
   }
