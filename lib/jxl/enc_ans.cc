--- conflicted
+++ resolved
@@ -101,7 +101,7 @@
 }();
 
 float EstimateDataBits(const ANSHistBin* histogram, const ANSHistBin* counts,
-                        size_t len) {
+                       size_t len) {
   int64_t sum = 0;
   int total_histogram = 0;
   int total_counts = 0;
@@ -131,7 +131,7 @@
 }
 
 struct CountsEntropy {
-  ANSHistBin count : 16;   // allowed value of counts in a histogram bin
+  ANSHistBin count : 16;    // allowed value of counts in a histogram bin
   ANSHistBin step_log : 5;  // log2 of increase step size
   int32_t delta_lg2;  // change of log between that value and the next allowed
 };
@@ -292,15 +292,6 @@
           balance_dec[log] = std::numeric_limits<int64_t>::max();
         }
       }
-<<<<<<< HEAD
-      if (target < count - 0.5f * inc && count - inc > 0) {
-        count -= inc;
-      }
-      sum += count;
-      counts[n] = count;
-      const int count_log = FloorLog2Nonzero(count);
-      if (count_log > remainder_log) {
-=======
       // Try to increase entropy
       auto best_bin_inc = std::max_element(bins.begin(), bins.end(), IncLess);
       if (delta_entropy_inc(*best_bin_inc) > 0) {
@@ -328,7 +319,6 @@
     for (int n = 0; n < remainder_pos; ++n) {
       if (counts[n] >= 2048) {
         counts[remainder_pos] = counts[n];
->>>>>>> 32beb7d6
         remainder_pos = n;
         break;
       }
@@ -464,17 +454,18 @@
     }
 
     // Since `num_symbols >= 3`, we know that `length >= 3`, therefore we encode
-    // `length - 3`. The check also ensures that all `same[i] <= 255` and can be encoded
-    // further after RLE symbols by `StoreVarLenUint8`
+    // `length - 3`. The check also ensures that all `same[i] <= 255` and can be
+    // encoded further after RLE symbols by `StoreVarLenUint8`
     if (length - 3 > 255) {
       return false;
     }
     StoreVarLenUint8(length - 3, writer);
 
     std::vector<int> logcounts(length, -1);
-    // Use shortest possible Huffman code to encode `omit_pos` (see `kLogCountBitLengths`).
-    // `logcounts` value at `omit_pos` should be the first of maximal values
-    // in the whole `logcounts` array, so it can be increased without changing that property
+    // Use shortest possible Huffman code to encode `omit_pos` (see
+    // `kLogCountBitLengths`). `logcounts` value at `omit_pos` should be the
+    // first of maximal values in the whole `logcounts` array, so it can be
+    // increased without changing that property
     int omit_log = 9;
     for (int i = 0; i < length; ++i) {
       JXL_DASSERT(counts[i] <= ANS_TAB_SIZE);
@@ -499,7 +490,7 @@
         i += same[i] - 1;
       }
     }
-    if (shift != 0) { // otherwise `bitcount = 0`
+    if (shift != 0) {  // otherwise `bitcount = 0`
       for (int i = 0; i < length; ++i) {
         if (logcounts[i] > 0 && i != omit_pos) {
           int bitcount = GetPopulationCountPrecision(logcounts[i], shift);
@@ -545,11 +536,11 @@
   JXL_RETURN_IF_ERROR(NormalizeCounts(counts.data(), &omit_pos, alphabet_size,
                                       shift, &num_symbols, symbols));
   SizeWriter writer;
-  if(EncodeCounts(counts.data(), alphabet_size, omit_pos, num_symbols, shift,
-                  symbols, &writer)) {
+  if (EncodeCounts(counts.data(), alphabet_size, omit_pos, num_symbols, shift,
+                   symbols, &writer)) {
     return writer.size +
            EstimateDataBits(histogram, counts.data(), alphabet_size);
-  } else { // not possible to encode
+  } else {  // not possible to encode
     return std::numeric_limits<float>::max();
   }
 }
