// Copyright (c) the JPEG XL Project Authors. All rights reserved.
//
// Use of this source code is governed by a BSD-style
// license that can be found in the LICENSE file.

<<<<<<< HEAD
#include <gtest/gtest.h>
#include <jxl/codestream_header.h>
=======
#include <jxl/cms_interface.h>
>>>>>>> adea3ca7
#include <jxl/decode.h>
#include <jxl/decode_cxx.h>
#include <jxl/encode.h>
#include <jxl/encode_cxx.h>

#include <cstddef>
#include <cstdio>
#include <cstring>
#include <ostream>
#include <string>
#include <tuple>
#include <utility>
#include <vector>

#include "jxl/types.h"
#include "lib/extras/codec.h"
#include "lib/extras/dec/jxl.h"
#include "lib/extras/metrics.h"
#include "lib/extras/packed_image.h"
#include "lib/jxl/encode_internal.h"
#include "lib/jxl/jpeg/dec_jpeg_data.h"
#include "lib/jxl/jpeg/dec_jpeg_data_writer.h"
#include "lib/jxl/jxl_cms.h"
#include "lib/jxl/test_image.h"
#include "lib/jxl/test_utils.h"
#include "lib/jxl/testing.h"

TEST(EncodeTest, AddFrameAfterCloseInputTest) {
  JxlEncoderPtr enc = JxlEncoderMake(nullptr);
  EXPECT_NE(nullptr, enc.get());

  JxlEncoderCloseInput(enc.get());

  size_t xsize = 64;
  size_t ysize = 64;
  JxlPixelFormat pixel_format = {4, JXL_TYPE_UINT16, JXL_BIG_ENDIAN, 0};
  std::vector<uint8_t> pixels = jxl::test::GetSomeTestImage(xsize, ysize, 4, 0);

  jxl::CodecInOut input_io =
      jxl::test::SomeTestImageToCodecInOut(pixels, 4, xsize, ysize);

  JxlBasicInfo basic_info;
  jxl::test::JxlBasicInfoSetFromPixelFormat(&basic_info, &pixel_format);
  basic_info.xsize = xsize;
  basic_info.ysize = ysize;
  basic_info.uses_original_profile = false;
  EXPECT_EQ(JXL_ENC_SUCCESS, JxlEncoderSetCodestreamLevel(enc.get(), 10));
  EXPECT_EQ(JXL_ENC_SUCCESS, JxlEncoderSetBasicInfo(enc.get(), &basic_info));
  JxlColorEncoding color_encoding;
  JxlColorEncodingSetToSRGB(&color_encoding,
                            /*is_gray=*/pixel_format.num_channels < 3);
  EXPECT_EQ(JXL_ENC_SUCCESS,
            JxlEncoderSetColorEncoding(enc.get(), &color_encoding));
  JxlEncoderFrameSettings* frame_settings =
      JxlEncoderFrameSettingsCreate(enc.get(), NULL);
  EXPECT_EQ(JXL_ENC_ERROR,
            JxlEncoderAddImageFrame(frame_settings, &pixel_format,
                                    pixels.data(), pixels.size()));
}

TEST(EncodeTest, AddJPEGAfterCloseTest) {
  JxlEncoderPtr enc = JxlEncoderMake(nullptr);
  EXPECT_NE(nullptr, enc.get());

  JxlEncoderCloseInput(enc.get());

  const std::string jpeg_path = "jxl/flower/flower.png.im_q85_420.jpg";
  const jxl::PaddedBytes orig = jxl::test::ReadTestData(jpeg_path);

  JxlEncoderFrameSettings* frame_settings =
      JxlEncoderFrameSettingsCreate(enc.get(), NULL);

  EXPECT_EQ(JXL_ENC_ERROR,
            JxlEncoderAddJPEGFrame(frame_settings, orig.data(), orig.size()));
}

TEST(EncodeTest, AddFrameBeforeColorEncodingTest) {
  JxlEncoderPtr enc = JxlEncoderMake(nullptr);
  EXPECT_NE(nullptr, enc.get());

  size_t xsize = 64;
  size_t ysize = 64;
  JxlPixelFormat pixel_format = {4, JXL_TYPE_UINT16, JXL_BIG_ENDIAN, 0};
  std::vector<uint8_t> pixels = jxl::test::GetSomeTestImage(xsize, ysize, 4, 0);

  jxl::CodecInOut input_io =
      jxl::test::SomeTestImageToCodecInOut(pixels, 4, xsize, ysize);

  JxlBasicInfo basic_info;
  jxl::test::JxlBasicInfoSetFromPixelFormat(&basic_info, &pixel_format);
  basic_info.xsize = xsize;
  basic_info.ysize = ysize;
  basic_info.uses_original_profile = true;
  EXPECT_EQ(JXL_ENC_SUCCESS, JxlEncoderSetCodestreamLevel(enc.get(), 10));
  EXPECT_EQ(JXL_ENC_SUCCESS, JxlEncoderSetBasicInfo(enc.get(), &basic_info));
  JxlEncoderFrameSettings* frame_settings =
      JxlEncoderFrameSettingsCreate(enc.get(), NULL);
  EXPECT_EQ(JXL_ENC_ERROR,
            JxlEncoderAddImageFrame(frame_settings, &pixel_format,
                                    pixels.data(), pixels.size()));
}

TEST(EncodeTest, AddFrameBeforeBasicInfoTest) {
  JxlEncoderPtr enc = JxlEncoderMake(nullptr);
  EXPECT_NE(nullptr, enc.get());

  size_t xsize = 64;
  size_t ysize = 64;
  JxlPixelFormat pixel_format = {4, JXL_TYPE_UINT16, JXL_BIG_ENDIAN, 0};
  std::vector<uint8_t> pixels = jxl::test::GetSomeTestImage(xsize, ysize, 4, 0);

  jxl::CodecInOut input_io =
      jxl::test::SomeTestImageToCodecInOut(pixels, 4, xsize, ysize);

  JxlColorEncoding color_encoding;
  JxlColorEncodingSetToSRGB(&color_encoding,
                            /*is_gray=*/pixel_format.num_channels < 3);
  EXPECT_EQ(JXL_ENC_ERROR,
            JxlEncoderSetColorEncoding(enc.get(), &color_encoding));
  JxlEncoderFrameSettings* frame_settings =
      JxlEncoderFrameSettingsCreate(enc.get(), NULL);
  EXPECT_EQ(JXL_ENC_ERROR,
            JxlEncoderAddImageFrame(frame_settings, &pixel_format,
                                    pixels.data(), pixels.size()));
}

TEST(EncodeTest, DefaultAllocTest) {
  JxlEncoder* enc = JxlEncoderCreate(nullptr);
  EXPECT_NE(nullptr, enc);
  JxlEncoderDestroy(enc);
}

TEST(EncodeTest, CustomAllocTest) {
  struct CalledCounters {
    int allocs = 0;
    int frees = 0;
  } counters;

  JxlMemoryManager mm;
  mm.opaque = &counters;
  mm.alloc = [](void* opaque, size_t size) {
    reinterpret_cast<CalledCounters*>(opaque)->allocs++;
    return malloc(size);
  };
  mm.free = [](void* opaque, void* address) {
    reinterpret_cast<CalledCounters*>(opaque)->frees++;
    free(address);
  };

  {
    JxlEncoderPtr enc = JxlEncoderMake(&mm);
    EXPECT_NE(nullptr, enc.get());
    EXPECT_LE(1, counters.allocs);
    EXPECT_EQ(0, counters.frees);
  }
  EXPECT_LE(1, counters.frees);
}

TEST(EncodeTest, DefaultParallelRunnerTest) {
  JxlEncoderPtr enc = JxlEncoderMake(nullptr);
  EXPECT_NE(nullptr, enc.get());
  EXPECT_EQ(JXL_ENC_SUCCESS,
            JxlEncoderSetParallelRunner(enc.get(), nullptr, nullptr));
}

void VerifyFrameEncoding(size_t xsize, size_t ysize, JxlEncoder* enc,
                         const JxlEncoderFrameSettings* frame_settings,
                         size_t max_compressed_size,
                         bool lossy_use_original_profile) {
  JxlPixelFormat pixel_format = {4, JXL_TYPE_UINT16, JXL_BIG_ENDIAN, 0};
  std::vector<uint8_t> pixels = jxl::test::GetSomeTestImage(xsize, ysize, 4, 0);

  jxl::CodecInOut input_io =
      jxl::test::SomeTestImageToCodecInOut(pixels, 4, xsize, ysize);

  JxlBasicInfo basic_info;
  jxl::test::JxlBasicInfoSetFromPixelFormat(&basic_info, &pixel_format);
  basic_info.xsize = xsize;
  basic_info.ysize = ysize;
  if (frame_settings->values.lossless || lossy_use_original_profile) {
    basic_info.uses_original_profile = true;
  } else {
    basic_info.uses_original_profile = false;
  }
  // 16-bit alpha means this requires level 10
  EXPECT_EQ(JXL_ENC_SUCCESS, JxlEncoderSetCodestreamLevel(enc, 10));
  EXPECT_EQ(JXL_ENC_SUCCESS, JxlEncoderSetBasicInfo(enc, &basic_info));
  JxlColorEncoding color_encoding;
  JxlColorEncodingSetToSRGB(&color_encoding, true);
  EXPECT_EQ(JXL_ENC_ERROR, JxlEncoderSetColorEncoding(enc, &color_encoding));
  JxlColorEncodingSetToSRGB(&color_encoding, false);
  EXPECT_EQ(JXL_ENC_SUCCESS, JxlEncoderSetColorEncoding(enc, &color_encoding));
  pixel_format.num_channels = 1;
  EXPECT_EQ(JXL_ENC_ERROR,
            JxlEncoderAddImageFrame(frame_settings, &pixel_format,
                                    pixels.data(), pixels.size()));
  pixel_format.num_channels = 4;
  EXPECT_EQ(JXL_ENC_SUCCESS,
            JxlEncoderAddImageFrame(frame_settings, &pixel_format,
                                    pixels.data(), pixels.size()));
  JxlEncoderCloseInput(enc);

  std::vector<uint8_t> compressed = std::vector<uint8_t>(64);
  uint8_t* next_out = compressed.data();
  size_t avail_out = compressed.size() - (next_out - compressed.data());
  JxlEncoderStatus process_result = JXL_ENC_NEED_MORE_OUTPUT;
  while (process_result == JXL_ENC_NEED_MORE_OUTPUT) {
    process_result = JxlEncoderProcessOutput(enc, &next_out, &avail_out);
    if (process_result == JXL_ENC_NEED_MORE_OUTPUT) {
      size_t offset = next_out - compressed.data();
      compressed.resize(compressed.size() * 2);
      next_out = compressed.data() + offset;
      avail_out = compressed.size() - offset;
    }
  }
  compressed.resize(next_out - compressed.data());
  EXPECT_LE(compressed.size(), max_compressed_size);
  EXPECT_EQ(JXL_ENC_SUCCESS, process_result);
  jxl::CodecInOut decoded_io;
  EXPECT_TRUE(jxl::test::DecodeFile(
      {}, jxl::Span<const uint8_t>(compressed.data(), compressed.size()),
      &decoded_io));

  EXPECT_LE(
      ComputeDistance2(input_io.Main(), decoded_io.Main(), *JxlGetDefaultCms()),
#if JXL_HIGH_PRECISION
      1.84);
#else
      8.7);
#endif
}

void VerifyFrameEncoding(JxlEncoder* enc,
                         const JxlEncoderFrameSettings* frame_settings) {
  VerifyFrameEncoding(63, 129, enc, frame_settings, 2700,
                      /*lossy_use_original_profile=*/false);
}

TEST(EncodeTest, FrameEncodingTest) {
  JxlEncoderPtr enc = JxlEncoderMake(nullptr);
  EXPECT_NE(nullptr, enc.get());
  VerifyFrameEncoding(enc.get(),
                      JxlEncoderFrameSettingsCreate(enc.get(), nullptr));
}

TEST(EncodeTest, EncoderResetTest) {
  JxlEncoderPtr enc = JxlEncoderMake(nullptr);
  EXPECT_NE(nullptr, enc.get());
  VerifyFrameEncoding(50, 200, enc.get(),
                      JxlEncoderFrameSettingsCreate(enc.get(), nullptr), 4300,
                      false);
  // Encoder should become reusable for a new image from scratch after using
  // reset.
  JxlEncoderReset(enc.get());
  VerifyFrameEncoding(157, 77, enc.get(),
                      JxlEncoderFrameSettingsCreate(enc.get(), nullptr), 2300,
                      false);
}

TEST(EncodeTest, CmsTest) {
  JxlEncoderPtr enc = JxlEncoderMake(nullptr);
  EXPECT_NE(nullptr, enc.get());
  bool cms_called = false;
  JxlCmsInterface cms = *JxlGetDefaultCms();
  struct InitData {
    void* original_init_data;
    jpegxl_cms_init_func original_init;
    bool* cms_called;
  };
  InitData init_data = {/*original_init_data=*/cms.init_data,
                        /*original_init=*/cms.init,
                        /*cms_called=*/&cms_called};
  cms.init_data = &init_data;
  cms.init = +[](void* raw_init_data, size_t num_threads,
                 size_t pixels_per_thread, const JxlColorProfile* input_profile,
                 const JxlColorProfile* output_profile,
                 float intensity_target) {
    const InitData* init_data = static_cast<const InitData*>(raw_init_data);
    *init_data->cms_called = true;
    return init_data->original_init(init_data->original_init_data, num_threads,
                                    pixels_per_thread, input_profile,
                                    output_profile, intensity_target);
  };
  JxlEncoderSetCms(enc.get(), cms);
  JxlEncoderFrameSettings* frame_settings =
      JxlEncoderFrameSettingsCreate(enc.get(), nullptr);
  JxlEncoderSetFrameLossless(frame_settings, false);
  ASSERT_EQ(JXL_ENC_SUCCESS,
            JxlEncoderFrameSettingsSetOption(frame_settings,
                                             JXL_ENC_FRAME_SETTING_EFFORT, 8));
  VerifyFrameEncoding(enc.get(), frame_settings);
  EXPECT_TRUE(cms_called);
}

TEST(EncodeTest, frame_settingsTest) {
  {
    JxlEncoderPtr enc = JxlEncoderMake(nullptr);
    EXPECT_NE(nullptr, enc.get());
    JxlEncoderFrameSettings* frame_settings =
        JxlEncoderFrameSettingsCreate(enc.get(), NULL);
    EXPECT_EQ(JXL_ENC_SUCCESS,
              JxlEncoderFrameSettingsSetOption(
                  frame_settings, JXL_ENC_FRAME_SETTING_EFFORT, 5));
    VerifyFrameEncoding(enc.get(), frame_settings);
    EXPECT_EQ(jxl::SpeedTier::kHare, enc->last_used_cparams.speed_tier);
  }

  {
    JxlEncoderPtr enc = JxlEncoderMake(nullptr);
    EXPECT_NE(nullptr, enc.get());
    JxlEncoderFrameSettings* frame_settings =
        JxlEncoderFrameSettingsCreate(enc.get(), NULL);
    // Lower than currently supported values
    EXPECT_EQ(JXL_ENC_ERROR,
              JxlEncoderFrameSettingsSetOption(
                  frame_settings, JXL_ENC_FRAME_SETTING_EFFORT, 0));
    // Higher than currently supported values
    EXPECT_EQ(JXL_ENC_ERROR,
              JxlEncoderFrameSettingsSetOption(
                  frame_settings, JXL_ENC_FRAME_SETTING_EFFORT, 11));
  }

  {
    JxlEncoderPtr enc = JxlEncoderMake(nullptr);
    EXPECT_NE(nullptr, enc.get());
    JxlEncoderFrameSettings* frame_settings =
        JxlEncoderFrameSettingsCreate(enc.get(), NULL);
    EXPECT_EQ(JXL_ENC_SUCCESS,
              JxlEncoderSetFrameLossless(frame_settings, JXL_TRUE));
    VerifyFrameEncoding(63, 129, enc.get(), frame_settings, 3000, false);
    EXPECT_EQ(true, enc->last_used_cparams.IsLossless());
  }

  {
    JxlEncoderPtr enc = JxlEncoderMake(nullptr);
    EXPECT_NE(nullptr, enc.get());
    JxlEncoderFrameSettings* frame_settings =
        JxlEncoderFrameSettingsCreate(enc.get(), NULL);
    EXPECT_EQ(JXL_ENC_SUCCESS, JxlEncoderSetFrameDistance(frame_settings, 0.5));
    VerifyFrameEncoding(63, 129, enc.get(), frame_settings, 3030, false);
    EXPECT_EQ(0.5, enc->last_used_cparams.butteraugli_distance);
  }

  {
    JxlEncoderPtr enc = JxlEncoderMake(nullptr);
    JxlEncoderFrameSettings* frame_settings =
        JxlEncoderFrameSettingsCreate(enc.get(), NULL);
    // Disallowed negative distance
    EXPECT_EQ(JXL_ENC_ERROR, JxlEncoderSetFrameDistance(frame_settings, -1));
  }

  {
    JxlEncoderPtr enc = JxlEncoderMake(nullptr);
    EXPECT_NE(nullptr, enc.get());
    JxlEncoderFrameSettings* frame_settings =
        JxlEncoderFrameSettingsCreate(enc.get(), NULL);
    EXPECT_EQ(JXL_ENC_SUCCESS,
              JxlEncoderFrameSettingsSetOption(
                  frame_settings, JXL_ENC_FRAME_SETTING_DECODING_SPEED, 2));
    VerifyFrameEncoding(enc.get(), frame_settings);
    EXPECT_EQ(2u, enc->last_used_cparams.decoding_speed_tier);
  }

  {
    JxlEncoderPtr enc = JxlEncoderMake(nullptr);
    EXPECT_NE(nullptr, enc.get());
    JxlEncoderFrameSettings* frame_settings =
        JxlEncoderFrameSettingsCreate(enc.get(), NULL);
    EXPECT_EQ(JXL_ENC_ERROR,
              JxlEncoderFrameSettingsSetOption(
                  frame_settings, JXL_ENC_FRAME_SETTING_GROUP_ORDER, 100));
    EXPECT_EQ(JXL_ENC_SUCCESS,
              JxlEncoderFrameSettingsSetOption(
                  frame_settings, JXL_ENC_FRAME_SETTING_GROUP_ORDER, 1));
    EXPECT_EQ(
        JXL_ENC_SUCCESS,
        JxlEncoderFrameSettingsSetOption(
            frame_settings, JXL_ENC_FRAME_SETTING_GROUP_ORDER_CENTER_X, 5));
    VerifyFrameEncoding(enc.get(), frame_settings);
    EXPECT_EQ(true, enc->last_used_cparams.centerfirst);
    EXPECT_EQ(5, enc->last_used_cparams.center_x);
  }

  {
    JxlEncoderPtr enc = JxlEncoderMake(nullptr);
    EXPECT_NE(nullptr, enc.get());
    JxlEncoderFrameSettings* frame_settings =
        JxlEncoderFrameSettingsCreate(enc.get(), NULL);
    EXPECT_EQ(JXL_ENC_SUCCESS,
              JxlEncoderFrameSettingsSetOption(
                  frame_settings, JXL_ENC_FRAME_SETTING_RESPONSIVE, 0));
    EXPECT_EQ(JXL_ENC_SUCCESS,
              JxlEncoderFrameSettingsSetOption(
                  frame_settings, JXL_ENC_FRAME_SETTING_PROGRESSIVE_AC, 1));
    EXPECT_EQ(JXL_ENC_SUCCESS,
              JxlEncoderFrameSettingsSetOption(
                  frame_settings, JXL_ENC_FRAME_SETTING_QPROGRESSIVE_AC, -1));
    EXPECT_EQ(JXL_ENC_SUCCESS,
              JxlEncoderFrameSettingsSetOption(
                  frame_settings, JXL_ENC_FRAME_SETTING_PROGRESSIVE_DC, 2));
    VerifyFrameEncoding(63, 129, enc.get(), frame_settings, 2830,
                        /*lossy_use_original_profile=*/false);
    EXPECT_EQ(false, enc->last_used_cparams.responsive);
    EXPECT_EQ(true, enc->last_used_cparams.progressive_mode);
    EXPECT_EQ(2, enc->last_used_cparams.progressive_dc);
  }

  {
    JxlEncoderPtr enc = JxlEncoderMake(nullptr);
    EXPECT_NE(nullptr, enc.get());
    JxlEncoderFrameSettings* frame_settings =
        JxlEncoderFrameSettingsCreate(enc.get(), NULL);
    EXPECT_EQ(
        JXL_ENC_SUCCESS,
        JxlEncoderFrameSettingsSetFloatOption(
            frame_settings, JXL_ENC_FRAME_SETTING_PHOTON_NOISE, 1777.777));
    VerifyFrameEncoding(enc.get(), frame_settings);
    EXPECT_NEAR(1777.777f, enc->last_used_cparams.photon_noise_iso, 1E-4);
  }

  {
    JxlEncoderPtr enc = JxlEncoderMake(nullptr);
    EXPECT_NE(nullptr, enc.get());
    JxlEncoderFrameSettings* frame_settings =
        JxlEncoderFrameSettingsCreate(enc.get(), NULL);
    EXPECT_EQ(JXL_ENC_SUCCESS,
              JxlEncoderFrameSettingsSetFloatOption(
                  frame_settings,
                  JXL_ENC_FRAME_SETTING_CHANNEL_COLORS_GLOBAL_PERCENT, 55.0f));
    EXPECT_EQ(JXL_ENC_SUCCESS,
              JxlEncoderFrameSettingsSetFloatOption(
                  frame_settings,
                  JXL_ENC_FRAME_SETTING_CHANNEL_COLORS_GROUP_PERCENT, 25.0f));
    EXPECT_EQ(JXL_ENC_SUCCESS,
              JxlEncoderFrameSettingsSetOption(
                  frame_settings, JXL_ENC_FRAME_SETTING_PALETTE_COLORS, 70000));
    EXPECT_EQ(JXL_ENC_SUCCESS,
              JxlEncoderFrameSettingsSetOption(
                  frame_settings, JXL_ENC_FRAME_SETTING_LOSSY_PALETTE, 1));
    VerifyFrameEncoding(enc.get(), frame_settings);
    EXPECT_NEAR(55.0f,
                enc->last_used_cparams.channel_colors_pre_transform_percent,
                1E-6);
    EXPECT_NEAR(25.0f, enc->last_used_cparams.channel_colors_percent, 1E-6);
    EXPECT_EQ(70000, enc->last_used_cparams.palette_colors);
    EXPECT_EQ(true, enc->last_used_cparams.lossy_palette);
  }

  {
    JxlEncoderPtr enc = JxlEncoderMake(nullptr);
    EXPECT_NE(nullptr, enc.get());
    JxlEncoderFrameSettings* frame_settings =
        JxlEncoderFrameSettingsCreate(enc.get(), NULL);
    EXPECT_EQ(
        JXL_ENC_SUCCESS,
        JxlEncoderFrameSettingsSetOption(
            frame_settings, JXL_ENC_FRAME_SETTING_MODULAR_COLOR_SPACE, 30));
    EXPECT_EQ(JXL_ENC_SUCCESS,
              JxlEncoderFrameSettingsSetOption(
                  frame_settings, JXL_ENC_FRAME_SETTING_MODULAR_GROUP_SIZE, 2));
    EXPECT_EQ(JXL_ENC_SUCCESS,
              JxlEncoderFrameSettingsSetOption(
                  frame_settings, JXL_ENC_FRAME_SETTING_MODULAR_PREDICTOR, 14));
    EXPECT_EQ(
        JXL_ENC_SUCCESS,
        JxlEncoderFrameSettingsSetFloatOption(
            frame_settings,
            JXL_ENC_FRAME_SETTING_MODULAR_MA_TREE_LEARNING_PERCENT, 77.0f));
    EXPECT_EQ(
        JXL_ENC_SUCCESS,
        JxlEncoderFrameSettingsSetOption(
            frame_settings, JXL_ENC_FRAME_SETTING_MODULAR_NB_PREV_CHANNELS, 7));
    VerifyFrameEncoding(enc.get(), frame_settings);
    EXPECT_EQ(30, enc->last_used_cparams.colorspace);
    EXPECT_EQ(2, enc->last_used_cparams.modular_group_size_shift);
    EXPECT_EQ(jxl::Predictor::Best, enc->last_used_cparams.options.predictor);
    EXPECT_NEAR(0.77f, enc->last_used_cparams.options.nb_repeats, 1E-6);
    EXPECT_EQ(7, enc->last_used_cparams.options.max_properties);
  }

  {
    JxlEncoderPtr enc = JxlEncoderMake(nullptr);
    EXPECT_NE(nullptr, enc.get());
    JxlEncoderFrameSettings* frame_settings =
        JxlEncoderFrameSettingsCreate(enc.get(), NULL);
    EXPECT_EQ(JXL_ENC_SUCCESS,
              JxlEncoderFrameSettingsSetOption(
                  frame_settings, JXL_ENC_FRAME_SETTING_JPEG_RECON_CFL, 0));
    VerifyFrameEncoding(enc.get(), frame_settings);
    EXPECT_EQ(false, enc->last_used_cparams.force_cfl_jpeg_recompression);
  }

  {
    JxlEncoderPtr enc = JxlEncoderMake(nullptr);
    EXPECT_NE(nullptr, enc.get());
    JxlEncoderFrameSettings* frame_settings =
        JxlEncoderFrameSettingsCreate(enc.get(), NULL);
    EXPECT_EQ(JXL_ENC_SUCCESS,
              JxlEncoderFrameSettingsSetOption(
                  frame_settings, JXL_ENC_FRAME_SETTING_JPEG_RECON_CFL, 1));
    VerifyFrameEncoding(enc.get(), frame_settings);
    EXPECT_EQ(true, enc->last_used_cparams.force_cfl_jpeg_recompression);
  }
}

TEST(EncodeTest, LossyEncoderUseOriginalProfileTest) {
  {
    JxlEncoderPtr enc = JxlEncoderMake(nullptr);
    ASSERT_NE(nullptr, enc.get());
    JxlEncoderFrameSettings* frame_settings =
        JxlEncoderFrameSettingsCreate(enc.get(), NULL);
    VerifyFrameEncoding(63, 129, enc.get(), frame_settings, 7897, true);
  }
  {
    JxlEncoderPtr enc = JxlEncoderMake(nullptr);
    ASSERT_NE(nullptr, enc.get());
    JxlEncoderFrameSettings* frame_settings =
        JxlEncoderFrameSettingsCreate(enc.get(), NULL);
    EXPECT_EQ(JXL_ENC_SUCCESS,
              JxlEncoderFrameSettingsSetOption(
                  frame_settings, JXL_ENC_FRAME_SETTING_PROGRESSIVE_DC, 2));
    VerifyFrameEncoding(63, 129, enc.get(), frame_settings, 8310, true);
  }
  {
    JxlEncoderPtr enc = JxlEncoderMake(nullptr);
    ASSERT_NE(nullptr, enc.get());
    JxlEncoderFrameSettings* frame_settings =
        JxlEncoderFrameSettingsCreate(enc.get(), NULL);
    ASSERT_EQ(JXL_ENC_SUCCESS,
              JxlEncoderFrameSettingsSetOption(
                  frame_settings, JXL_ENC_FRAME_SETTING_EFFORT, 8));
    VerifyFrameEncoding(63, 129, enc.get(), frame_settings, 7228, true);
  }
}

namespace {
// Returns a copy of buf from offset to offset+size, or a new zeroed vector if
// the result would have been out of bounds taking integer overflow into
// account.
std::vector<uint8_t> SliceSpan(const jxl::Span<const uint8_t>& buf,
                               size_t offset, size_t size) {
  if (offset + size >= buf.size()) {
    return std::vector<uint8_t>(size, 0);
  }
  if (offset + size < offset) {
    return std::vector<uint8_t>(size, 0);
  }
  return std::vector<uint8_t>(buf.data() + offset, buf.data() + offset + size);
}

struct Box {
  // The type of the box.
  // If "uuid", use extended_type instead
  char type[4] = {0, 0, 0, 0};

  // The extended_type is only used when type == "uuid".
  // Extended types are not used in JXL. However, the box format itself
  // supports this so they are handled correctly.
  char extended_type[16] = {0, 0, 0, 0, 0, 0, 0, 0, 0, 0, 0, 0, 0, 0, 0, 0};

  // Box data.
  jxl::Span<const uint8_t> data = jxl::Span<const uint8_t>(nullptr, 0);

  // If the size is not given, the datasize extends to the end of the file.
  // If this field is false, the size field is not encoded when the box is
  // serialized.
  bool data_size_given = true;

  // If successful, returns true and sets `in` to be the rest data (if any).
  // If `in` contains a box with a size larger than `in.size()`, will not
  // modify `in`, and will return true but the data `Span<uint8_t>` will
  // remain set to nullptr.
  // If unsuccessful, returns error and doesn't modify `in`.
  jxl::Status Decode(jxl::Span<const uint8_t>* in) {
    // Total box_size including this header itself.
    uint64_t box_size = LoadBE32(SliceSpan(*in, 0, 4).data());
    size_t pos = 4;

    memcpy(type, SliceSpan(*in, pos, 4).data(), 4);
    pos += 4;

    if (box_size == 1) {
      // If the size is 1, it indicates extended size read from 64-bit integer.
      box_size = LoadBE64(SliceSpan(*in, pos, 8).data());
      pos += 8;
    }

    if (!memcmp("uuid", type, 4)) {
      memcpy(extended_type, SliceSpan(*in, pos, 16).data(), 16);
      pos += 16;
    }

    // This is the end of the box header, the box data begins here. Handle
    // the data size now.
    const size_t header_size = pos;

    if (box_size != 0) {
      if (box_size < header_size) {
        return JXL_FAILURE("Invalid box size");
      }
      if (box_size > in->size()) {
        // The box is fine, but the input is too short.
        return true;
      }
      data_size_given = true;
      data = jxl::Span<const uint8_t>(in->data() + header_size,
                                      box_size - header_size);
    } else {
      data_size_given = false;
      data = jxl::Span<const uint8_t>(in->data() + header_size,
                                      in->size() - header_size);
    }

    *in = jxl::Span<const uint8_t>(in->data() + header_size + data.size(),
                                   in->size() - header_size - data.size());
    return true;
  }
};

struct Container {
  std::vector<Box> boxes;

  // If successful, returns true and sets `in` to be the rest data (if any).
  // If unsuccessful, returns error and doesn't modify `in`.
  jxl::Status Decode(jxl::Span<const uint8_t>* in) {
    boxes.clear();

    Box signature_box;
    JXL_RETURN_IF_ERROR(signature_box.Decode(in));
    if (memcmp("JXL ", signature_box.type, 4) != 0) {
      return JXL_FAILURE("Invalid magic signature");
    }
    if (signature_box.data.size() != 4)
      return JXL_FAILURE("Invalid magic signature");
    if (signature_box.data[0] != 0xd || signature_box.data[1] != 0xa ||
        signature_box.data[2] != 0x87 || signature_box.data[3] != 0xa) {
      return JXL_FAILURE("Invalid magic signature");
    }

    Box ftyp_box;
    JXL_RETURN_IF_ERROR(ftyp_box.Decode(in));
    if (memcmp("ftyp", ftyp_box.type, 4) != 0) {
      return JXL_FAILURE("Invalid ftyp");
    }
    if (ftyp_box.data.size() != 12) return JXL_FAILURE("Invalid ftyp");
    const char* expected = "jxl \0\0\0\0jxl ";
    if (memcmp(expected, ftyp_box.data.data(), 12) != 0)
      return JXL_FAILURE("Invalid ftyp");

    while (!in->empty()) {
      Box box = {};
      JXL_RETURN_IF_ERROR(box.Decode(in));
      if (box.data.data() == nullptr) {
        // The decoding encountered a box, but not enough data yet.
        return true;
      }
      boxes.emplace_back(box);
    }

    return true;
  }
};

}  // namespace

TEST(EncodeTest, SingleFrameBoundedJXLCTest) {
  JxlEncoderPtr enc = JxlEncoderMake(nullptr);
  EXPECT_NE(nullptr, enc.get());
  EXPECT_EQ(JXL_ENC_SUCCESS, JxlEncoderUseContainer(enc.get(), true));
  JxlEncoderFrameSettings* frame_settings =
      JxlEncoderFrameSettingsCreate(enc.get(), NULL);

  size_t xsize = 71;
  size_t ysize = 23;
  JxlPixelFormat pixel_format = {4, JXL_TYPE_UINT16, JXL_BIG_ENDIAN, 0};
  std::vector<uint8_t> pixels = jxl::test::GetSomeTestImage(xsize, ysize, 4, 0);

  JxlBasicInfo basic_info;
  jxl::test::JxlBasicInfoSetFromPixelFormat(&basic_info, &pixel_format);
  basic_info.xsize = xsize;
  basic_info.ysize = ysize;
  basic_info.uses_original_profile = false;
  EXPECT_EQ(JXL_ENC_SUCCESS, JxlEncoderSetCodestreamLevel(enc.get(), 10));
  EXPECT_EQ(JXL_ENC_SUCCESS, JxlEncoderSetBasicInfo(enc.get(), &basic_info));
  JxlColorEncoding color_encoding;
  JxlColorEncodingSetToSRGB(&color_encoding,
                            /*is_gray=*/false);
  EXPECT_EQ(JXL_ENC_SUCCESS,
            JxlEncoderSetColorEncoding(enc.get(), &color_encoding));
  EXPECT_EQ(JXL_ENC_SUCCESS,
            JxlEncoderAddImageFrame(frame_settings, &pixel_format,
                                    pixels.data(), pixels.size()));
  JxlEncoderCloseInput(enc.get());

  std::vector<uint8_t> compressed = std::vector<uint8_t>(64);
  uint8_t* next_out = compressed.data();
  size_t avail_out = compressed.size() - (next_out - compressed.data());
  JxlEncoderStatus process_result = JXL_ENC_NEED_MORE_OUTPUT;
  while (process_result == JXL_ENC_NEED_MORE_OUTPUT) {
    process_result = JxlEncoderProcessOutput(enc.get(), &next_out, &avail_out);
    if (process_result == JXL_ENC_NEED_MORE_OUTPUT) {
      size_t offset = next_out - compressed.data();
      compressed.resize(compressed.size() * 2);
      next_out = compressed.data() + offset;
      avail_out = compressed.size() - offset;
    }
  }
  compressed.resize(next_out - compressed.data());
  EXPECT_EQ(JXL_ENC_SUCCESS, process_result);

  Container container = {};
  jxl::Span<const uint8_t> encoded_span =
      jxl::Span<const uint8_t>(compressed.data(), compressed.size());
  EXPECT_TRUE(container.Decode(&encoded_span));
  EXPECT_EQ(0u, encoded_span.size());
  bool found_jxlc = false;
  bool found_jxlp = false;
  // The encoder is allowed to either emit a jxlc or one or more jxlp.
  for (size_t i = 0; i < container.boxes.size(); ++i) {
    if (memcmp("jxlc", container.boxes[i].type, 4) == 0) {
      EXPECT_EQ(false, found_jxlc);  // Max 1 jxlc
      EXPECT_EQ(false, found_jxlp);  // Can't mix jxlc and jxlp
      found_jxlc = true;
    }
    if (memcmp("jxlp", container.boxes[i].type, 4) == 0) {
      EXPECT_EQ(false, found_jxlc);  // Can't mix jxlc and jxlp
      found_jxlp = true;
    }
    // The encoder shouldn't create an unbounded box in this case, with the
    // single frame it knows the full size in time, so can help make decoding
    // more efficient by giving the full box size of the final box.
    EXPECT_EQ(true, container.boxes[i].data_size_given);
  }
  EXPECT_EQ(true, found_jxlc || found_jxlp);
}

TEST(EncodeTest, CodestreamLevelTest) {
  size_t xsize = 64;
  size_t ysize = 64;
  JxlPixelFormat pixel_format = {4, JXL_TYPE_UINT16, JXL_BIG_ENDIAN, 0};
  std::vector<uint8_t> pixels = jxl::test::GetSomeTestImage(xsize, ysize, 4, 0);

  jxl::CodecInOut input_io =
      jxl::test::SomeTestImageToCodecInOut(pixels, 4, xsize, ysize);

  JxlBasicInfo basic_info;
  jxl::test::JxlBasicInfoSetFromPixelFormat(&basic_info, &pixel_format);
  basic_info.xsize = xsize;
  basic_info.ysize = ysize;
  basic_info.uses_original_profile = false;

  JxlEncoderPtr enc = JxlEncoderMake(nullptr);
  EXPECT_EQ(JXL_ENC_SUCCESS, JxlEncoderSetCodestreamLevel(enc.get(), 10));
  JxlEncoderFrameSettings* frame_settings =
      JxlEncoderFrameSettingsCreate(enc.get(), NULL);

  EXPECT_EQ(JXL_ENC_SUCCESS, JxlEncoderSetBasicInfo(enc.get(), &basic_info));
  JxlColorEncoding color_encoding;
  JxlColorEncodingSetToSRGB(&color_encoding,
                            /*is_gray=*/pixel_format.num_channels < 3);
  EXPECT_EQ(JXL_ENC_SUCCESS,
            JxlEncoderSetColorEncoding(enc.get(), &color_encoding));
  EXPECT_EQ(JXL_ENC_SUCCESS,
            JxlEncoderAddImageFrame(frame_settings, &pixel_format,
                                    pixels.data(), pixels.size()));
  JxlEncoderCloseInput(enc.get());

  std::vector<uint8_t> compressed = std::vector<uint8_t>(64);
  uint8_t* next_out = compressed.data();
  size_t avail_out = compressed.size() - (next_out - compressed.data());
  JxlEncoderStatus process_result = JXL_ENC_NEED_MORE_OUTPUT;
  while (process_result == JXL_ENC_NEED_MORE_OUTPUT) {
    process_result = JxlEncoderProcessOutput(enc.get(), &next_out, &avail_out);
    if (process_result == JXL_ENC_NEED_MORE_OUTPUT) {
      size_t offset = next_out - compressed.data();
      compressed.resize(compressed.size() * 2);
      next_out = compressed.data() + offset;
      avail_out = compressed.size() - offset;
    }
  }
  compressed.resize(next_out - compressed.data());
  EXPECT_EQ(JXL_ENC_SUCCESS, process_result);

  Container container = {};
  jxl::Span<const uint8_t> encoded_span =
      jxl::Span<const uint8_t>(compressed.data(), compressed.size());
  EXPECT_TRUE(container.Decode(&encoded_span));
  EXPECT_EQ(0u, encoded_span.size());
  EXPECT_EQ(0, memcmp("jxll", container.boxes[0].type, 4));
}

TEST(EncodeTest, CodestreamLevelVerificationTest) {
  JxlPixelFormat pixel_format = {4, JXL_TYPE_UINT8, JXL_BIG_ENDIAN, 0};

  JxlBasicInfo basic_info;
  jxl::test::JxlBasicInfoSetFromPixelFormat(&basic_info, &pixel_format);
  basic_info.xsize = 64;
  basic_info.ysize = 64;
  basic_info.uses_original_profile = false;

  JxlEncoderPtr enc = JxlEncoderMake(nullptr);
  EXPECT_EQ(JXL_ENC_SUCCESS, JxlEncoderSetBasicInfo(enc.get(), &basic_info));

  EXPECT_EQ(5, JxlEncoderGetRequiredCodestreamLevel(enc.get()));

  // Set an image dimension that is too large for level 5, but fits in level 10

  basic_info.xsize = 1ull << 30ull;
  EXPECT_EQ(JXL_ENC_SUCCESS, JxlEncoderSetCodestreamLevel(enc.get(), 5));
  EXPECT_EQ(JXL_ENC_ERROR, JxlEncoderSetBasicInfo(enc.get(), &basic_info));
  EXPECT_EQ(JXL_ENC_SUCCESS, JxlEncoderSetCodestreamLevel(enc.get(), 10));
  EXPECT_EQ(JXL_ENC_SUCCESS, JxlEncoderSetBasicInfo(enc.get(), &basic_info));
  EXPECT_EQ(10, JxlEncoderGetRequiredCodestreamLevel(enc.get()));

  // Set an image dimension that is too large even for level 10

  basic_info.xsize = 1ull << 31ull;
  EXPECT_EQ(JXL_ENC_ERROR, JxlEncoderSetBasicInfo(enc.get(), &basic_info));
}

TEST(EncodeTest, JXL_TRANSCODE_JPEG_TEST(JPEGReconstructionTest)) {
  const std::string jpeg_path = "jxl/flower/flower.png.im_q85_420.jpg";
  const jxl::PaddedBytes orig = jxl::test::ReadTestData(jpeg_path);

  JxlEncoderPtr enc = JxlEncoderMake(nullptr);
  JxlEncoderFrameSettings* frame_settings =
      JxlEncoderFrameSettingsCreate(enc.get(), NULL);

  EXPECT_EQ(JXL_ENC_SUCCESS, JxlEncoderStoreJPEGMetadata(enc.get(), JXL_TRUE));
  EXPECT_EQ(JXL_ENC_SUCCESS,
            JxlEncoderAddJPEGFrame(frame_settings, orig.data(), orig.size()));
  JxlEncoderCloseInput(enc.get());

  std::vector<uint8_t> compressed = std::vector<uint8_t>(64);
  uint8_t* next_out = compressed.data();
  size_t avail_out = compressed.size() - (next_out - compressed.data());
  JxlEncoderStatus process_result = JXL_ENC_NEED_MORE_OUTPUT;
  while (process_result == JXL_ENC_NEED_MORE_OUTPUT) {
    process_result = JxlEncoderProcessOutput(enc.get(), &next_out, &avail_out);
    if (process_result == JXL_ENC_NEED_MORE_OUTPUT) {
      size_t offset = next_out - compressed.data();
      compressed.resize(compressed.size() * 2);
      next_out = compressed.data() + offset;
      avail_out = compressed.size() - offset;
    }
  }
  compressed.resize(next_out - compressed.data());
  EXPECT_EQ(JXL_ENC_SUCCESS, process_result);

  jxl::extras::JXLDecompressParams dparams;
  jxl::test::DefaultAcceptedFormats(dparams);
  std::vector<uint8_t> decoded_jpeg_bytes;
  jxl::extras::PackedPixelFile ppf;
  EXPECT_TRUE(DecodeImageJXL(compressed.data(), compressed.size(), dparams,
                             nullptr, &ppf, &decoded_jpeg_bytes));

  EXPECT_EQ(decoded_jpeg_bytes.size(), orig.size());
  EXPECT_EQ(0, memcmp(decoded_jpeg_bytes.data(), orig.data(), orig.size()));
}

TEST(EncodeTest, JXL_TRANSCODE_JPEG_TEST(ProgressiveJPEGReconstructionTest)) {
  const std::string jpeg_path = "jxl/flower/flower.png.im_q85_420.jpg";
  const jxl::PaddedBytes orig = jxl::test::ReadTestData(jpeg_path);

  JxlEncoderPtr enc = JxlEncoderMake(nullptr);
  JxlEncoderFrameSettings* frame_settings =
      JxlEncoderFrameSettingsCreate(enc.get(), NULL);

  frame_settings->values.cparams.progressive_mode = true;

  EXPECT_EQ(JXL_ENC_SUCCESS, JxlEncoderStoreJPEGMetadata(enc.get(), JXL_TRUE));
  EXPECT_EQ(JXL_ENC_SUCCESS,
            JxlEncoderAddJPEGFrame(frame_settings, orig.data(), orig.size()));
  JxlEncoderCloseInput(enc.get());

  std::vector<uint8_t> compressed = std::vector<uint8_t>(64);
  uint8_t* next_out = compressed.data();
  size_t avail_out = compressed.size() - (next_out - compressed.data());
  JxlEncoderStatus process_result = JXL_ENC_NEED_MORE_OUTPUT;
  while (process_result == JXL_ENC_NEED_MORE_OUTPUT) {
    process_result = JxlEncoderProcessOutput(enc.get(), &next_out, &avail_out);
    if (process_result == JXL_ENC_NEED_MORE_OUTPUT) {
      size_t offset = next_out - compressed.data();
      compressed.resize(compressed.size() * 2);
      next_out = compressed.data() + offset;
      avail_out = compressed.size() - offset;
    }
  }
  compressed.resize(next_out - compressed.data());
  EXPECT_EQ(JXL_ENC_SUCCESS, process_result);

  jxl::extras::JXLDecompressParams dparams;
  jxl::test::DefaultAcceptedFormats(dparams);
  std::vector<uint8_t> decoded_jpeg_bytes;
  jxl::extras::PackedPixelFile ppf;
  EXPECT_TRUE(DecodeImageJXL(compressed.data(), compressed.size(), dparams,
                             nullptr, &ppf, &decoded_jpeg_bytes));

  EXPECT_EQ(decoded_jpeg_bytes.size(), orig.size());
  EXPECT_EQ(0, memcmp(decoded_jpeg_bytes.data(), orig.data(), orig.size()));
}

static void ProcessEncoder(JxlEncoder* enc, std::vector<uint8_t>& compressed,
                           uint8_t*& next_out, size_t& avail_out) {
  JxlEncoderStatus process_result = JXL_ENC_NEED_MORE_OUTPUT;
  while (process_result == JXL_ENC_NEED_MORE_OUTPUT) {
    process_result = JxlEncoderProcessOutput(enc, &next_out, &avail_out);
    if (process_result == JXL_ENC_NEED_MORE_OUTPUT) {
      size_t offset = next_out - compressed.data();
      compressed.resize(compressed.size() * 2);
      next_out = compressed.data() + offset;
      avail_out = compressed.size() - offset;
    }
  }
  size_t offset = next_out - compressed.data();
  compressed.resize(next_out - compressed.data());
  next_out = compressed.data() + offset;
  avail_out = compressed.size() - offset;
  EXPECT_EQ(JXL_ENC_SUCCESS, process_result);
}

TEST(EncodeTest, BasicInfoTest) {
  JxlEncoderPtr enc = JxlEncoderMake(nullptr);
  EXPECT_NE(nullptr, enc.get());

  JxlEncoderFrameSettings* frame_settings =
      JxlEncoderFrameSettingsCreate(enc.get(), NULL);
  size_t xsize = 1;
  size_t ysize = 1;
  JxlPixelFormat pixel_format = {4, JXL_TYPE_UINT16, JXL_BIG_ENDIAN, 0};
  std::vector<uint8_t> pixels = jxl::test::GetSomeTestImage(xsize, ysize, 4, 0);
  JxlBasicInfo basic_info;
  jxl::test::JxlBasicInfoSetFromPixelFormat(&basic_info, &pixel_format);
  basic_info.xsize = xsize;
  basic_info.ysize = ysize;
  basic_info.uses_original_profile = false;
  basic_info.have_animation = true;
  basic_info.intensity_target = 123.4;
  basic_info.min_nits = 5.0;
  basic_info.linear_below = 12.7;
  basic_info.orientation = JXL_ORIENT_ROTATE_90_CW;
  basic_info.intrinsic_xsize = 88;
  basic_info.intrinsic_ysize = 99;
  basic_info.animation.tps_numerator = 55;
  basic_info.animation.tps_denominator = 77;
  basic_info.animation.num_loops = 10;
  basic_info.animation.have_timecodes = JXL_TRUE;
  EXPECT_EQ(JXL_ENC_SUCCESS, JxlEncoderSetCodestreamLevel(enc.get(), 10));
  EXPECT_EQ(JXL_ENC_SUCCESS, JxlEncoderSetBasicInfo(enc.get(), &basic_info));
  JxlColorEncoding color_encoding;
  JxlColorEncodingSetToSRGB(&color_encoding, /*is_gray=*/false);
  EXPECT_EQ(JXL_ENC_SUCCESS,
            JxlEncoderSetColorEncoding(enc.get(), &color_encoding));

  std::vector<uint8_t> compressed = std::vector<uint8_t>(64);
  uint8_t* next_out = compressed.data();
  size_t avail_out = compressed.size() - (next_out - compressed.data());
  EXPECT_EQ(JXL_ENC_SUCCESS,
            JxlEncoderAddImageFrame(frame_settings, &pixel_format,
                                    pixels.data(), pixels.size()));
  JxlEncoderCloseFrames(enc.get());
  ProcessEncoder(enc.get(), compressed, next_out, avail_out);

  // Decode to verify the boxes, we don't decode to pixels, only the boxes.
  JxlDecoderPtr dec = JxlDecoderMake(nullptr);
  EXPECT_NE(nullptr, dec.get());
  EXPECT_EQ(JXL_DEC_SUCCESS,
            JxlDecoderSubscribeEvents(dec.get(), JXL_DEC_BASIC_INFO));
  // Allow testing the orientation field, without this setting it will be
  // overridden to identity.
  JxlDecoderSetKeepOrientation(dec.get(), JXL_TRUE);
  JxlDecoderSetInput(dec.get(), compressed.data(), compressed.size());
  JxlDecoderCloseInput(dec.get());

  for (;;) {
    JxlDecoderStatus status = JxlDecoderProcessInput(dec.get());
    if (status == JXL_DEC_ERROR) {
      FAIL();
    } else if (status == JXL_DEC_SUCCESS) {
      break;
    } else if (status == JXL_DEC_BASIC_INFO) {
      JxlBasicInfo basic_info2;
      EXPECT_EQ(JXL_DEC_SUCCESS,
                JxlDecoderGetBasicInfo(dec.get(), &basic_info2));
      EXPECT_EQ(basic_info.xsize, basic_info2.xsize);
      EXPECT_EQ(basic_info.ysize, basic_info2.ysize);
      EXPECT_EQ(basic_info.bits_per_sample, basic_info2.bits_per_sample);
      EXPECT_EQ(basic_info.exponent_bits_per_sample,
                basic_info2.exponent_bits_per_sample);
      EXPECT_NEAR(basic_info.intensity_target, basic_info2.intensity_target,
                  0.5);
      EXPECT_NEAR(basic_info.min_nits, basic_info2.min_nits, 0.5);
      EXPECT_NEAR(basic_info.linear_below, basic_info2.linear_below, 0.5);
      EXPECT_EQ(basic_info.relative_to_max_display,
                basic_info2.relative_to_max_display);
      EXPECT_EQ(basic_info.uses_original_profile,
                basic_info2.uses_original_profile);
      EXPECT_EQ(basic_info.orientation, basic_info2.orientation);
      EXPECT_EQ(basic_info.intrinsic_xsize, basic_info2.intrinsic_xsize);
      EXPECT_EQ(basic_info.intrinsic_ysize, basic_info2.intrinsic_ysize);
      EXPECT_EQ(basic_info.num_color_channels, basic_info2.num_color_channels);
      // TODO(lode): also test num_extra_channels, but currently there may be a
      // mismatch between 0 and 1 if there is alpha, until encoder support for
      // extra channels is fully implemented.
      EXPECT_EQ(basic_info.alpha_bits, basic_info2.alpha_bits);
      EXPECT_EQ(basic_info.alpha_exponent_bits,
                basic_info2.alpha_exponent_bits);
      EXPECT_EQ(basic_info.alpha_premultiplied,
                basic_info2.alpha_premultiplied);

      EXPECT_EQ(basic_info.have_preview, basic_info2.have_preview);
      if (basic_info.have_preview) {
        EXPECT_EQ(basic_info.preview.xsize, basic_info2.preview.xsize);
        EXPECT_EQ(basic_info.preview.ysize, basic_info2.preview.ysize);
      }

      EXPECT_EQ(basic_info.have_animation, basic_info2.have_animation);
      if (basic_info.have_animation) {
        EXPECT_EQ(basic_info.animation.tps_numerator,
                  basic_info2.animation.tps_numerator);
        EXPECT_EQ(basic_info.animation.tps_denominator,
                  basic_info2.animation.tps_denominator);
        EXPECT_EQ(basic_info.animation.num_loops,
                  basic_info2.animation.num_loops);
        EXPECT_EQ(basic_info.animation.have_timecodes,
                  basic_info2.animation.have_timecodes);
      }
    } else {
      FAIL();  // unexpected status
    }
  }
}

TEST(EncodeTest, AnimationHeaderTest) {
  JxlEncoderPtr enc = JxlEncoderMake(nullptr);
  EXPECT_NE(nullptr, enc.get());

  JxlEncoderFrameSettings* frame_settings =
      JxlEncoderFrameSettingsCreate(enc.get(), NULL);
  size_t xsize = 1;
  size_t ysize = 1;
  JxlPixelFormat pixel_format = {4, JXL_TYPE_UINT16, JXL_BIG_ENDIAN, 0};
  std::vector<uint8_t> pixels = jxl::test::GetSomeTestImage(xsize, ysize, 4, 0);
  JxlBasicInfo basic_info;
  jxl::test::JxlBasicInfoSetFromPixelFormat(&basic_info, &pixel_format);
  basic_info.xsize = xsize;
  basic_info.ysize = ysize;
  basic_info.have_animation = true;
  basic_info.animation.tps_numerator = 1000;
  basic_info.animation.tps_denominator = 1;
  basic_info.animation.have_timecodes = JXL_TRUE;
  EXPECT_EQ(JXL_ENC_SUCCESS, JxlEncoderSetCodestreamLevel(enc.get(), 10));
  EXPECT_EQ(JXL_ENC_SUCCESS, JxlEncoderSetBasicInfo(enc.get(), &basic_info));
  JxlColorEncoding color_encoding;
  JxlColorEncodingSetToSRGB(&color_encoding, /*is_gray=*/false);
  EXPECT_EQ(JXL_ENC_SUCCESS,
            JxlEncoderSetColorEncoding(enc.get(), &color_encoding));

  std::string frame_name = "test frame";
  JxlFrameHeader header;
  JxlEncoderInitFrameHeader(&header);
  header.duration = 50;
  header.timecode = 800;
  header.layer_info.blend_info.blendmode = JXL_BLEND_BLEND;
  header.layer_info.blend_info.source = 2;
  header.layer_info.blend_info.clamp = 1;
  JxlBlendInfo extra_channel_blend_info;
  JxlEncoderInitBlendInfo(&extra_channel_blend_info);
  extra_channel_blend_info.blendmode = JXL_BLEND_MULADD;
  JxlEncoderSetFrameHeader(frame_settings, &header);
  JxlEncoderSetExtraChannelBlendInfo(frame_settings, 0,
                                     &extra_channel_blend_info);
  JxlEncoderSetFrameName(frame_settings, frame_name.c_str());

  std::vector<uint8_t> compressed = std::vector<uint8_t>(64);
  uint8_t* next_out = compressed.data();
  size_t avail_out = compressed.size() - (next_out - compressed.data());
  EXPECT_EQ(JXL_ENC_SUCCESS,
            JxlEncoderAddImageFrame(frame_settings, &pixel_format,
                                    pixels.data(), pixels.size()));
  JxlEncoderCloseFrames(enc.get());
  ProcessEncoder(enc.get(), compressed, next_out, avail_out);

  // Decode to verify the boxes, we don't decode to pixels, only the boxes.
  JxlDecoderPtr dec = JxlDecoderMake(nullptr);
  EXPECT_NE(nullptr, dec.get());

  // To test the blend_info fields, coalescing must be set to false in the
  // decoder.
  EXPECT_EQ(JXL_DEC_SUCCESS, JxlDecoderSetCoalescing(dec.get(), JXL_FALSE));
  EXPECT_EQ(JXL_DEC_SUCCESS,
            JxlDecoderSubscribeEvents(dec.get(), JXL_DEC_FRAME));
  JxlDecoderSetInput(dec.get(), compressed.data(), compressed.size());
  JxlDecoderCloseInput(dec.get());

  bool seen_frame = false;

  for (;;) {
    JxlDecoderStatus status = JxlDecoderProcessInput(dec.get());
    if (status == JXL_DEC_ERROR) {
      FAIL();
    } else if (status == JXL_DEC_SUCCESS) {
      break;
    } else if (status == JXL_DEC_FRAME) {
      seen_frame = true;
      JxlFrameHeader header2;
      EXPECT_EQ(JXL_DEC_SUCCESS, JxlDecoderGetFrameHeader(dec.get(), &header2));
      EXPECT_EQ(header.duration, header2.duration);
      EXPECT_EQ(header.timecode, header2.timecode);
      EXPECT_EQ(header.layer_info.blend_info.blendmode,
                header2.layer_info.blend_info.blendmode);
      EXPECT_EQ(header.layer_info.blend_info.clamp,
                header2.layer_info.blend_info.clamp);
      EXPECT_EQ(header.layer_info.blend_info.source,
                header2.layer_info.blend_info.source);
      EXPECT_EQ(frame_name.size(), header2.name_length);
      JxlBlendInfo extra_channel_blend_info2;
      JxlDecoderGetExtraChannelBlendInfo(dec.get(), 0,
                                         &extra_channel_blend_info2);
      EXPECT_EQ(extra_channel_blend_info.blendmode,
                extra_channel_blend_info2.blendmode);
      if (header2.name_length > 0) {
        std::string frame_name2(header2.name_length + 1, '\0');
        EXPECT_EQ(JXL_DEC_SUCCESS,
                  JxlDecoderGetFrameName(dec.get(), &frame_name2.front(),
                                         frame_name2.size()));
        frame_name2.resize(header2.name_length);
        EXPECT_EQ(frame_name, frame_name2);
      }
    } else {
      FAIL();  // unexpected status
    }
  }

  EXPECT_EQ(true, seen_frame);
}
TEST(EncodeTest, CroppedFrameTest) {
  JxlEncoderPtr enc = JxlEncoderMake(nullptr);
  EXPECT_NE(nullptr, enc.get());

  JxlEncoderFrameSettings* frame_settings =
      JxlEncoderFrameSettingsCreate(enc.get(), NULL);
  size_t xsize = 300;
  size_t ysize = 300;
  JxlPixelFormat pixel_format = {4, JXL_TYPE_UINT16, JXL_BIG_ENDIAN, 0};
  std::vector<uint8_t> pixels = jxl::test::GetSomeTestImage(xsize, ysize, 4, 0);
  std::vector<uint8_t> pixels2(pixels.size());
  JxlBasicInfo basic_info;
  jxl::test::JxlBasicInfoSetFromPixelFormat(&basic_info, &pixel_format);
  // Encoding a 300x300 frame in an image that is only 100x100
  basic_info.xsize = 100;
  basic_info.ysize = 100;
  basic_info.uses_original_profile = JXL_TRUE;
  EXPECT_EQ(JXL_ENC_SUCCESS, JxlEncoderSetCodestreamLevel(enc.get(), 10));
  EXPECT_EQ(JXL_ENC_SUCCESS, JxlEncoderSetBasicInfo(enc.get(), &basic_info));
  JxlColorEncoding color_encoding;
  JxlColorEncodingSetToSRGB(&color_encoding, /*is_gray=*/false);
  EXPECT_EQ(JXL_ENC_SUCCESS,
            JxlEncoderSetColorEncoding(enc.get(), &color_encoding));

  JxlFrameHeader header;
  JxlEncoderInitFrameHeader(&header);
  header.layer_info.have_crop = JXL_TRUE;
  header.layer_info.xsize = xsize;
  header.layer_info.ysize = ysize;
  header.layer_info.crop_x0 = -50;
  header.layer_info.crop_y0 = -250;
  JxlEncoderSetFrameLossless(frame_settings, JXL_TRUE);
  JxlEncoderSetFrameHeader(frame_settings, &header);
  JxlEncoderFrameSettingsSetOption(frame_settings, JXL_ENC_FRAME_SETTING_EFFORT,
                                   1);

  std::vector<uint8_t> compressed = std::vector<uint8_t>(100);
  uint8_t* next_out = compressed.data();
  size_t avail_out = compressed.size() - (next_out - compressed.data());
  EXPECT_EQ(JXL_ENC_SUCCESS,
            JxlEncoderAddImageFrame(frame_settings, &pixel_format,
                                    pixels.data(), pixels.size()));
  JxlEncoderCloseFrames(enc.get());
  ProcessEncoder(enc.get(), compressed, next_out, avail_out);

  JxlDecoderPtr dec = JxlDecoderMake(nullptr);
  EXPECT_NE(nullptr, dec.get());
  // Non-coalesced decoding so we can get the full uncropped frame
  EXPECT_EQ(JXL_DEC_SUCCESS, JxlDecoderSetCoalescing(dec.get(), JXL_FALSE));
  EXPECT_EQ(
      JXL_DEC_SUCCESS,
      JxlDecoderSubscribeEvents(dec.get(), JXL_DEC_FRAME | JXL_DEC_FULL_IMAGE));
  JxlDecoderSetInput(dec.get(), compressed.data(), compressed.size());
  JxlDecoderCloseInput(dec.get());

  bool seen_frame = false;
  bool checked_frame = false;
  for (;;) {
    JxlDecoderStatus status = JxlDecoderProcessInput(dec.get());
    if (status == JXL_DEC_ERROR) {
      FAIL();
    } else if (status == JXL_DEC_SUCCESS) {
      break;
    } else if (status == JXL_DEC_FRAME) {
      seen_frame = true;
      JxlFrameHeader header2;
      EXPECT_EQ(JXL_DEC_SUCCESS, JxlDecoderGetFrameHeader(dec.get(), &header2));
      EXPECT_EQ(header.layer_info.xsize, header2.layer_info.xsize);
      EXPECT_EQ(header.layer_info.ysize, header2.layer_info.ysize);
      EXPECT_EQ(header.layer_info.crop_x0, header2.layer_info.crop_x0);
      EXPECT_EQ(header.layer_info.crop_y0, header2.layer_info.crop_y0);
    } else if (status == JXL_DEC_NEED_IMAGE_OUT_BUFFER) {
      EXPECT_EQ(JXL_DEC_SUCCESS,
                JxlDecoderSetImageOutBuffer(dec.get(), &pixel_format,
                                            pixels2.data(), pixels2.size()));
    } else if (status == JXL_DEC_FULL_IMAGE) {
      EXPECT_EQ(0, memcmp(pixels.data(), pixels2.data(), pixels.size()));
      checked_frame = true;
    } else {
      FAIL();  // unexpected status
    }
  }
  EXPECT_EQ(true, checked_frame);
  EXPECT_EQ(true, seen_frame);
}

struct EncodeBoxTest : public testing::TestWithParam<std::tuple<bool, size_t>> {
};

TEST_P(EncodeBoxTest, JXL_BOXES_TEST(BoxTest)) {
  // Test with uncompressed boxes and with brob boxes
  bool compress_box = std::get<0>(GetParam());
  size_t xml_box_size = std::get<1>(GetParam());
  // TODO(firsching): use xml_box_size
  (void)xml_box_size;
  // Tests adding two metadata boxes with the encoder: an exif box before the
  // image frame, and an xml box after the image frame. Then verifies the
  // decoder can decode them, they are in the expected place, and have the
  // correct content after decoding.
  JxlEncoderPtr enc = JxlEncoderMake(nullptr);
  EXPECT_NE(nullptr, enc.get());

  EXPECT_EQ(JXL_ENC_SUCCESS, JxlEncoderUseBoxes(enc.get()));

  JxlEncoderFrameSettings* frame_settings =
      JxlEncoderFrameSettingsCreate(enc.get(), NULL);
  size_t xsize = 50;
  size_t ysize = 17;
  JxlPixelFormat pixel_format = {4, JXL_TYPE_UINT16, JXL_BIG_ENDIAN, 0};
  std::vector<uint8_t> pixels = jxl::test::GetSomeTestImage(xsize, ysize, 4, 0);
  JxlBasicInfo basic_info;
  jxl::test::JxlBasicInfoSetFromPixelFormat(&basic_info, &pixel_format);
  basic_info.xsize = xsize;
  basic_info.ysize = ysize;
  basic_info.uses_original_profile = false;
  EXPECT_EQ(JXL_ENC_SUCCESS, JxlEncoderSetCodestreamLevel(enc.get(), 10));
  EXPECT_EQ(JXL_ENC_SUCCESS, JxlEncoderSetBasicInfo(enc.get(), &basic_info));
  JxlColorEncoding color_encoding;
  JxlColorEncodingSetToSRGB(&color_encoding,
                            /*is_gray=*/false);
  EXPECT_EQ(JXL_ENC_SUCCESS,
            JxlEncoderSetColorEncoding(enc.get(), &color_encoding));

  std::vector<uint8_t> compressed = std::vector<uint8_t>(64);
  uint8_t* next_out = compressed.data();
  size_t avail_out = compressed.size() - (next_out - compressed.data());

  // Add an early metadata box. Also add a valid 4-byte TIFF offset header
  // before the fake exif data of these box contents.
  constexpr const char* exif_test_string = "\0\0\0\0exif test data";
  const uint8_t* exif_data = reinterpret_cast<const uint8_t*>(exif_test_string);
  // Skip the 4 zeroes for strlen
  const size_t exif_size = 4 + strlen(exif_test_string + 4);
  JxlEncoderAddBox(enc.get(), "Exif", exif_data, exif_size, compress_box);

  // Write to output
  ProcessEncoder(enc.get(), compressed, next_out, avail_out);

  // Add image frame
  EXPECT_EQ(JXL_ENC_SUCCESS,
            JxlEncoderAddImageFrame(frame_settings, &pixel_format,
                                    pixels.data(), pixels.size()));
  // Indicate this is the last frame
  JxlEncoderCloseFrames(enc.get());

  // Write to output
  ProcessEncoder(enc.get(), compressed, next_out, avail_out);

  // Add a late metadata box
  constexpr const char* xml_test_string = "<some random xml data>";
  const uint8_t* xml_data = reinterpret_cast<const uint8_t*>(xml_test_string);
  size_t xml_size = strlen(xml_test_string);
  JxlEncoderAddBox(enc.get(), "XML ", xml_data, xml_size, compress_box);

  // Indicate this is the last box
  JxlEncoderCloseBoxes(enc.get());

  // Write to output
  ProcessEncoder(enc.get(), compressed, next_out, avail_out);

  // Decode to verify the boxes, we don't decode to pixels, only the boxes.
  JxlDecoderPtr dec = JxlDecoderMake(nullptr);
  EXPECT_NE(nullptr, dec.get());

  if (compress_box) {
    EXPECT_EQ(JXL_DEC_SUCCESS,
              JxlDecoderSetDecompressBoxes(dec.get(), JXL_TRUE));
  }

    EXPECT_EQ(JXL_DEC_SUCCESS, JxlDecoderSubscribeEvents(
                                   dec.get(), JXL_DEC_FRAME | JXL_DEC_BOX));

    JxlDecoderSetInput(dec.get(), compressed.data(), compressed.size());
    JxlDecoderCloseInput(dec.get());

    std::vector<uint8_t> dec_exif_box(exif_size);
    std::vector<uint8_t> dec_xml_box(xml_size);

    for (bool post_frame = false;;) {
      JxlDecoderStatus status = JxlDecoderProcessInput(dec.get());
      if (status == JXL_DEC_ERROR) {
        FAIL();
      } else if (status == JXL_DEC_SUCCESS) {
        EXPECT_EQ(0, JxlDecoderReleaseBoxBuffer(dec.get()));
        break;
      } else if (status == JXL_DEC_FRAME) {
        post_frame = true;
      } else if (status == JXL_DEC_BOX) {
        // Since we gave the exif/xml box output buffer of the exact known
        // correct size, 0 bytes should be released. Same when no buffer was
        // set.
        EXPECT_EQ(0, JxlDecoderReleaseBoxBuffer(dec.get()));
        JxlBoxType type;
        EXPECT_EQ(JXL_DEC_SUCCESS, JxlDecoderGetBoxType(dec.get(), type, true));
        if (!memcmp(type, "Exif", 4)) {
          // This box should have been encoded before the image frame
          EXPECT_EQ(false, post_frame);
          JxlDecoderSetBoxBuffer(dec.get(), dec_exif_box.data(),
                                 dec_exif_box.size());
        } else if (!memcmp(type, "XML ", 4)) {
          // This box should have been encoded after the image frame
          EXPECT_EQ(true, post_frame);
          JxlDecoderSetBoxBuffer(dec.get(), dec_xml_box.data(),
                                 dec_xml_box.size());
        }
      } else {
        FAIL();  // unexpected status
      }
    }

    EXPECT_EQ(0, memcmp(exif_data, dec_exif_box.data(), exif_size));
    EXPECT_EQ(0, memcmp(xml_data, dec_xml_box.data(), xml_size));
}

std::string nameBoxTest(
    const ::testing::TestParamInfo<std::tuple<bool, size_t>>& info) {
    return (std::get<0>(info.param) ? "C" : "Unc") + std::string("ompressed") +
           "_BoxSize_" + std::to_string((std::get<1>(info.param)));
}

JXL_GTEST_INSTANTIATE_TEST_SUITE_P(
    EncodeBoxParamsTest, EncodeBoxTest,
    testing::Combine(testing::Values(false, true),
                     testing::Values(256,
                                     jxl::kLargeBoxContentSizeThreshold + 77)),
    nameBoxTest);

TEST(EncodeTest, JXL_TRANSCODE_JPEG_TEST(JPEGFrameTest)) {
  TEST_LIBJPEG_SUPPORT();
  for (int skip_basic_info = 0; skip_basic_info < 2; skip_basic_info++) {
    for (int skip_color_encoding = 0; skip_color_encoding < 2;
         skip_color_encoding++) {
      // cannot set color encoding if basic info is not set
      if (skip_basic_info && !skip_color_encoding) continue;
      const std::string jpeg_path = "jxl/flower/flower_cropped.jpg";
      const jxl::PaddedBytes orig = jxl::test::ReadTestData(jpeg_path);
      jxl::CodecInOut orig_io;
      ASSERT_TRUE(SetFromBytes(jxl::Span<const uint8_t>(orig), &orig_io,
                               /*pool=*/nullptr));

      JxlEncoderPtr enc = JxlEncoderMake(nullptr);
      JxlEncoderFrameSettings* frame_settings =
          JxlEncoderFrameSettingsCreate(enc.get(), NULL);
      JxlEncoderFrameSettingsSetOption(frame_settings,
                                       JXL_ENC_FRAME_SETTING_EFFORT, 1);
      if (!skip_basic_info) {
        JxlBasicInfo basic_info;
        JxlEncoderInitBasicInfo(&basic_info);
        basic_info.xsize = orig_io.xsize();
        basic_info.ysize = orig_io.ysize();
        basic_info.uses_original_profile = true;
        EXPECT_EQ(JXL_ENC_SUCCESS,
                  JxlEncoderSetBasicInfo(enc.get(), &basic_info));
      }
      if (!skip_color_encoding) {
        JxlColorEncoding color_encoding;
        JxlColorEncodingSetToSRGB(&color_encoding, /*is_gray=*/false);
        EXPECT_EQ(JXL_ENC_SUCCESS,
                  JxlEncoderSetColorEncoding(enc.get(), &color_encoding));
      }
      EXPECT_EQ(JXL_ENC_SUCCESS, JxlEncoderAddJPEGFrame(
                                     frame_settings, orig.data(), orig.size()));
      JxlEncoderCloseInput(enc.get());

      std::vector<uint8_t> compressed = std::vector<uint8_t>(64);
      uint8_t* next_out = compressed.data();
      size_t avail_out = compressed.size() - (next_out - compressed.data());
      JxlEncoderStatus process_result = JXL_ENC_NEED_MORE_OUTPUT;
      while (process_result == JXL_ENC_NEED_MORE_OUTPUT) {
        process_result =
            JxlEncoderProcessOutput(enc.get(), &next_out, &avail_out);
        if (process_result == JXL_ENC_NEED_MORE_OUTPUT) {
          size_t offset = next_out - compressed.data();
          compressed.resize(compressed.size() * 2);
          next_out = compressed.data() + offset;
          avail_out = compressed.size() - offset;
        }
      }
      compressed.resize(next_out - compressed.data());
      EXPECT_EQ(JXL_ENC_SUCCESS, process_result);

      jxl::CodecInOut decoded_io;
      EXPECT_TRUE(jxl::test::DecodeFile(
          {}, jxl::Span<const uint8_t>(compressed.data(), compressed.size()),
          &decoded_io));

      EXPECT_LE(ComputeDistance2(orig_io.Main(), decoded_io.Main(),
                                 *JxlGetDefaultCms()),
                3.5);
    }
  }
}

namespace {
class JxlStreamingAdapter {
 public:
  JxlStreamingAdapter(JxlEncoder* encoder, bool return_large_buffers,
                      bool can_seek)
      : return_large_buffers_(return_large_buffers) {
    struct JxlEncoderOutputProcessor output_processor;
    output_processor.opaque = this;
    output_processor.get_buffer = [](void* opaque, size_t* size) {
      return static_cast<JxlStreamingAdapter*>(opaque)->GetBuffer(size);
    };
    if (can_seek) {
      output_processor.seek = [](void* opaque, uint64_t position) {
        return static_cast<JxlStreamingAdapter*>(opaque)->Seek(position);
      };
    } else {
      output_processor.seek = nullptr;
    }
    output_processor.set_finalized_position = [](void* opaque,
                                                 uint64_t finalized_position) {
      return static_cast<JxlStreamingAdapter*>(opaque)->SetFinalizedPosition(
          finalized_position);
    };
    output_processor.release_buffer = [](void* opaque, size_t written_bytes) {
      return static_cast<JxlStreamingAdapter*>(opaque)->ReleaseBuffer(
          written_bytes);
    };
    EXPECT_EQ(JxlEncoderSetOutputProcessor(encoder, output_processor),
              JXL_ENC_SUCCESS);
  }

  std::vector<uint8_t> output() && {
    output_.resize(position_);
    return std::move(output_);
  }

  void* GetBuffer(size_t* size) {
    if (!return_large_buffers_) {
      *size = 1;
    }
    if (position_ + *size > output_.size()) {
      output_.resize(position_ + *size, 0xDA);
    }
    if (return_large_buffers_) {
      *size = output_.size() - position_;
    }
    return output_.data() + position_;
  }

  void ReleaseBuffer(size_t written_bytes) {
    // TODO(veluca): check no more bytes were written.
    Seek(position_ + written_bytes);
  }

  void Seek(uint64_t position) {
    EXPECT_GE(position, finalized_position_);
    position_ = position;
  }

  void SetFinalizedPosition(uint64_t finalized_position) {
    EXPECT_GE(finalized_position, finalized_position_);
    finalized_position_ = finalized_position;
    EXPECT_GE(position_, finalized_position_);
  }

  void CheckFinalWatermarkPosition() const {
    EXPECT_EQ(finalized_position_, position_);
  }

 private:
  std::vector<uint8_t> output_;
  size_t position_ = 0;
  size_t finalized_position_ = 0;
  bool return_large_buffers_;
};

struct StreamingTestParam {
  size_t bitmask;
  bool use_container() const { return bitmask & 0x1; }
  bool return_large_buffers() const { return bitmask & 0x2; }
  bool multiple_frames() const { return bitmask & 0x4; }
  bool fast_lossless() const { return bitmask & 0x8; }
  bool can_seek() const { return bitmask & 0x10; }
  bool with_extra_channels() const { return bitmask & 0x20; }
  bool color_includes_alpha() const { return bitmask & 0x40; }

  static std::vector<StreamingTestParam> All() {
    std::vector<StreamingTestParam> params;
    for (size_t bitmask = 0; bitmask < 128; bitmask++) {
      params.push_back(StreamingTestParam{bitmask});
    }
    return params;
  }
};

std::ostream& operator<<(std::ostream& out, StreamingTestParam p) {
  if (p.use_container()) {
    out << "WithContainer_";
  } else {
    out << "WithoutContainer_";
  }
  if (p.return_large_buffers()) {
    out << "WithLargeBuffers_";
  } else {
    out << "WithSmallBuffers_";
  }
  if (p.multiple_frames()) out << "WithMultipleFrames_";
  if (p.fast_lossless()) out << "FastLossless_";
  if (!p.can_seek()) {
    out << "CannotSeek_";
  } else {
    out << "CanSeek_";
  }
  if (p.with_extra_channels()) {
    out << "WithExtraChannels_";
  } else {
    out << "WithoutExtraChannels_";
  }
  if (p.color_includes_alpha()) {
    out << "ColorIncludesAlpha_";
  } else {
    out << "ColorWithoutAlpha_";
  }
  return out;
}

}  // namespace

class EncoderStreamingTest : public testing::TestWithParam<StreamingTestParam> {
 public:
  static void SetupImage(const StreamingTestParam& p, size_t xsize,
                         size_t ysize, size_t num_channels,
                         size_t bits_per_sample, jxl::test::TestImage& image) {
    image.SetDimensions(xsize, ysize)
        .SetDataType(JXL_TYPE_UINT8)
        .SetChannels(num_channels)
        .SetAllBitDepths(bits_per_sample);
    image.AddFrame().RandomFill();
  }
  static void SetUpBasicInfo(JxlBasicInfo& basic_info, size_t xsize,
                             size_t ysize, size_t number_extra_channels,
                             bool include_alpha) {
    basic_info.xsize = xsize;
    basic_info.ysize = ysize;
    basic_info.num_extra_channels = number_extra_channels + include_alpha;
  }

  static void SetupEncoder(JxlEncoderStruct* enc, const StreamingTestParam& p,
                           const JxlBasicInfo& basic_info,
                           size_t number_extra_channels,
                           const jxl::extras::PackedImage& frame,
                           bool add_image_frames) {
    JxlEncoderFrameSettings* frame_settings =
        JxlEncoderFrameSettingsCreate(enc, NULL);
    if (p.fast_lossless()) {
      JxlEncoderSetFrameLossless(frame_settings, JXL_TRUE);
      JxlEncoderFrameSettingsSetOption(frame_settings,
                                       JXL_ENC_FRAME_SETTING_EFFORT, 1);
    }
    EXPECT_EQ(JXL_ENC_SUCCESS, JxlEncoderSetBasicInfo(enc, &basic_info));
    JxlColorEncoding color_encoding;
    JxlColorEncodingSetToSRGB(&color_encoding, /*is_gray=*/false);
    EXPECT_EQ(JXL_ENC_SUCCESS,
              JxlEncoderSetColorEncoding(enc, &color_encoding));
    if (p.use_container()) {
      JxlEncoderSetCodestreamLevel(enc, 10);
    }
    for (size_t i = 0; i < number_extra_channels; i++) {
      JxlExtraChannelInfo channel_info;
      JxlExtraChannelType channel_type = JXL_CHANNEL_THERMAL;
      JxlEncoderInitExtraChannelInfo(channel_type, &channel_info);
      EXPECT_EQ(JXL_ENC_SUCCESS,
                JxlEncoderSetExtraChannelInfo(enc, i, &channel_info));
    }
    if (add_image_frames) {
      EXPECT_EQ(JXL_ENC_SUCCESS,
                JxlEncoderAddImageFrame(frame_settings, &frame.format,
                                        frame.pixels(), frame.pixels_size));
      if (p.multiple_frames()) {
        EXPECT_EQ(JXL_ENC_SUCCESS,
                  JxlEncoderAddImageFrame(frame_settings, &frame.format,
                                          frame.pixels(), frame.pixels_size));
      }
      JxlEncoderCloseInput(enc);
    }
  }
};

TEST_P(EncoderStreamingTest, OutputCallback) {
  const StreamingTestParam p = GetParam();
  size_t xsize = 257;
  size_t ysize = 259;
  jxl::test::TestImage image;
  SetupImage(p, xsize, ysize, 3, p.use_container() ? 16 : 8, image);
  const auto& frame = image.ppf().frames[0].color;
  JxlBasicInfo basic_info = image.ppf().info;
  SetUpBasicInfo(basic_info, xsize, ysize, 0, false);

  std::vector<uint8_t> compressed = std::vector<uint8_t>(64);
  // without sreaming
  {
    JxlEncoderPtr enc = JxlEncoderMake(nullptr);
    ASSERT_NE(nullptr, enc.get());
    SetupEncoder(enc.get(), p, basic_info, 0, frame, true);
    uint8_t* next_out = compressed.data();
    size_t avail_out = compressed.size();
    ProcessEncoder(enc.get(), compressed, next_out, avail_out);
  }
  // with streaming
  {
    JxlEncoderPtr enc = JxlEncoderMake(nullptr);
    ASSERT_NE(nullptr, enc.get());
    JxlStreamingAdapter streaming_adapter(enc.get(), p.return_large_buffers(),
                                          p.can_seek());
    SetupEncoder(enc.get(), p, basic_info, 0, frame, true);
    EXPECT_EQ(JXL_ENC_SUCCESS, JxlEncoderFlushInput(enc.get()));
    streaming_adapter.CheckFinalWatermarkPosition();
    EXPECT_EQ(std::move(streaming_adapter).output(), compressed);
  }
}

class JxlChunkedFrameInputSourceAdapter {
 public:
  // Constructor to wrap the image data or any other state
  explicit JxlChunkedFrameInputSourceAdapter(
      jxl::extras::PackedPixelFile color_channel,
      jxl::extras::PackedPixelFile extra_channel)
      : colorchannel_(std::move(color_channel)),
        extra_channel_(std::move(extra_channel)) {}

  static void GetColorChannelsPixelFormat(void* opaque,
                                          JxlPixelFormat* pixel_format) {
    JxlChunkedFrameInputSourceAdapter* self =
        static_cast<JxlChunkedFrameInputSourceAdapter*>(opaque);
    *pixel_format = self->colorchannel_.frames[0].color.format;
  }

  static const void* GetColorChannelDataAt(void* opaque, size_t xpos,
                                           size_t ypos, size_t xsize,
                                           size_t ysize, size_t* row_offset) {
    JxlChunkedFrameInputSourceAdapter* self =
        static_cast<JxlChunkedFrameInputSourceAdapter*>(opaque);
    auto& ppf = self->colorchannel_;
    size_t num_channels = ppf.frames[0].color.format.num_channels;
    JxlDataType data_type = ppf.frames[0].color.format.data_type;
    size_t bytes_per_pixel =
        num_channels * jxl::extras::PackedImage::BitsPerChannel(data_type) / 8;
    *row_offset = ppf.frames[0].color.stride;
    return static_cast<uint8_t*>(ppf.frames[0].color.pixels()) +
           bytes_per_pixel * xpos + ypos * ppf.frames[0].color.stride;
  }

  static void GetExtraChannelPixelFormat(void* opaque, size_t ec_index,
                                         JxlPixelFormat* pixel_format) {
    // In this test, we we the same color channel data, so `ec_index` is never
    // used
    JxlChunkedFrameInputSourceAdapter* self =
        static_cast<JxlChunkedFrameInputSourceAdapter*>(opaque);
    *pixel_format = self->extra_channel_.frames[0].color.format;
  }

  static const void* GetExtraChannelDataAt(void* opaque, size_t ec_index,
                                           size_t xpos, size_t ypos,
                                           size_t xsize, size_t ysize,
                                           size_t* row_offset) {
    // In this test, we we the same color channel data, so `ec_index` is never
    // used
    JxlChunkedFrameInputSourceAdapter* self =
        static_cast<JxlChunkedFrameInputSourceAdapter*>(opaque);
    auto& ppf = self->extra_channel_;
    JxlDataType data_type = ppf.frames[0].color.format.data_type;
    size_t bytes_per_pixel =
        jxl::extras::PackedImage::BitsPerChannel(data_type) / 8;
    *row_offset = ppf.frames[0].color.stride;
    return static_cast<uint8_t*>(ppf.frames[0].color.pixels()) +
           bytes_per_pixel * xpos + ypos * ppf.frames[0].color.stride;
  }

  static void ReleaseCurrentData(void* opaque, const void* buffer) {
    // No dynamic memory is allocated in GetColorChannelDataAt or
    // GetExtraChannelDataAt. Therefore, no cleanup is required here.
  }

  JxlChunkedFrameInputSource GetInputSource() {
    return JxlChunkedFrameInputSource{
        this,
        JxlChunkedFrameInputSourceAdapter::GetColorChannelsPixelFormat,
        JxlChunkedFrameInputSourceAdapter::GetColorChannelDataAt,
        JxlChunkedFrameInputSourceAdapter::GetExtraChannelPixelFormat,
        JxlChunkedFrameInputSourceAdapter::GetExtraChannelDataAt,
        JxlChunkedFrameInputSourceAdapter::ReleaseCurrentData};
  }

 private:
  const jxl::extras::PackedPixelFile colorchannel_;
  const jxl::extras::PackedPixelFile extra_channel_;
};

TEST_P(EncoderStreamingTest, ChunkedFrame) {
  const StreamingTestParam p = GetParam();
  size_t xsize = 257;
  size_t ysize = 259;
  size_t number_extra_channels = p.with_extra_channels() ? 5 : 0;
  jxl::test::TestImage image;
  SetupImage(p, xsize, ysize, p.color_includes_alpha() ? 4 : 3,
             p.use_container() ? 16 : 8, image);
  jxl::test::TestImage ec_image;
  SetupImage(p, xsize, ysize, 1, 8, ec_image);
  const auto& frame = image.ppf().frames[0].color;
  const auto& ec_frame = ec_image.ppf().frames[0].color;
  JxlBasicInfo basic_info = image.ppf().info;
  SetUpBasicInfo(basic_info, xsize, ysize, number_extra_channels,
                 p.color_includes_alpha());
  std::vector<uint8_t> compressed = std::vector<uint8_t>(64);
  std::vector<uint8_t> streaming_compressed = std::vector<uint8_t>(64);

  // without streaming
  {
    JxlEncoderPtr enc = JxlEncoderMake(nullptr);
    ASSERT_NE(nullptr, enc.get());
    SetupEncoder(enc.get(), p, basic_info, number_extra_channels, frame, false);
    JxlEncoderFrameSettings* frame_settings =
        JxlEncoderFrameSettingsCreate(enc.get(), NULL);
    EXPECT_EQ(JXL_ENC_SUCCESS,
              JxlEncoderAddImageFrame(frame_settings, &frame.format,
                                      frame.pixels(), frame.pixels_size));
    for (size_t i = 0; i < number_extra_channels; i++) {
      EXPECT_EQ(JXL_ENC_SUCCESS,
                JxlEncoderSetExtraChannelBuffer(
                    frame_settings, &ec_frame.format, ec_frame.pixels(),
                    ec_frame.pixels_size, i));
    }
    JxlEncoderCloseInput(enc.get());
    uint8_t* next_out = compressed.data();
    size_t avail_out = compressed.size();
    ProcessEncoder(enc.get(), compressed, next_out, avail_out);
  }

  // with streaming
  {
    JxlEncoderPtr enc = JxlEncoderMake(nullptr);
    ASSERT_NE(nullptr, enc.get());
    SetupEncoder(enc.get(), p, basic_info, number_extra_channels, frame, false);
    JxlEncoderFrameSettings* frame_settings =
        JxlEncoderFrameSettingsCreate(enc.get(), NULL);
    JxlChunkedFrameInputSourceAdapter chunked_frame_adapter(
        std::move(image.ppf()), std::move(ec_image.ppf()));
    EXPECT_EQ(JXL_ENC_SUCCESS, JxlEncoderAddChunkedFrame(
                                   frame_settings, JXL_TRUE,
                                   chunked_frame_adapter.GetInputSource()));
    // JxlEncoderCloseInput(enc.get());
    uint8_t* next_out = streaming_compressed.data();
    size_t avail_out = streaming_compressed.size();
    ProcessEncoder(enc.get(), streaming_compressed, next_out, avail_out);
  }
  EXPECT_EQ(streaming_compressed, compressed);
}

TEST_P(EncoderStreamingTest, ChunkedAndOutputCallback) {
  const StreamingTestParam p = GetParam();
  size_t xsize = 257;
  size_t ysize = 259;
  size_t number_extra_channels = p.with_extra_channels() ? 5 : 0;
  jxl::test::TestImage image;
  SetupImage(p, xsize, ysize, p.color_includes_alpha() ? 4 : 3,
             p.use_container() ? 16 : 8, image);
  jxl::test::TestImage ec_image;
  SetupImage(p, xsize, ysize, 1, 8, ec_image);

  const auto& frame = image.ppf().frames[0].color;
  const auto& ec_frame = ec_image.ppf().frames[0].color;
  JxlBasicInfo basic_info = image.ppf().info;
  SetUpBasicInfo(basic_info, xsize, ysize, number_extra_channels,
                 p.color_includes_alpha());

  std::vector<uint8_t> compressed = std::vector<uint8_t>(64);

  // without streaming
  {
    JxlEncoderPtr enc = JxlEncoderMake(nullptr);
    ASSERT_NE(nullptr, enc.get());
    SetupEncoder(enc.get(), p, basic_info, number_extra_channels, frame, false);
    JxlEncoderFrameSettings* frame_settings =
        JxlEncoderFrameSettingsCreate(enc.get(), NULL);
    EXPECT_EQ(JXL_ENC_SUCCESS,
              JxlEncoderAddImageFrame(frame_settings, &frame.format,
                                      frame.pixels(), frame.pixels_size));
    for (size_t i = 0; i < number_extra_channels; i++) {
      EXPECT_EQ(JXL_ENC_SUCCESS,
                JxlEncoderSetExtraChannelBuffer(
                    frame_settings, &ec_frame.format, ec_frame.pixels(),
                    ec_frame.pixels_size, i));
    }
    if (p.multiple_frames()) {
      EXPECT_EQ(JXL_ENC_SUCCESS,
                JxlEncoderAddImageFrame(frame_settings, &frame.format,
                                        frame.pixels(), frame.pixels_size));
      for (size_t i = 0; i < number_extra_channels; i++) {
        EXPECT_EQ(JXL_ENC_SUCCESS,
                  JxlEncoderSetExtraChannelBuffer(
                      frame_settings, &ec_frame.format, ec_frame.pixels(),
                      ec_frame.pixels_size, i));
      }
    }
    JxlEncoderCloseInput(enc.get());
    uint8_t* next_out = compressed.data();
    size_t avail_out = compressed.size();
    ProcessEncoder(enc.get(), compressed, next_out, avail_out);
  }

  // with streaming
  {
    JxlEncoderPtr enc = JxlEncoderMake(nullptr);
    ASSERT_NE(nullptr, enc.get());
    SetupEncoder(enc.get(), p, basic_info, number_extra_channels, frame, false);
    JxlEncoderFrameSettings* frame_settings =
        JxlEncoderFrameSettingsCreate(enc.get(), NULL);
    JxlStreamingAdapter streaming_adapter =
        JxlStreamingAdapter(enc.get(), p.return_large_buffers(), p.can_seek());

    JxlChunkedFrameInputSourceAdapter chunked_frame_adapter(
        std::move(image.ppf()), std::move(ec_image.ppf()));
    EXPECT_EQ(JXL_ENC_SUCCESS,
              JxlEncoderAddChunkedFrame(
                  frame_settings, p.multiple_frames() ? JXL_FALSE : JXL_TRUE,
                  chunked_frame_adapter.GetInputSource()));

    if (p.multiple_frames()) {
      EXPECT_EQ(JXL_ENC_SUCCESS, JxlEncoderAddChunkedFrame(
                                     frame_settings, JXL_TRUE,
                                     chunked_frame_adapter.GetInputSource()));
    }
      streaming_adapter.CheckFinalWatermarkPosition();
      EXPECT_EQ(std::move(streaming_adapter).output(), compressed);
  }
}

JXL_GTEST_INSTANTIATE_TEST_SUITE_P(
    EncoderStreamingTest, EncoderStreamingTest,
    testing::ValuesIn(StreamingTestParam::All()));<|MERGE_RESOLUTION|>--- conflicted
+++ resolved
@@ -3,12 +3,8 @@
 // Use of this source code is governed by a BSD-style
 // license that can be found in the LICENSE file.
 
-<<<<<<< HEAD
-#include <gtest/gtest.h>
 #include <jxl/codestream_header.h>
-=======
 #include <jxl/cms_interface.h>
->>>>>>> adea3ca7
 #include <jxl/decode.h>
 #include <jxl/decode_cxx.h>
 #include <jxl/encode.h>
