--- conflicted
+++ resolved
@@ -2339,19 +2339,14 @@
   return JXL_DEC_SUCCESS;
 }
 
-<<<<<<< HEAD
 JXL_EXPORT JxlDecoderStatus JxlDecoderSetDefaultCms(JxlDecoder* dec) {
   return JxlDecoderSetCms(dec, *JxlGetDefaultCms());
 }
 
-JXL_EXPORT JxlDecoderStatus JxlDecoderPreviewOutBufferSize(
-    const JxlDecoder* dec, const JxlPixelFormat* format, size_t* size) {
-=======
 static JxlDecoderStatus GetMinSize(const JxlDecoder* dec,
                                    const JxlPixelFormat* format,
                                    size_t num_channels, size_t* min_size,
                                    bool preview) {
->>>>>>> 7e178a51
   size_t bits;
   JxlDecoderStatus status = PrepareSizeCheck(dec, format, &bits);
   if (status != JXL_DEC_SUCCESS) return status;
