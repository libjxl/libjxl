// Copyright (c) the JPEG XL Project Authors. All rights reserved.
//
// Use of this source code is governed by a BSD-style
// license that can be found in the LICENSE file.

#include "lib/extras/dec/decode.h"

#include <jxl/cms.h>
#include <jxl/codestream_header.h>
#include <jxl/color_encoding.h>
#include <jxl/decode.h>
#include <jxl/decode_cxx.h>
#include <jxl/memory_manager.h>
#include <jxl/parallel_runner.h>
#include <jxl/resizable_parallel_runner.h>
#include <jxl/resizable_parallel_runner_cxx.h>
#include <jxl/thread_parallel_runner.h>
#include <jxl/thread_parallel_runner_cxx.h>
#include <jxl/types.h>

#include <algorithm>
#include <cstdint>
#include <cstdio>
#include <cstdlib>
#include <cstring>
#include <ostream>
#include <set>
#include <sstream>
#include <string>
#include <tuple>
#include <utility>
#include <vector>

#include "lib/extras/dec/color_description.h"
#include "lib/extras/enc/encode.h"
#include "lib/extras/enc/jpg.h"
#include "lib/extras/packed_image.h"
#include "lib/jxl/base/byte_order.h"
#include "lib/jxl/base/common.h"
#include "lib/jxl/base/compiler_specific.h"
#include "lib/jxl/base/override.h"
#include "lib/jxl/base/span.h"
#include "lib/jxl/base/status.h"
#include "lib/jxl/butteraugli/butteraugli.h"
#include "lib/jxl/cms/color_encoding_cms.h"
#include "lib/jxl/color_encoding_internal.h"
#include "lib/jxl/dec_bit_reader.h"
#include "lib/jxl/dec_external_image.h"
#include "lib/jxl/enc_aux_out.h"
#include "lib/jxl/enc_butteraugli_comparator.h"
#include "lib/jxl/enc_external_image.h"
#include "lib/jxl/enc_fields.h"
#include "lib/jxl/enc_frame.h"
#include "lib/jxl/enc_icc_codec.h"
#include "lib/jxl/enc_params.h"
#include "lib/jxl/enc_progressive_split.h"
#include "lib/jxl/encode_internal.h"
#include "lib/jxl/fields.h"
#include "lib/jxl/frame_dimensions.h"
#include "lib/jxl/frame_header.h"
#include "lib/jxl/headers.h"
#include "lib/jxl/image.h"
#include "lib/jxl/image_bundle.h"
#include "lib/jxl/image_metadata.h"
#include "lib/jxl/image_ops.h"
#include "lib/jxl/jpeg/enc_jpeg_data.h"
#include "lib/jxl/padded_bytes.h"
#include "lib/jxl/test_image.h"
#include "lib/jxl/test_utils.h"
#include "lib/jxl/testing.h"
#include "lib/jxl/toc.h"

////////////////////////////////////////////////////////////////////////////////

namespace {
void AppendU32BE(uint32_t u32, std::vector<uint8_t>* bytes) {
  bytes->push_back(u32 >> 24);
  bytes->push_back(u32 >> 16);
  bytes->push_back(u32 >> 8);
  bytes->push_back(u32 >> 0);
}

// What type of codestream format in the boxes to use for testing
enum CodeStreamBoxFormat {
  // Do not use box format at all, only pure codestream
  kCSBF_None,
  // Have a single codestream box, with its actual size given in the box
  kCSBF_Single,
  // Have a single codestream box, with box size 0 (final box running to end)
  kCSBF_Single_Zero_Terminated,
  // Single codestream box, with another unknown box behind it
  kCSBF_Single_Other,
  // Have multiple partial codestream boxes
  kCSBF_Multi,
  // Have multiple partial codestream boxes, with final box size 0 (running
  // to end)
  kCSBF_Multi_Zero_Terminated,
  // Have multiple partial codestream boxes, terminated by non-codestream box
  kCSBF_Multi_Other_Terminated,
  // Have multiple partial codestream boxes, terminated by non-codestream box
  // that has its size set to 0 (running to end)
  kCSBF_Multi_Other_Zero_Terminated,
  // Have multiple partial codestream boxes, and the first one has a content
  // of zero length
  kCSBF_Multi_First_Empty,
  // Have multiple partial codestream boxes, and the last one has a content
  // of zero length and there is an unknown empty box at the end
  kCSBF_Multi_Last_Empty_Other,
  // Have a compressed exif box before a regular codestream box
  kCSBF_Brob_Exif,
  // Not a value but used for counting amount of enum entries
  kCSBF_NUM_ENTRIES,
};

// Unknown boxes for testing
static const char* unk1_box_type = "unk1";
static const char* unk1_box_contents = "abcdefghijklmnopqrstuvwxyz";
static const size_t unk1_box_size = strlen(unk1_box_contents);
static const char* unk2_box_type = "unk2";
static const char* unk2_box_contents = "0123456789";
static const size_t unk2_box_size = strlen(unk2_box_contents);
static const char* unk3_box_type = "unk3";
static const char* unk3_box_contents = "ABCDEF123456";
static const size_t unk3_box_size = strlen(unk3_box_contents);
// Box with brob-compressed exif, including header
static const uint8_t* box_brob_exif = reinterpret_cast<const uint8_t*>(
    "\0\0\0@brobExif\241\350\2\300\177\244v\2525\304\360\27=?\267{"
    "\33\37\314\332\214QX17PT\"\256\0\0\202s\214\313t\333\310\320k\20\276\30"
    "\204\277l$\326c#\1\b");
size_t box_brob_exif_size = 64;
// The uncompressed Exif data from the brob box
static const uint8_t* exif_uncompressed = reinterpret_cast<const uint8_t*>(
    "\0\0\0\0MM\0*"
    "\0\0\0\b\0\5\1\22\0\3\0\0\0\1\0\5\0\0\1\32\0\5\0\0\0\1\0\0\0J\1\33\0\5\0\0"
    "\0\1\0\0\0R\1("
    "\0\3\0\0\0\1\0\1\0\0\2\23\0\3\0\0\0\1\0\1\0\0\0\0\0\0\0\0\0\1\0\0\0\1\0\0"
    "\0\1\0\0\0\1");
size_t exif_uncompressed_size = 94;

// Returns an ICC profile output by the JPEG XL decoder for RGB_D65_SRG_Rel_Lin,
// but with, on purpose, rXYZ, bXYZ and gXYZ (the RGB primaries) switched to a
// different order to ensure the profile does not match any known profile, so
// the encoder cannot encode it in a compact struct instead.
jxl::IccBytes GetIccTestProfile() {
  const uint8_t* profile = reinterpret_cast<const uint8_t*>(
      "\0\0\3\200lcms\0040\0\0mntrRGB XYZ "
      "\a\344\0\a\0\27\0\21\0$"
      "\0\37acspAPPL\0\0\0\1\0\0\0\0\0\0\0\0\0\0\0\0\0\0\0\0\0\0\0\1\0\0\366"
      "\326\0\1\0\0\0\0\323-lcms\372c\207\36\227\200{"
      "\2\232s\255\327\340\0\n\26\0\0\0\0\0\0\0\0\0\0\0\0\0\0\0\0\0\0\0\0\0\0\0"
      "\0\0\0\0\0\0\0\0\rdesc\0\0\1 "
      "\0\0\0Bcprt\0\0\1d\0\0\1\0wtpt\0\0\2d\0\0\0\24chad\0\0\2x\0\0\0,"
      "bXYZ\0\0\2\244\0\0\0\24gXYZ\0\0\2\270\0\0\0\24rXYZ\0\0\2\314\0\0\0\24rTR"
      "C\0\0\2\340\0\0\0 gTRC\0\0\2\340\0\0\0 bTRC\0\0\2\340\0\0\0 "
      "chrm\0\0\3\0\0\0\0$dmnd\0\0\3$\0\0\0("
      "dmdd\0\0\3L\0\0\0002mluc\0\0\0\0\0\0\0\1\0\0\0\fenUS\0\0\0&"
      "\0\0\0\34\0R\0G\0B\0_\0D\0006\0005\0_\0S\0R\0G\0_\0R\0e\0l\0_"
      "\0L\0i\0n\0\0mluc\0\0\0\0\0\0\0\1\0\0\0\fenUS\0\0\0\344\0\0\0\34\0C\0o\0"
      "p\0y\0r\0i\0g\0h\0t\0 \0002\0000\0001\08\0 \0G\0o\0o\0g\0l\0e\0 "
      "\0L\0L\0C\0,\0 \0C\0C\0-\0B\0Y\0-\0S\0A\0 \0003\0.\0000\0 "
      "\0U\0n\0p\0o\0r\0t\0e\0d\0 "
      "\0l\0i\0c\0e\0n\0s\0e\0(\0h\0t\0t\0p\0s\0:\0/\0/"
      "\0c\0r\0e\0a\0t\0i\0v\0e\0c\0o\0m\0m\0o\0n\0s\0.\0o\0r\0g\0/"
      "\0l\0i\0c\0e\0n\0s\0e\0s\0/\0b\0y\0-\0s\0a\0/\0003\0.\0000\0/"
      "\0l\0e\0g\0a\0l\0c\0o\0d\0e\0)XYZ "
      "\0\0\0\0\0\0\366\326\0\1\0\0\0\0\323-"
      "sf32\0\0\0\0\0\1\fB\0\0\5\336\377\377\363%"
      "\0\0\a\223\0\0\375\220\377\377\373\241\377\377\375\242\0\0\3\334\0\0\300"
      "nXYZ \0\0\0\0\0\0o\240\0\08\365\0\0\3\220XYZ "
      "\0\0\0\0\0\0$\237\0\0\17\204\0\0\266\304XYZ "
      "\0\0\0\0\0\0b\227\0\0\267\207\0\0\30\331para\0\0\0\0\0\3\0\0\0\1\0\0\0\1"
      "\0\0\0\0\0\0\0\1\0\0\0\0\0\0chrm\0\0\0\0\0\3\0\0\0\0\243\327\0\0T|"
      "\0\0L\315\0\0\231\232\0\0&"
      "g\0\0\17\\mluc\0\0\0\0\0\0\0\1\0\0\0\fenUS\0\0\0\f\0\0\0\34\0G\0o\0o\0g"
      "\0l\0emluc\0\0\0\0\0\0\0\1\0\0\0\fenUS\0\0\0\26\0\0\0\34\0I\0m\0a\0g\0e"
      "\0 \0c\0o\0d\0e\0c\0\0");
  size_t profile_size = 896;
  jxl::IccBytes icc_profile;
  icc_profile.assign(profile, profile + profile_size);
  return icc_profile;
}

}  // namespace

namespace jxl {
namespace {

void AppendTestBox(const char* type, const char* contents, size_t contents_size,
                   bool unbounded, std::vector<uint8_t>* bytes) {
  AppendU32BE(contents_size + 8, bytes);
  bytes->push_back(type[0]);
  bytes->push_back(type[1]);
  bytes->push_back(type[2]);
  bytes->push_back(type[3]);
  const uint8_t* contents_u = reinterpret_cast<const uint8_t*>(contents);
  Bytes(contents_u, contents_size).AppendTo(bytes);
}

enum PreviewMode {
  kNoPreview,
  kSmallPreview,
  kBigPreview,
  kNumPreviewModes,
};

void GeneratePreview(PreviewMode preview_mode, ImageBundle* ib) {
  if (preview_mode == kSmallPreview) {
    ib->ShrinkTo(ib->xsize() / 7, ib->ysize() / 7);
  } else if (preview_mode == kBigPreview) {
    auto upsample7 = [&](const ImageF& in, ImageF* out) {
      for (size_t y = 0; y < out->ysize(); ++y) {
        for (size_t x = 0; x < out->xsize(); ++x) {
          out->Row(y)[x] = in.ConstRow(y / 7)[x / 7];
        }
      }
    };
    Image3F preview(ib->xsize() * 7, ib->ysize() * 7);
    for (size_t c = 0; c < 3; ++c) {
      upsample7(ib->color()->Plane(c), &preview.Plane(c));
    }
    std::vector<ImageF> extra_channels;
    for (size_t i = 0; i < ib->extra_channels().size(); ++i) {
      ImageF ec(ib->xsize() * 7, ib->ysize() * 7);
      upsample7(ib->extra_channels()[i], &ec);
      extra_channels.emplace_back(std::move(ec));
    }
    ib->RemoveColor();
    ib->ClearExtraChannels();
    ib->SetFromImage(std::move(preview), ib->c_current());
    ib->SetExtraChannels(std::move(extra_channels));
  }
}

struct TestCodestreamParams {
  CompressParams cparams;
  CodeStreamBoxFormat box_format = kCSBF_None;
  JxlOrientation orientation = JXL_ORIENT_IDENTITY;
  PreviewMode preview_mode = kNoPreview;
  bool add_intrinsic_size = false;
  bool add_icc_profile = false;
  float intensity_target = 0.0;
  std::string color_space;
  std::vector<uint8_t>* jpeg_codestream = nullptr;
};

// Input pixels always given as 16-bit RGBA, 8 bytes per pixel.
// include_alpha determines if the encoded image should contain the alpha
// channel.
// add_icc_profile: if false, encodes the image as sRGB using the JXL fields,
// for grayscale or RGB images. If true, encodes the image using the ICC profile
// returned by GetIccTestProfile, without the JXL fields, this requires the
// image is RGB, not grayscale.
// Providing jpeg_codestream will populate the jpeg_codestream with compressed
// JPEG bytes, and make it possible to reconstruct those exact JPEG bytes using
// the return value _if_ add_container indicates a box format.
std::vector<uint8_t> CreateTestJXLCodestream(
    Span<const uint8_t> pixels, size_t xsize, size_t ysize, size_t num_channels,
    const TestCodestreamParams& params) {
  // Compress the pixels with JPEG XL.
  bool grayscale = (num_channels <= 2);
  bool include_alpha = !(num_channels & 1) && params.jpeg_codestream == nullptr;
  size_t bitdepth = params.jpeg_codestream == nullptr ? 16 : 8;
  CodecInOut io;
  io.SetSize(xsize, ysize);
  ColorEncoding color_encoding;
  if (params.add_icc_profile) {
    // the hardcoded ICC profile we attach requires RGB.
    EXPECT_EQ(false, grayscale);
    EXPECT_TRUE(params.color_space.empty());
    EXPECT_TRUE(color_encoding.SetICC(GetIccTestProfile(), JxlGetDefaultCms()));
  } else if (!params.color_space.empty()) {
    JxlColorEncoding c;
    EXPECT_TRUE(jxl::ParseDescription(params.color_space, &c));
    EXPECT_TRUE(color_encoding.FromExternal(c));
    EXPECT_EQ(color_encoding.IsGray(), grayscale);
  } else {
    color_encoding = jxl::ColorEncoding::SRGB(/*is_gray=*/grayscale);
  }
  io.metadata.m.SetUintSamples(bitdepth);
  if (include_alpha) {
    io.metadata.m.SetAlphaBits(bitdepth);
  }
  if (params.intensity_target != 0) {
    io.metadata.m.SetIntensityTarget(params.intensity_target);
  }
  JxlPixelFormat format = {static_cast<uint32_t>(num_channels), JXL_TYPE_UINT16,
                           JXL_BIG_ENDIAN, 0};
  // Make the grayscale-ness of the io metadata color_encoding and the packed
  // image match.
  io.metadata.m.color_encoding = color_encoding;
  EXPECT_TRUE(ConvertFromExternal(pixels, xsize, ysize, color_encoding,
                                  /*bits_per_sample=*/16, format,
                                  /* pool */ nullptr, &io.Main()));
  std::vector<uint8_t> jpeg_data;
  if (params.jpeg_codestream != nullptr) {
    if (jxl::extras::CanDecode(jxl::extras::Codec::kJPG)) {
      std::vector<uint8_t> jpeg_bytes;
      extras::PackedPixelFile ppf;
      extras::PackedFrame frame(xsize, ysize, format);
      JXL_ASSERT(frame.color.pixels_size == pixels.size());
      memcpy(frame.color.pixels(0, 0, 0), pixels.data(), pixels.size());
      ppf.frames.emplace_back(std::move(frame));
      ppf.info.xsize = xsize;
      ppf.info.ysize = ysize;
      ppf.info.num_color_channels = grayscale ? 1 : 3;
      ppf.info.bits_per_sample = 16;
      auto encoder = extras::GetJPEGEncoder();
      encoder->SetOption("quality", "70");
      extras::EncodedImage encoded;
      EXPECT_TRUE(encoder->Encode(ppf, &encoded));
      jpeg_bytes = encoded.bitstreams[0];
      Bytes(jpeg_bytes).AppendTo(params.jpeg_codestream);
      EXPECT_TRUE(jxl::jpeg::DecodeImageJPG(
          jxl::Bytes(jpeg_bytes.data(), jpeg_bytes.size()), &io));
      EXPECT_TRUE(
          EncodeJPEGData(*io.Main().jpeg_data, &jpeg_data, params.cparams));
      io.metadata.m.xyb_encoded = false;
    } else {
      JXL_ABORT(
          "unable to create reconstructible JPEG without JPEG support enabled");
    }
  }
  if (params.preview_mode) {
    io.preview_frame = io.Main().Copy();
    GeneratePreview(params.preview_mode, &io.preview_frame);
    io.metadata.m.have_preview = true;
    EXPECT_TRUE(io.metadata.m.preview_size.Set(io.preview_frame.xsize(),
                                               io.preview_frame.ysize()));
  }
  if (params.add_intrinsic_size) {
    EXPECT_TRUE(io.metadata.m.intrinsic_size.Set(xsize / 3, ysize / 3));
  }
  io.metadata.m.orientation = params.orientation;
  std::vector<uint8_t> compressed;
  EXPECT_TRUE(test::EncodeFile(params.cparams, &io, &compressed));
  CodeStreamBoxFormat add_container = params.box_format;
  if (add_container != kCSBF_None) {
    // Header with signature box and ftyp box.
    const uint8_t header[] = {0,    0,    0,    0xc,  0x4a, 0x58, 0x4c, 0x20,
                              0xd,  0xa,  0x87, 0xa,  0,    0,    0,    0x14,
                              0x66, 0x74, 0x79, 0x70, 0x6a, 0x78, 0x6c, 0x20,
                              0,    0,    0,    0,    0x6a, 0x78, 0x6c, 0x20};

    bool is_multi = add_container == kCSBF_Multi ||
                    add_container == kCSBF_Multi_Zero_Terminated ||
                    add_container == kCSBF_Multi_Other_Terminated ||
                    add_container == kCSBF_Multi_Other_Zero_Terminated ||
                    add_container == kCSBF_Multi_First_Empty ||
                    add_container == kCSBF_Multi_Last_Empty_Other;

    if (is_multi) {
      size_t third = compressed.size() / 3;
      std::vector<uint8_t> compressed0(compressed.data(),
                                       compressed.data() + third);
      std::vector<uint8_t> compressed1(compressed.data() + third,
                                       compressed.data() + 2 * third);
      std::vector<uint8_t> compressed2(compressed.data() + 2 * third,
                                       compressed.data() + compressed.size());

      std::vector<uint8_t> c;
      Bytes(header).AppendTo(&c);
      if (params.jpeg_codestream != nullptr) {
        jxl::AppendBoxHeader(jxl::MakeBoxType("jbrd"), jpeg_data.size(), false,
                             &c);
        Bytes(jpeg_data).AppendTo(&c);
      }
      uint32_t jxlp_index = 0;
      if (add_container == kCSBF_Multi_First_Empty) {
        // Empty placeholder codestream part
        AppendU32BE(12, &c);
        c.push_back('j');
        c.push_back('x');
        c.push_back('l');
        c.push_back('p');
        AppendU32BE(jxlp_index++, &c);
      }
      // First codestream part
      AppendU32BE(compressed0.size() + 12, &c);
      c.push_back('j');
      c.push_back('x');
      c.push_back('l');
      c.push_back('p');
      AppendU32BE(jxlp_index++, &c);
      Bytes(compressed0).AppendTo(&c);
      // A few non-codestream boxes in between
      AppendTestBox(unk1_box_type, unk1_box_contents, unk1_box_size, false, &c);
      AppendTestBox(unk2_box_type, unk2_box_contents, unk2_box_size, false, &c);
      // Empty placeholder codestream part
      AppendU32BE(12, &c);
      c.push_back('j');
      c.push_back('x');
      c.push_back('l');
      c.push_back('p');
      AppendU32BE(jxlp_index++, &c);
      // Second codestream part
      AppendU32BE(compressed1.size() + 12, &c);
      c.push_back('j');
      c.push_back('x');
      c.push_back('l');
      c.push_back('p');
      AppendU32BE(jxlp_index++, &c);
      Bytes(compressed1).AppendTo(&c);
      // Third (last) codestream part
      AppendU32BE(add_container == kCSBF_Multi_Zero_Terminated
                      ? 0
                      : (compressed2.size() + 12),
                  &c);
      c.push_back('j');
      c.push_back('x');
      c.push_back('l');
      c.push_back('p');
      if (add_container != kCSBF_Multi_Last_Empty_Other) {
        AppendU32BE(jxlp_index++ | 0x80000000, &c);
      } else {
        AppendU32BE(jxlp_index++, &c);
      }
      Bytes(compressed2).AppendTo(&c);
      if (add_container == kCSBF_Multi_Last_Empty_Other) {
        // Empty placeholder codestream part
        AppendU32BE(12, &c);
        c.push_back('j');
        c.push_back('x');
        c.push_back('l');
        c.push_back('p');
        AppendU32BE(jxlp_index++ | 0x80000000, &c);
        AppendTestBox(unk3_box_type, unk3_box_contents, unk3_box_size, false,
                      &c);
      }
      if (add_container == kCSBF_Multi_Other_Terminated) {
        AppendTestBox(unk3_box_type, unk3_box_contents, unk3_box_size, false,
                      &c);
      }
      if (add_container == kCSBF_Multi_Other_Zero_Terminated) {
        AppendTestBox(unk3_box_type, unk3_box_contents, unk3_box_size, true,
                      &c);
      }
      compressed.swap(c);
    } else {
      std::vector<uint8_t> c;
      Bytes(header).AppendTo(&c);
      if (params.jpeg_codestream != nullptr) {
        jxl::AppendBoxHeader(jxl::MakeBoxType("jbrd"), jpeg_data.size(), false,
                             &c);
        Bytes(jpeg_data).AppendTo(&c);
      }
      if (add_container == kCSBF_Brob_Exif) {
        Bytes(box_brob_exif, box_brob_exif_size).AppendTo(&c);
      }
      AppendU32BE(add_container == kCSBF_Single_Zero_Terminated
                      ? 0
                      : (compressed.size() + 8),
                  &c);
      c.push_back('j');
      c.push_back('x');
      c.push_back('l');
      c.push_back('c');
      Bytes(compressed).AppendTo(&c);
      if (add_container == kCSBF_Single_Other) {
        AppendTestBox(unk1_box_type, unk1_box_contents, unk1_box_size, false,
                      &c);
      }
      compressed.swap(c);
    }
  }

  return compressed;
}

JxlDecoderStatus ProcessInputIgnoreBoxes(JxlDecoder* dec) {
  JxlDecoderStatus status = JXL_DEC_BOX;
  while (status == JXL_DEC_BOX) {
    status = JxlDecoderProcessInput(dec);
  }
  return status;
}

// Decodes one-shot with the API for non-streaming decoding tests.
std::vector<uint8_t> DecodeWithAPI(JxlDecoder* dec,
                                   Span<const uint8_t> compressed,
                                   const JxlPixelFormat& format,
                                   bool use_callback, bool set_buffer_early,
                                   bool use_resizable_runner,
                                   bool require_boxes, bool expect_success,
                                   std::vector<uint8_t>* icc = nullptr) {
  JxlThreadParallelRunnerPtr runner_fixed;
  JxlResizableParallelRunnerPtr runner_resizable;
  JxlParallelRunner runner_fn;
  void* runner;

  if (use_resizable_runner) {
    runner_resizable = JxlResizableParallelRunnerMake(nullptr);
    runner = runner_resizable.get();
    runner_fn = JxlResizableParallelRunner;
  } else {
    size_t hw_threads = JxlThreadParallelRunnerDefaultNumWorkerThreads();
    runner_fixed =
        JxlThreadParallelRunnerMake(nullptr, std::min<size_t>(hw_threads, 16));
    runner = runner_fixed.get();
    runner_fn = JxlThreadParallelRunner;
  }
  EXPECT_EQ(JXL_DEC_SUCCESS,
            JxlDecoderSetParallelRunner(dec, runner_fn, runner));

  auto process_input =
      require_boxes ? ProcessInputIgnoreBoxes : JxlDecoderProcessInput;

  EXPECT_EQ(
      JXL_DEC_SUCCESS,
      JxlDecoderSubscribeEvents(
          dec, JXL_DEC_BASIC_INFO | (set_buffer_early ? JXL_DEC_FRAME : 0) |
                   JXL_DEC_PREVIEW_IMAGE | JXL_DEC_FULL_IMAGE |
                   (require_boxes ? JXL_DEC_BOX : 0) |
                   (icc != nullptr ? JXL_DEC_COLOR_ENCODING : 0)));

  EXPECT_EQ(JXL_DEC_SUCCESS,
            JxlDecoderSetInput(dec, compressed.data(), compressed.size()));
  EXPECT_EQ(JXL_DEC_BASIC_INFO, process_input(dec));
  size_t buffer_size;
  EXPECT_EQ(JXL_DEC_SUCCESS,
            JxlDecoderImageOutBufferSize(dec, &format, &buffer_size));
  JxlBasicInfo info;
  EXPECT_EQ(JXL_DEC_SUCCESS, JxlDecoderGetBasicInfo(dec, &info));
  if (use_resizable_runner) {
    JxlResizableParallelRunnerSetThreads(
        runner,
        JxlResizableParallelRunnerSuggestThreads(info.xsize, info.ysize));
  }

  std::vector<uint8_t> pixels(buffer_size);
  size_t bytes_per_pixel = format.num_channels *
                           test::GetDataBits(format.data_type) /
                           jxl::kBitsPerByte;
  size_t stride = bytes_per_pixel * info.xsize;
  if (format.align > 1) {
    stride = jxl::DivCeil(stride, format.align) * format.align;
  }
  auto callback = [&](size_t x, size_t y, size_t num_pixels,
                      const void* pixels_row) {
    memcpy(pixels.data() + stride * y + bytes_per_pixel * x, pixels_row,
           num_pixels * bytes_per_pixel);
  };

  JxlDecoderStatus status = process_input(dec);

  if (status == JXL_DEC_COLOR_ENCODING) {
    size_t icc_size = 0;
    EXPECT_EQ(JXL_DEC_SUCCESS,
              JxlDecoderGetICCProfileSize(dec, JXL_COLOR_PROFILE_TARGET_DATA,
                                          &icc_size));
    icc->resize(icc_size);
    EXPECT_EQ(JXL_DEC_SUCCESS,
              JxlDecoderGetColorAsICCProfile(dec, JXL_COLOR_PROFILE_TARGET_DATA,
                                             icc->data(), icc_size));

    status = process_input(dec);
  }

  std::vector<uint8_t> preview;
  if (status == JXL_DEC_NEED_PREVIEW_OUT_BUFFER) {
    size_t buffer_size;
    EXPECT_EQ(JXL_DEC_SUCCESS,
              JxlDecoderPreviewOutBufferSize(dec, &format, &buffer_size));
    preview.resize(buffer_size);
    EXPECT_EQ(JXL_DEC_SUCCESS,
              JxlDecoderSetPreviewOutBuffer(dec, &format, preview.data(),
                                            preview.size()));
    EXPECT_EQ(JXL_DEC_PREVIEW_IMAGE, process_input(dec));

    status = process_input(dec);
  }

  if (set_buffer_early) {
    EXPECT_EQ(JXL_DEC_FRAME, status);
  } else {
    EXPECT_EQ(JXL_DEC_NEED_IMAGE_OUT_BUFFER, status);
  }

  if (use_callback) {
    EXPECT_EQ(JXL_DEC_SUCCESS,
              JxlDecoderSetImageOutCallback(
                  dec, &format,
                  [](void* opaque, size_t x, size_t y, size_t xsize,
                     const void* pixels_row) {
                    auto cb = static_cast<decltype(&callback)>(opaque);
                    (*cb)(x, y, xsize, pixels_row);
                  },
                  /*opaque=*/&callback));
  } else {
    EXPECT_EQ(JXL_DEC_SUCCESS, JxlDecoderSetImageOutBuffer(
                                   dec, &format, pixels.data(), pixels.size()));
  }

  EXPECT_EQ(JXL_DEC_FULL_IMAGE, process_input(dec));

  // After the full image was output, JxlDecoderProcessInput should return
  // success to indicate all is done, unless we requested boxes and the last
  // box was not a terminal unbounded box, in which case it should ask for
  // more input.
  JxlDecoderStatus expected_status =
      expect_success ? JXL_DEC_SUCCESS : JXL_DEC_NEED_MORE_INPUT;
  EXPECT_EQ(expected_status, process_input(dec));

  return pixels;
}

// Decodes one-shot with the API for non-streaming decoding tests.
std::vector<uint8_t> DecodeWithAPI(Span<const uint8_t> compressed,
                                   const JxlPixelFormat& format,
                                   bool use_callback, bool set_buffer_early,
                                   bool use_resizable_runner,
                                   bool require_boxes, bool expect_success) {
  JxlDecoder* dec = JxlDecoderCreate(NULL);
  std::vector<uint8_t> pixels =
      DecodeWithAPI(dec, compressed, format, use_callback, set_buffer_early,
                    use_resizable_runner, require_boxes, expect_success);
  JxlDecoderDestroy(dec);
  return pixels;
}

}  // namespace
}  // namespace jxl

////////////////////////////////////////////////////////////////////////////////

TEST(DecodeTest, JxlSignatureCheckTest) {
  std::vector<std::pair<int, std::vector<uint8_t>>> tests = {
      // No JPEGXL header starts with 'a'.
      {JXL_SIG_INVALID, {'a'}},
      {JXL_SIG_INVALID, {'a', 'b', 'c', 'd', 'e', 'f'}},

      // Empty file is not enough bytes.
      {JXL_SIG_NOT_ENOUGH_BYTES, {}},

      // JPEGXL headers.
      {JXL_SIG_NOT_ENOUGH_BYTES, {0xff}},  // Part of a signature.
      {JXL_SIG_INVALID, {0xff, 0xD8}},     // JPEG-1
      {JXL_SIG_CODESTREAM, {0xff, 0x0a}},

      // JPEGXL container file.
      {JXL_SIG_CONTAINER,
       {0, 0, 0, 0xc, 'J', 'X', 'L', ' ', 0xD, 0xA, 0x87, 0xA}},
      // Ending with invalid byte.
      {JXL_SIG_INVALID, {0, 0, 0, 0xc, 'J', 'X', 'L', ' ', 0xD, 0xA, 0x87, 0}},
      // Part of signature.
      {JXL_SIG_NOT_ENOUGH_BYTES,
       {0, 0, 0, 0xc, 'J', 'X', 'L', ' ', 0xD, 0xA, 0x87}},
      {JXL_SIG_NOT_ENOUGH_BYTES, {0}},
  };
  for (const auto& test : tests) {
    EXPECT_EQ(test.first,
              JxlSignatureCheck(test.second.data(), test.second.size()))
        << "Where test data is " << ::testing::PrintToString(test.second);
  }
}

TEST(DecodeTest, DefaultAllocTest) {
  JxlDecoder* dec = JxlDecoderCreate(nullptr);
  EXPECT_NE(nullptr, dec);
  JxlDecoderDestroy(dec);
}

TEST(DecodeTest, CustomAllocTest) {
  struct CalledCounters {
    int allocs = 0;
    int frees = 0;
  } counters;

  JxlMemoryManager mm;
  mm.opaque = &counters;
  mm.alloc = [](void* opaque, size_t size) {
    reinterpret_cast<CalledCounters*>(opaque)->allocs++;
    return malloc(size);
  };
  mm.free = [](void* opaque, void* address) {
    reinterpret_cast<CalledCounters*>(opaque)->frees++;
    free(address);
  };

  JxlDecoder* dec = JxlDecoderCreate(&mm);
  EXPECT_NE(nullptr, dec);
  EXPECT_LE(1, counters.allocs);
  EXPECT_EQ(0, counters.frees);
  JxlDecoderDestroy(dec);
  EXPECT_LE(1, counters.frees);
}

// TODO(lode): add multi-threaded test when multithreaded pixel decoding from
// API is implemented.
TEST(DecodeTest, DefaultParallelRunnerTest) {
  JxlDecoder* dec = JxlDecoderCreate(nullptr);
  EXPECT_NE(nullptr, dec);
  EXPECT_EQ(JXL_DEC_SUCCESS,
            JxlDecoderSetParallelRunner(dec, nullptr, nullptr));
  JxlDecoderDestroy(dec);
}

// Creates the header of a JPEG XL file with various custom parameters for
// testing.
// xsize, ysize: image dimensions to store in the SizeHeader, max 512.
// bits_per_sample, orientation: a selection of header parameters to test with.
// orientation: image orientation to set in the metadata
// alpha_bits: if non-0, alpha extra channel bits to set in the metadata. Also
//   gives the alpha channel the name "alpha_test"
// have_container: add box container format around the codestream.
// metadata_default: if true, ImageMetadata is set to default and
//   bits_per_sample, orientation and alpha_bits are ignored.
// insert_box: insert an extra box before the codestream box, making the header
// farther away from the front than is ideal. Only used if have_container.
std::vector<uint8_t> GetTestHeader(size_t xsize, size_t ysize,
                                   size_t bits_per_sample, size_t orientation,
                                   size_t alpha_bits, bool xyb_encoded,
                                   bool have_container, bool metadata_default,
                                   bool insert_extra_box,
                                   const jxl::IccBytes& icc_profile) {
  jxl::BitWriter writer;
  jxl::BitWriter::Allotment allotment(&writer, 65536);  // Large enough

  if (have_container) {
    const std::vector<uint8_t> signature_box = {0,   0,   0,   0xc, 'J',  'X',
                                                'L', ' ', 0xd, 0xa, 0x87, 0xa};
    const std::vector<uint8_t> filetype_box = {
        0,   0,   0, 0x14, 'f', 't', 'y', 'p', 'j', 'x',
        'l', ' ', 0, 0,    0,   0,   'j', 'x', 'l', ' '};
    const std::vector<uint8_t> extra_box_header = {0,   0,   0,   0xff,
                                                   't', 'e', 's', 't'};
    // Beginning of codestream box, with an arbitrary size certainly large
    // enough to contain the header
    const std::vector<uint8_t> codestream_box_header = {0,   0,   0,   0xff,
                                                        'j', 'x', 'l', 'c'};

    for (size_t i = 0; i < signature_box.size(); i++) {
      writer.Write(8, signature_box[i]);
    }
    for (size_t i = 0; i < filetype_box.size(); i++) {
      writer.Write(8, filetype_box[i]);
    }
    if (insert_extra_box) {
      for (size_t i = 0; i < extra_box_header.size(); i++) {
        writer.Write(8, extra_box_header[i]);
      }
      for (size_t i = 0; i < 255 - 8; i++) {
        writer.Write(8, 0);
      }
    }
    for (size_t i = 0; i < codestream_box_header.size(); i++) {
      writer.Write(8, codestream_box_header[i]);
    }
  }

  // JXL signature
  writer.Write(8, 0xff);
  writer.Write(8, 0x0a);

  // SizeHeader
  jxl::CodecMetadata metadata;
  EXPECT_TRUE(metadata.size.Set(xsize, ysize));
  EXPECT_TRUE(WriteSizeHeader(metadata.size, &writer, 0, nullptr));

  if (!metadata_default) {
    metadata.m.SetUintSamples(bits_per_sample);
    metadata.m.orientation = orientation;
    metadata.m.SetAlphaBits(alpha_bits);
    metadata.m.xyb_encoded = xyb_encoded;
    if (alpha_bits != 0) {
      metadata.m.extra_channel_info[0].name = "alpha_test";
    }
  }

  if (!icc_profile.empty()) {
    jxl::IccBytes copy = icc_profile;
    EXPECT_TRUE(
        metadata.m.color_encoding.SetICC(std::move(copy), JxlGetDefaultCms()));
  }

  EXPECT_TRUE(jxl::Bundle::Write(metadata.m, &writer, 0, nullptr));
  metadata.transform_data.nonserialized_xyb_encoded = metadata.m.xyb_encoded;
  EXPECT_TRUE(jxl::Bundle::Write(metadata.transform_data, &writer, 0, nullptr));

  if (!icc_profile.empty()) {
    EXPECT_TRUE(metadata.m.color_encoding.WantICC());
    EXPECT_TRUE(jxl::WriteICC(icc_profile, &writer, 0, nullptr));
  }

  writer.ZeroPadToByte();
  allotment.ReclaimAndCharge(&writer, 0, nullptr);
  return std::vector<uint8_t>(
      writer.GetSpan().data(),
      writer.GetSpan().data() + writer.GetSpan().size());
}

TEST(DecodeTest, BasicInfoTest) {
  size_t xsize[2] = {50, 33};
  size_t ysize[2] = {50, 77};
  size_t bits_per_sample[2] = {8, 23};
  size_t orientation[2] = {3, 5};
  size_t alpha_bits[2] = {0, 8};
  JXL_BOOL have_container[2] = {0, 1};
  bool xyb_encoded = false;

  std::vector<std::vector<uint8_t>> test_samples;
  // Test with direct codestream
  test_samples.push_back(GetTestHeader(
      xsize[0], ysize[0], bits_per_sample[0], orientation[0], alpha_bits[0],
      xyb_encoded, have_container[0], /*metadata_default=*/false,
      /*insert_extra_box=*/false, {}));
  // Test with container and different parameters
  test_samples.push_back(GetTestHeader(
      xsize[1], ysize[1], bits_per_sample[1], orientation[1], alpha_bits[1],
      xyb_encoded, have_container[1], /*metadata_default=*/false,
      /*insert_extra_box=*/false, {}));

  for (size_t i = 0; i < test_samples.size(); ++i) {
    const std::vector<uint8_t>& data = test_samples[i];
    // Test decoding too small header first, until we reach the final byte.
    for (size_t size = 0; size <= data.size(); ++size) {
      // Test with a new decoder for each tested byte size.
      JxlDecoder* dec = JxlDecoderCreate(nullptr);
      EXPECT_EQ(JXL_DEC_SUCCESS,
                JxlDecoderSubscribeEvents(dec, JXL_DEC_BASIC_INFO));
      const uint8_t* next_in = data.data();
      size_t avail_in = size;
      EXPECT_EQ(JXL_DEC_SUCCESS, JxlDecoderSetInput(dec, next_in, avail_in));
      JxlDecoderStatus status = JxlDecoderProcessInput(dec);

      JxlBasicInfo info;
      bool have_basic_info = !JxlDecoderGetBasicInfo(dec, &info);

      if (size == data.size()) {
        EXPECT_EQ(JXL_DEC_BASIC_INFO, status);

        // All header bytes given so the decoder must have the basic info.
        EXPECT_EQ(true, have_basic_info);
        EXPECT_EQ(have_container[i], info.have_container);
        EXPECT_EQ(alpha_bits[i], info.alpha_bits);
        // Orientations 5..8 swap the dimensions
        if (orientation[i] >= 5) {
          EXPECT_EQ(xsize[i], info.ysize);
          EXPECT_EQ(ysize[i], info.xsize);
        } else {
          EXPECT_EQ(xsize[i], info.xsize);
          EXPECT_EQ(ysize[i], info.ysize);
        }
        // The API should set the orientation to identity by default since it
        // already applies the transformation internally by default.
        EXPECT_EQ(1u, info.orientation);

        EXPECT_EQ(3u, info.num_color_channels);

        if (alpha_bits[i] != 0) {
          // Expect an extra channel
          EXPECT_EQ(1u, info.num_extra_channels);
          JxlExtraChannelInfo extra;
          EXPECT_EQ(0, JxlDecoderGetExtraChannelInfo(dec, 0, &extra));
          EXPECT_EQ(alpha_bits[i], extra.bits_per_sample);
          EXPECT_EQ(JXL_CHANNEL_ALPHA, extra.type);
          EXPECT_EQ(0, extra.alpha_premultiplied);
          // Verify the name "alpha_test" given to the alpha channel
          EXPECT_EQ(10u, extra.name_length);
          char name[11];
          EXPECT_EQ(0,
                    JxlDecoderGetExtraChannelName(dec, 0, name, sizeof(name)));
          EXPECT_EQ(std::string("alpha_test"), std::string(name));
        } else {
          EXPECT_EQ(0u, info.num_extra_channels);
        }

        EXPECT_EQ(JXL_DEC_SUCCESS, JxlDecoderProcessInput(dec));
      } else {
        // If we did not give the full header, the basic info should not be
        // available. Allow a few bytes of slack due to some bits for default
        // opsinmatrix/extension bits.
        if (size + 2 < data.size()) {
          EXPECT_EQ(false, have_basic_info);
          EXPECT_EQ(JXL_DEC_NEED_MORE_INPUT, status);
        }
      }

      // Test that decoder doesn't allow setting a setting required at beginning
      // unless it's reset
      EXPECT_EQ(JXL_DEC_ERROR,
                JxlDecoderSubscribeEvents(dec, JXL_DEC_BASIC_INFO));
      JxlDecoderReset(dec);
      EXPECT_EQ(JXL_DEC_SUCCESS,
                JxlDecoderSubscribeEvents(dec, JXL_DEC_BASIC_INFO));

      JxlDecoderDestroy(dec);
    }
  }
}

TEST(DecodeTest, BufferSizeTest) {
  size_t xsize = 33;
  size_t ysize = 77;
  size_t bits_per_sample = 8;
  size_t orientation = 1;
  size_t alpha_bits = 8;
  bool have_container = false;
  bool xyb_encoded = false;

  std::vector<uint8_t> header =
      GetTestHeader(xsize, ysize, bits_per_sample, orientation, alpha_bits,
                    xyb_encoded, have_container, /*metadata_default=*/false,
                    /*insert_extra_box=*/false, {});

  JxlDecoder* dec = JxlDecoderCreate(nullptr);
  EXPECT_EQ(JXL_DEC_SUCCESS,
            JxlDecoderSubscribeEvents(dec, JXL_DEC_BASIC_INFO));
  const uint8_t* next_in = header.data();
  size_t avail_in = header.size();
  EXPECT_EQ(JXL_DEC_SUCCESS, JxlDecoderSetInput(dec, next_in, avail_in));
  JxlDecoderStatus status = JxlDecoderProcessInput(dec);
  EXPECT_EQ(JXL_DEC_BASIC_INFO, status);

  JxlBasicInfo info;
  EXPECT_EQ(JXL_DEC_SUCCESS, JxlDecoderGetBasicInfo(dec, &info));
  EXPECT_EQ(xsize, info.xsize);
  EXPECT_EQ(ysize, info.ysize);

  JxlPixelFormat format = {4, JXL_TYPE_UINT8, JXL_LITTLE_ENDIAN, 0};
  size_t image_out_size;
  EXPECT_EQ(JXL_DEC_SUCCESS,
            JxlDecoderImageOutBufferSize(dec, &format, &image_out_size));
  EXPECT_EQ(xsize * ysize * 4, image_out_size);

  JxlDecoderDestroy(dec);
}

TEST(DecodeTest, BasicInfoSizeHintTest) {
  // Test on a file where the size hint is too small initially due to inserting
  // a box before the codestream (something that is normally not recommended)
  size_t xsize = 50;
  size_t ysize = 50;
  size_t bits_per_sample = 16;
  size_t orientation = 1;
  size_t alpha_bits = 0;
  bool xyb_encoded = false;
  std::vector<uint8_t> data = GetTestHeader(
      xsize, ysize, bits_per_sample, orientation, alpha_bits, xyb_encoded,
      /*have_container=*/true, /*metadata_default=*/false,
      /*insert_extra_box=*/true, {});

  JxlDecoderStatus status;
  JxlDecoder* dec = JxlDecoderCreate(nullptr);
  EXPECT_EQ(JXL_DEC_SUCCESS,
            JxlDecoderSubscribeEvents(dec, JXL_DEC_BASIC_INFO));

  size_t hint0 = JxlDecoderSizeHintBasicInfo(dec);
  // Test that the test works as intended: we construct a file on purpose to
  // be larger than the first hint by having that extra box.
  EXPECT_LT(hint0, data.size());
  const uint8_t* next_in = data.data();
  // Do as if we have only as many bytes as indicated by the hint available
  size_t avail_in = std::min(hint0, data.size());
  EXPECT_EQ(JXL_DEC_SUCCESS, JxlDecoderSetInput(dec, next_in, avail_in));
  status = JxlDecoderProcessInput(dec);
  EXPECT_EQ(JXL_DEC_NEED_MORE_INPUT, status);
  // Basic info cannot be available yet due to the extra inserted box.
  EXPECT_EQ(false, !JxlDecoderGetBasicInfo(dec, nullptr));

  size_t num_read = avail_in - JxlDecoderReleaseInput(dec);
  EXPECT_LT(num_read, data.size());

  size_t hint1 = JxlDecoderSizeHintBasicInfo(dec);
  // The hint must be larger than the previous hint (taking already processed
  // bytes into account, the hint is a hint for the next avail_in) since the
  // decoder now knows there is a box in between.
  EXPECT_GT(hint1 + num_read, hint0);
  avail_in = std::min<size_t>(hint1, data.size() - num_read);
  next_in += num_read;

  EXPECT_EQ(JXL_DEC_SUCCESS, JxlDecoderSetInput(dec, next_in, avail_in));
  status = JxlDecoderProcessInput(dec);
  EXPECT_EQ(JXL_DEC_BASIC_INFO, status);
  JxlBasicInfo info;
  // We should have the basic info now, since we only added one box in-between,
  // and the decoder should have known its size, its implementation can return
  // a correct hint.
  EXPECT_EQ(true, !JxlDecoderGetBasicInfo(dec, &info));

  // Also test if the basic info is correct.
  EXPECT_EQ(1, info.have_container);
  EXPECT_EQ(xsize, info.xsize);
  EXPECT_EQ(ysize, info.ysize);
  EXPECT_EQ(orientation, info.orientation);
  EXPECT_EQ(bits_per_sample, info.bits_per_sample);

  JxlDecoderDestroy(dec);
}

std::vector<uint8_t> GetIccTestHeader(const jxl::IccBytes& icc_profile,
                                      bool xyb_encoded) {
  size_t xsize = 50;
  size_t ysize = 50;
  size_t bits_per_sample = 16;
  size_t orientation = 1;
  size_t alpha_bits = 0;
  return GetTestHeader(xsize, ysize, bits_per_sample, orientation, alpha_bits,
                       xyb_encoded,
                       /*have_container=*/false, /*metadata_default=*/false,
                       /*insert_extra_box=*/false, icc_profile);
}

// Tests the case where pixels and metadata ICC profile are the same
TEST(DecodeTest, IccProfileTestOriginal) {
  jxl::IccBytes icc_profile = GetIccTestProfile();
  bool xyb_encoded = false;
  std::vector<uint8_t> data = GetIccTestHeader(icc_profile, xyb_encoded);

  JxlDecoder* dec = JxlDecoderCreate(nullptr);
  EXPECT_EQ(JXL_DEC_SUCCESS,
            JxlDecoderSubscribeEvents(
                dec, JXL_DEC_BASIC_INFO | JXL_DEC_COLOR_ENCODING));
  EXPECT_EQ(JXL_DEC_SUCCESS, JxlDecoderSetInput(dec, data.data(), data.size()));

  EXPECT_EQ(JXL_DEC_BASIC_INFO, JxlDecoderProcessInput(dec));

  // Expect the opposite of xyb_encoded for uses_original_profile
  JxlBasicInfo info;
  EXPECT_EQ(JXL_DEC_SUCCESS, JxlDecoderGetBasicInfo(dec, &info));
  EXPECT_EQ(JXL_TRUE, info.uses_original_profile);

  EXPECT_EQ(JXL_DEC_COLOR_ENCODING, JxlDecoderProcessInput(dec));

  // the encoded color profile expected to be not available, since the image
  // has an ICC profile instead
  EXPECT_EQ(JXL_DEC_ERROR,
            JxlDecoderGetColorAsEncodedProfile(
                dec, JXL_COLOR_PROFILE_TARGET_ORIGINAL, nullptr));

  size_t dec_profile_size;
  EXPECT_EQ(JXL_DEC_SUCCESS,
            JxlDecoderGetICCProfileSize(dec, JXL_COLOR_PROFILE_TARGET_ORIGINAL,
                                        &dec_profile_size));

  // Check that can get return status with NULL size
  EXPECT_EQ(JXL_DEC_SUCCESS,
            JxlDecoderGetICCProfileSize(dec, JXL_COLOR_PROFILE_TARGET_ORIGINAL,
                                        nullptr));

  // The profiles must be equal. This requires they have equal size, and if
  // they do, we can get the profile and compare the contents.
  EXPECT_EQ(icc_profile.size(), dec_profile_size);
  if (icc_profile.size() == dec_profile_size) {
    jxl::IccBytes icc_profile2(icc_profile.size());
    EXPECT_EQ(JXL_DEC_SUCCESS, JxlDecoderGetColorAsICCProfile(
                                   dec, JXL_COLOR_PROFILE_TARGET_ORIGINAL,
                                   icc_profile2.data(), icc_profile2.size()));
    EXPECT_EQ(icc_profile, icc_profile2);
  }

  // the data is not xyb_encoded, so same result expected for the pixel data
  // color profile
  EXPECT_EQ(JXL_DEC_ERROR, JxlDecoderGetColorAsEncodedProfile(
                               dec, JXL_COLOR_PROFILE_TARGET_DATA, nullptr));

  EXPECT_EQ(JXL_DEC_SUCCESS,
            JxlDecoderGetICCProfileSize(dec, JXL_COLOR_PROFILE_TARGET_DATA,
                                        &dec_profile_size));
  EXPECT_EQ(icc_profile.size(), dec_profile_size);

  JxlDecoderDestroy(dec);
}

// Tests the case where pixels and metadata ICC profile are different
TEST(DecodeTest, IccProfileTestXybEncoded) {
  jxl::IccBytes icc_profile = GetIccTestProfile();
  bool xyb_encoded = true;
  std::vector<uint8_t> data = GetIccTestHeader(icc_profile, xyb_encoded);

  JxlDecoder* dec = JxlDecoderCreate(nullptr);
  EXPECT_EQ(JXL_DEC_SUCCESS,
            JxlDecoderSubscribeEvents(
                dec, JXL_DEC_BASIC_INFO | JXL_DEC_COLOR_ENCODING));

  EXPECT_EQ(JXL_DEC_SUCCESS, JxlDecoderSetInput(dec, data.data(), data.size()));
  EXPECT_EQ(JXL_DEC_BASIC_INFO, JxlDecoderProcessInput(dec));

  // Expect the opposite of xyb_encoded for uses_original_profile
  JxlBasicInfo info;
  EXPECT_EQ(JXL_DEC_SUCCESS, JxlDecoderGetBasicInfo(dec, &info));
  EXPECT_EQ(JXL_FALSE, info.uses_original_profile);

  EXPECT_EQ(JXL_DEC_COLOR_ENCODING, JxlDecoderProcessInput(dec));

  // the encoded color profile expected to be not available, since the image
  // has an ICC profile instead
  EXPECT_EQ(JXL_DEC_ERROR,
            JxlDecoderGetColorAsEncodedProfile(
                dec, JXL_COLOR_PROFILE_TARGET_ORIGINAL, nullptr));

  // Check that can get return status with NULL size
  EXPECT_EQ(JXL_DEC_SUCCESS,
            JxlDecoderGetICCProfileSize(dec, JXL_COLOR_PROFILE_TARGET_ORIGINAL,
                                        nullptr));

  size_t dec_profile_size;
  EXPECT_EQ(JXL_DEC_SUCCESS,
            JxlDecoderGetICCProfileSize(dec, JXL_COLOR_PROFILE_TARGET_ORIGINAL,
                                        &dec_profile_size));

  // The profiles must be equal. This requires they have equal size, and if
  // they do, we can get the profile and compare the contents.
  EXPECT_EQ(icc_profile.size(), dec_profile_size);
  if (icc_profile.size() == dec_profile_size) {
    jxl::IccBytes icc_profile2(icc_profile.size());
    EXPECT_EQ(JXL_DEC_SUCCESS, JxlDecoderGetColorAsICCProfile(
                                   dec, JXL_COLOR_PROFILE_TARGET_ORIGINAL,
                                   icc_profile2.data(), icc_profile2.size()));
    EXPECT_EQ(icc_profile, icc_profile2);
  }

  // Data is xyb_encoded, so the data profile is a different profile, encoded
  // as structured profile.
  EXPECT_EQ(JXL_DEC_SUCCESS, JxlDecoderGetColorAsEncodedProfile(
                                 dec, JXL_COLOR_PROFILE_TARGET_DATA, nullptr));
  JxlColorEncoding pixel_encoding;
  EXPECT_EQ(JXL_DEC_SUCCESS,
            JxlDecoderGetColorAsEncodedProfile(
                dec, JXL_COLOR_PROFILE_TARGET_DATA, &pixel_encoding));
  EXPECT_EQ(JXL_PRIMARIES_SRGB, pixel_encoding.primaries);
  // The API returns LINEAR by default when the colorspace cannot be represented
  // by enum values.
  EXPECT_EQ(JXL_TRANSFER_FUNCTION_LINEAR, pixel_encoding.transfer_function);

  // Test the same but with integer format.
  EXPECT_EQ(JXL_DEC_SUCCESS,
            JxlDecoderGetColorAsEncodedProfile(
                dec, JXL_COLOR_PROFILE_TARGET_DATA, &pixel_encoding));
  EXPECT_EQ(JXL_PRIMARIES_SRGB, pixel_encoding.primaries);
  EXPECT_EQ(JXL_TRANSFER_FUNCTION_LINEAR, pixel_encoding.transfer_function);

  // Test after setting the preferred color profile to non-linear sRGB:
  // for XYB images with ICC profile, this setting is expected to take effect.
  jxl::ColorEncoding temp_jxl_srgb = jxl::ColorEncoding::SRGB(false);
  JxlColorEncoding pixel_encoding_srgb = temp_jxl_srgb.ToExternal();
  EXPECT_EQ(JXL_DEC_SUCCESS,
            JxlDecoderSetPreferredColorProfile(dec, &pixel_encoding_srgb));
  EXPECT_EQ(JXL_DEC_SUCCESS,
            JxlDecoderGetColorAsEncodedProfile(
                dec, JXL_COLOR_PROFILE_TARGET_DATA, &pixel_encoding));
  EXPECT_EQ(JXL_TRANSFER_FUNCTION_SRGB, pixel_encoding.transfer_function);

  // The decoder can also output this as a generated ICC profile anyway, and
  // we're certain that it will differ from the above defined profile since
  // the sRGB data should not have swapped R/G/B primaries.

  EXPECT_EQ(JXL_DEC_SUCCESS,
            JxlDecoderGetICCProfileSize(dec, JXL_COLOR_PROFILE_TARGET_DATA,
                                        &dec_profile_size));
  // We don't need to dictate exactly what size the generated ICC profile
  // must be (since there are many ways to represent the same color space),
  // but it should not be zero.
  EXPECT_NE(0u, dec_profile_size);
  jxl::IccBytes icc_profile2(dec_profile_size);
  if (0 != dec_profile_size) {
    EXPECT_EQ(JXL_DEC_SUCCESS, JxlDecoderGetColorAsICCProfile(
                                   dec, JXL_COLOR_PROFILE_TARGET_DATA,
                                   icc_profile2.data(), icc_profile2.size()));
    // expected not equal
    EXPECT_NE(icc_profile, icc_profile2);
  }

  // Test setting another different preferred profile, to verify that the
  // returned JXL_COLOR_PROFILE_TARGET_DATA ICC profile is correctly
  // updated.

  jxl::ColorEncoding temp_jxl_linear = jxl::ColorEncoding::LinearSRGB(false);
  JxlColorEncoding pixel_encoding_linear = temp_jxl_linear.ToExternal();

  EXPECT_EQ(JXL_DEC_SUCCESS,
            JxlDecoderSetPreferredColorProfile(dec, &pixel_encoding_linear));
  EXPECT_EQ(JXL_DEC_SUCCESS,
            JxlDecoderGetColorAsEncodedProfile(
                dec, JXL_COLOR_PROFILE_TARGET_DATA, &pixel_encoding));
  EXPECT_EQ(JXL_TRANSFER_FUNCTION_LINEAR, pixel_encoding.transfer_function);
  EXPECT_EQ(JXL_DEC_SUCCESS,
            JxlDecoderGetICCProfileSize(dec, JXL_COLOR_PROFILE_TARGET_DATA,
                                        &dec_profile_size));
  EXPECT_NE(0u, dec_profile_size);
  jxl::IccBytes icc_profile3(dec_profile_size);
  if (0 != dec_profile_size) {
    EXPECT_EQ(JXL_DEC_SUCCESS, JxlDecoderGetColorAsICCProfile(
                                   dec, JXL_COLOR_PROFILE_TARGET_DATA,
                                   icc_profile3.data(), icc_profile3.size()));
    // expected not equal to the previously set preferred profile.
    EXPECT_NE(icc_profile2, icc_profile3);
  }

  JxlDecoderDestroy(dec);
}

// Test decoding ICC from partial files byte for byte.
// This test must pass also if JXL_CRASH_ON_ERROR is enabled, that is, the
// decoding of the ANS histogram and stream of the encoded ICC profile must also
// handle the case of not enough input bytes with StatusCode::kNotEnoughBytes
// rather than fatal error status codes.
TEST(DecodeTest, ICCPartialTest) {
  jxl::IccBytes icc_profile = GetIccTestProfile();
  std::vector<uint8_t> data = GetIccTestHeader(icc_profile, false);

  const uint8_t* next_in = data.data();
  size_t avail_in = 0;

  JxlDecoder* dec = JxlDecoderCreate(nullptr);

  EXPECT_EQ(JXL_DEC_SUCCESS,
            JxlDecoderSubscribeEvents(
                dec, JXL_DEC_BASIC_INFO | JXL_DEC_COLOR_ENCODING));

  bool seen_basic_info = false;
  bool seen_color_encoding = false;
  size_t total_size = 0;

  for (;;) {
    EXPECT_EQ(JXL_DEC_SUCCESS, JxlDecoderSetInput(dec, next_in, avail_in));
    JxlDecoderStatus status = JxlDecoderProcessInput(dec);
    size_t remaining = JxlDecoderReleaseInput(dec);
    EXPECT_LE(remaining, avail_in);
    next_in += avail_in - remaining;
    avail_in = remaining;
    if (status == JXL_DEC_NEED_MORE_INPUT) {
      if (total_size >= data.size()) {
        // End of partial codestream with codestrema headers and ICC profile
        // reached, it should not require more input since full image is not
        // requested
        FAIL();
        break;
      }
      size_t increment = 1;
      if (total_size + increment > data.size()) {
        increment = data.size() - total_size;
      }
      total_size += increment;
      avail_in += increment;
    } else if (status == JXL_DEC_BASIC_INFO) {
      EXPECT_FALSE(seen_basic_info);
      seen_basic_info = true;
    } else if (status == JXL_DEC_COLOR_ENCODING) {
      EXPECT_TRUE(seen_basic_info);
      EXPECT_FALSE(seen_color_encoding);
      seen_color_encoding = true;

      // Sanity check that the ICC profile was decoded correctly
      size_t dec_profile_size;
      EXPECT_EQ(JXL_DEC_SUCCESS,
                JxlDecoderGetICCProfileSize(
                    dec, JXL_COLOR_PROFILE_TARGET_ORIGINAL, &dec_profile_size));
      EXPECT_EQ(icc_profile.size(), dec_profile_size);

    } else if (status == JXL_DEC_SUCCESS) {
      EXPECT_TRUE(seen_color_encoding);
      break;
    } else {
      // We do not expect any other events or errors
      FAIL();
      break;
    }
  }

  EXPECT_TRUE(seen_basic_info);
  EXPECT_TRUE(seen_color_encoding);

  JxlDecoderDestroy(dec);
}

struct PixelTestConfig {
  // Input image definition.
  bool grayscale;
  bool include_alpha;
  size_t xsize;
  size_t ysize;
  jxl::PreviewMode preview_mode;
  bool add_intrinsic_size;
  // Output format.
  JxlEndianness endianness;
  JxlDataType data_type;
  uint32_t output_channels;
  // Container options.
  CodeStreamBoxFormat add_container;
  // Decoding mode.
  bool use_callback;
  bool set_buffer_early;
  bool use_resizable_runner;
  // Exif orientation, 1-8
  JxlOrientation orientation;
  bool keep_orientation;
  size_t upsampling;
};

class DecodeTestParam : public ::testing::TestWithParam<PixelTestConfig> {};

TEST_P(DecodeTestParam, PixelTest) {
  PixelTestConfig config = GetParam();
  JxlDecoder* dec = JxlDecoderCreate(NULL);

  if (config.keep_orientation) {
    EXPECT_EQ(JXL_DEC_SUCCESS, JxlDecoderSetKeepOrientation(dec, JXL_TRUE));
  }

  size_t num_pixels = config.xsize * config.ysize;
  uint32_t orig_channels =
      (config.grayscale ? 1 : 3) + (config.include_alpha ? 1 : 0);
  std::vector<uint8_t> pixels =
      jxl::test::GetSomeTestImage(config.xsize, config.ysize, orig_channels, 0);
  JxlPixelFormat format_orig = {orig_channels, JXL_TYPE_UINT16, JXL_BIG_ENDIAN,
                                0};
  jxl::TestCodestreamParams params;
  // Lossless to verify pixels exactly after roundtrip.
  params.cparams.SetLossless();
  params.cparams.speed_tier = jxl::SpeedTier::kThunder;
  params.cparams.resampling = config.upsampling;
  params.cparams.ec_resampling = config.upsampling;
  params.box_format = config.add_container;
  params.orientation = config.orientation;
  params.preview_mode = config.preview_mode;
  params.add_intrinsic_size = config.add_intrinsic_size;
  std::vector<uint8_t> compressed = jxl::CreateTestJXLCodestream(
      jxl::Bytes(pixels.data(), pixels.size()), config.xsize, config.ysize,
      orig_channels, params);

  JxlPixelFormat format = {config.output_channels, config.data_type,
                           config.endianness, 0};

  bool swap_xy = !config.keep_orientation && (config.orientation > 4);
  size_t xsize = swap_xy ? config.ysize : config.xsize;
  size_t ysize = swap_xy ? config.xsize : config.ysize;

  std::vector<uint8_t> pixels2 =
      jxl::DecodeWithAPI(dec, jxl::Bytes(compressed.data(), compressed.size()),
                         format, config.use_callback, config.set_buffer_early,
                         config.use_resizable_runner, /*require_boxes=*/false,
                         /*expect_success=*/true);
  JxlDecoderReset(dec);
  EXPECT_EQ(num_pixels * config.output_channels *
                jxl::test::GetDataBits(config.data_type) / jxl::kBitsPerByte,
            pixels2.size());

  // If an orientation transformation is expected, to compare the pixels, also
  // apply this transformation to the original pixels. ConvertToExternal is
  // used to achieve this, with a temporary conversion to CodecInOut and back.
  if (config.orientation > 1 && !config.keep_orientation) {
    jxl::Span<const uint8_t> bytes(pixels.data(), pixels.size());
    jxl::ColorEncoding color_encoding =
        jxl::ColorEncoding::SRGB(config.grayscale);

    jxl::CodecInOut io;
    if (config.include_alpha) io.metadata.m.SetAlphaBits(16);
    io.metadata.m.color_encoding = color_encoding;
    io.SetSize(config.xsize, config.ysize);

    EXPECT_TRUE(ConvertFromExternal(bytes, config.xsize, config.ysize,
                                    color_encoding, 16, format_orig, nullptr,
                                    &io.Main()));

    for (size_t i = 0; i < pixels.size(); i++) pixels[i] = 0;
    EXPECT_TRUE(ConvertToExternal(
        io.Main(), 16,
        /*float_out=*/false, orig_channels, JXL_BIG_ENDIAN,
        xsize * 2 * orig_channels, nullptr, pixels.data(), pixels.size(),
        /*out_callback=*/{},
        static_cast<jxl::Orientation>(config.orientation)));
  }
  if (config.upsampling == 1) {
    EXPECT_EQ(0u, jxl::test::ComparePixels(pixels.data(), pixels2.data(), xsize,
                                           ysize, format_orig, format));
  } else {
    // resampling is of course not lossless, so as a rough check:
    // count pixels that are more than off-by-25 in the 8-bit value of one of
    // the channels
    EXPECT_LE(
        jxl::test::ComparePixels(
            pixels.data(), pixels2.data(), xsize, ysize, format_orig, format,
            50.0 * (config.data_type == JXL_TYPE_UINT8 ? 1.0 : 256.0)),
        300u);
  }

  JxlDecoderDestroy(dec);
}

std::vector<PixelTestConfig> GeneratePixelTests() {
  std::vector<PixelTestConfig> all_tests;
  struct ChannelInfo {
    bool grayscale;
    bool include_alpha;
    size_t output_channels;
  };
  ChannelInfo ch_info[] = {
      {false, true, 4},   // RGBA -> RGBA
      {true, false, 1},   // G -> G
      {true, true, 1},    // GA -> G
      {true, true, 2},    // GA -> GA
      {false, false, 3},  // RGB -> RGB
      {false, true, 3},   // RGBA -> RGB
      {false, false, 4},  // RGB -> RGBA
  };

  struct OutputFormat {
    JxlEndianness endianness;
    JxlDataType data_type;
  };
  OutputFormat out_formats[] = {
      {JXL_NATIVE_ENDIAN, JXL_TYPE_UINT8},
      {JXL_LITTLE_ENDIAN, JXL_TYPE_UINT16},
      {JXL_BIG_ENDIAN, JXL_TYPE_UINT16},
      {JXL_NATIVE_ENDIAN, JXL_TYPE_FLOAT16},
      {JXL_LITTLE_ENDIAN, JXL_TYPE_FLOAT},
      {JXL_BIG_ENDIAN, JXL_TYPE_FLOAT},
  };

  auto make_test = [&](ChannelInfo ch, size_t xsize, size_t ysize,
                       jxl::PreviewMode preview_mode, bool intrinsic_size,
                       CodeStreamBoxFormat box, JxlOrientation orientation,
                       bool keep_orientation, OutputFormat format,
                       bool use_callback, bool set_buffer_early,
                       bool resizable_runner, size_t upsampling) {
    PixelTestConfig c;
    c.grayscale = ch.grayscale;
    c.include_alpha = ch.include_alpha;
    c.preview_mode = preview_mode;
    c.add_intrinsic_size = intrinsic_size;
    c.xsize = xsize;
    c.ysize = ysize;
    c.add_container = (CodeStreamBoxFormat)box;
    c.output_channels = ch.output_channels;
    c.data_type = format.data_type;
    c.endianness = format.endianness;
    c.use_callback = use_callback;
    c.set_buffer_early = set_buffer_early;
    c.use_resizable_runner = resizable_runner;
    c.orientation = orientation;
    c.keep_orientation = keep_orientation;
    c.upsampling = upsampling;
    all_tests.push_back(c);
  };

  // Test output formats and methods.
  for (ChannelInfo ch : ch_info) {
    for (int use_callback = 0; use_callback <= 1; use_callback++) {
      for (size_t upsampling : {1, 2, 4, 8}) {
        for (OutputFormat fmt : out_formats) {
          make_test(ch, 301, 33, jxl::kNoPreview,
                    /*add_intrinsic_size=*/false,
                    CodeStreamBoxFormat::kCSBF_None, JXL_ORIENT_IDENTITY,
                    /*keep_orientation=*/false, fmt, use_callback,
                    /*set_buffer_early=*/false, /*resizable_runner=*/false,
                    upsampling);
        }
      }
    }
  }
  // Test codestream formats.
  for (size_t box = 1; box < kCSBF_NUM_ENTRIES; ++box) {
    make_test(ch_info[0], 77, 33, jxl::kNoPreview,
              /*add_intrinsic_size=*/false, (CodeStreamBoxFormat)box,
              JXL_ORIENT_IDENTITY,
              /*keep_orientation=*/false, out_formats[0],
              /*use_callback=*/false,
              /*set_buffer_early=*/false, /*resizable_runner=*/false, 1);
  }
  // Test previews.
  for (int preview_mode = 0; preview_mode < jxl::kNumPreviewModes;
       preview_mode++) {
    make_test(ch_info[0], 77, 33, (jxl::PreviewMode)preview_mode,
              /*add_intrinsic_size=*/false, CodeStreamBoxFormat::kCSBF_None,
              JXL_ORIENT_IDENTITY,
              /*keep_orientation=*/false, out_formats[0],
              /*use_callback=*/false, /*set_buffer_early=*/false,
              /*resizable_runner=*/false, 1);
  }
  // Test intrinsic sizes.
  for (int add_intrinsic_size = 0; add_intrinsic_size <= 1;
       add_intrinsic_size++) {
    make_test(ch_info[0], 55, 34, jxl::kNoPreview, add_intrinsic_size,
              CodeStreamBoxFormat::kCSBF_None, JXL_ORIENT_IDENTITY,
              /*keep_orientation=*/false, out_formats[0],
              /*use_callback=*/false, /*set_buffer_early=*/false,
              /*resizable_runner=*/false, 1);
  }
  // Test setting buffers early.
  make_test(ch_info[0], 300, 33, jxl::kNoPreview,
            /*add_intrinsic_size=*/false, CodeStreamBoxFormat::kCSBF_None,
            JXL_ORIENT_IDENTITY,
            /*keep_orientation=*/false, out_formats[0],
            /*use_callback=*/false, /*set_buffer_early=*/true,
            /*resizable_runner=*/false, 1);

  // Test using the resizable runner
  for (size_t i = 0; i < 4; i++) {
    make_test(ch_info[0], 300 << i, 33 << i, jxl::kNoPreview,
              /*add_intrinsic_size=*/false, CodeStreamBoxFormat::kCSBF_None,
              JXL_ORIENT_IDENTITY,
              /*keep_orientation=*/false, out_formats[0],
              /*use_callback=*/false, /*set_buffer_early=*/false,
              /*resizable_runner=*/true, 1);
  }

  // Test orientations.
  for (int orientation = 2; orientation <= 8; ++orientation) {
    for (int keep_orientation = 0; keep_orientation <= 1; keep_orientation++) {
      for (int use_callback = 0; use_callback <= 1; use_callback++) {
        for (ChannelInfo ch : ch_info) {
          for (OutputFormat fmt : out_formats) {
            make_test(ch, 280, 12, jxl::kNoPreview,
                      /*add_intrinsic_size=*/false,
                      CodeStreamBoxFormat::kCSBF_None,
                      static_cast<JxlOrientation>(orientation),
                      /*keep_orientation=*/keep_orientation, fmt,
                      /*use_callback=*/use_callback, /*set_buffer_early=*/true,
                      /*resizable_runner=*/false, 1);
          }
        }
      }
    }
  }

  return all_tests;
}

std::ostream& operator<<(std::ostream& os, const PixelTestConfig& c) {
  os << c.xsize << "x" << c.ysize;
  const char* colors[] = {"", "G", "GA", "RGB", "RGBA"};
  os << colors[(c.grayscale ? 1 : 3) + (c.include_alpha ? 1 : 0)];
  os << "to";
  os << colors[c.output_channels];
  switch (c.data_type) {
    case JXL_TYPE_UINT8:
      os << "u8";
      break;
    case JXL_TYPE_UINT16:
      os << "u16";
      break;
    case JXL_TYPE_FLOAT:
      os << "f32";
      break;
    case JXL_TYPE_FLOAT16:
      os << "f16";
      break;
    default:
      JXL_ASSERT(false);
  };
  if (jxl::test::GetDataBits(c.data_type) > jxl::kBitsPerByte) {
    if (c.endianness == JXL_NATIVE_ENDIAN) {
      // add nothing
    } else if (c.endianness == JXL_BIG_ENDIAN) {
      os << "BE";
    } else if (c.endianness == JXL_LITTLE_ENDIAN) {
      os << "LE";
    }
  }
  if (c.add_container != CodeStreamBoxFormat::kCSBF_None) {
    os << "Box";
    os << (size_t)c.add_container;
  }
  if (c.preview_mode == jxl::kSmallPreview) os << "Preview";
  if (c.preview_mode == jxl::kBigPreview) os << "BigPreview";
  if (c.add_intrinsic_size) os << "IntrinicSize";
  if (c.use_callback) os << "Callback";
  if (c.set_buffer_early) os << "EarlyBuffer";
  if (c.use_resizable_runner) os << "ResizableRunner";
  if (c.orientation != 1) os << "O" << c.orientation;
  if (c.keep_orientation) os << "Keep";
  if (c.upsampling > 1) os << "x" << c.upsampling;
  return os;
}

std::string PixelTestDescription(
    const testing::TestParamInfo<DecodeTestParam::ParamType>& info) {
  std::stringstream name;
  name << info.param;
  return name.str();
}

JXL_GTEST_INSTANTIATE_TEST_SUITE_P(DecodeTest, DecodeTestParam,
                                   testing::ValuesIn(GeneratePixelTests()),
                                   PixelTestDescription);

TEST(DecodeTest, PixelTestWithICCProfileLossless) {
  JxlDecoder* dec = JxlDecoderCreate(NULL);

  size_t xsize = 123, ysize = 77;
  size_t num_pixels = xsize * ysize;
  std::vector<uint8_t> pixels = jxl::test::GetSomeTestImage(xsize, ysize, 4, 0);
  JxlPixelFormat format_orig = {4, JXL_TYPE_UINT16, JXL_BIG_ENDIAN, 0};
  jxl::TestCodestreamParams params;
  // Lossless to verify pixels exactly after roundtrip.
  params.cparams.SetLossless();
  params.cparams.speed_tier = jxl::SpeedTier::kThunder;
  params.add_icc_profile = true;
  // For variation: some have container and no preview, others have preview
  // and no container.
  std::vector<uint8_t> compressed = jxl::CreateTestJXLCodestream(
      jxl::Bytes(pixels.data(), pixels.size()), xsize, ysize, 4, params);

  for (uint32_t channels = 3; channels <= 4; ++channels) {
    {
      JxlPixelFormat format = {channels, JXL_TYPE_UINT8, JXL_LITTLE_ENDIAN, 0};

      std::vector<uint8_t> pixels2 = jxl::DecodeWithAPI(
          dec, jxl::Bytes(compressed.data(), compressed.size()), format,
          /*use_callback=*/false, /*set_buffer_early=*/false,
          /*use_resizable_runner=*/false, /*require_boxes=*/false,
          /*expect_success=*/true);
      JxlDecoderReset(dec);
      EXPECT_EQ(num_pixels * channels, pixels2.size());
      EXPECT_EQ(0u,
                jxl::test::ComparePixels(pixels.data(), pixels2.data(), xsize,
                                         ysize, format_orig, format));
    }
    {
      JxlPixelFormat format = {channels, JXL_TYPE_UINT16, JXL_LITTLE_ENDIAN, 0};

      // Test with the container for one of the pixel formats.
      std::vector<uint8_t> pixels2 = jxl::DecodeWithAPI(
          dec, jxl::Bytes(compressed.data(), compressed.size()), format,
          /*use_callback=*/true, /*set_buffer_early=*/true,
          /*use_resizable_runner=*/false, /*require_boxes=*/false,
          /*expect_success=*/true);
      JxlDecoderReset(dec);
      EXPECT_EQ(num_pixels * channels * 2, pixels2.size());
      EXPECT_EQ(0u,
                jxl::test::ComparePixels(pixels.data(), pixels2.data(), xsize,
                                         ysize, format_orig, format));
    }

    {
      JxlPixelFormat format = {channels, JXL_TYPE_FLOAT, JXL_LITTLE_ENDIAN, 0};

      std::vector<uint8_t> pixels2 = jxl::DecodeWithAPI(
          dec, jxl::Bytes(compressed.data(), compressed.size()), format,
          /*use_callback=*/false, /*set_buffer_early=*/false,
          /*use_resizable_runner=*/false, /*require_boxes=*/false,
          /*expect_success=*/true);
      JxlDecoderReset(dec);
      EXPECT_EQ(num_pixels * channels * 4, pixels2.size());
      EXPECT_EQ(0u,
                jxl::test::ComparePixels(pixels.data(), pixels2.data(), xsize,
                                         ysize, format_orig, format));
    }
  }

  JxlDecoderDestroy(dec);
}

TEST(DecodeTest, PixelTestWithICCProfileLossy) {
  JxlDecoder* dec = JxlDecoderCreate(NULL);

  size_t xsize = 123, ysize = 77;
  size_t num_pixels = xsize * ysize;
  std::vector<uint8_t> pixels = jxl::test::GetSomeTestImage(xsize, ysize, 3, 0);
  JxlPixelFormat format_orig = {3, JXL_TYPE_UINT16, JXL_BIG_ENDIAN, 0};
  jxl::TestCodestreamParams params;
  params.add_icc_profile = true;
  std::vector<uint8_t> compressed = jxl::CreateTestJXLCodestream(
      jxl::Bytes(pixels.data(), pixels.size()), xsize, ysize, 3, params);
  uint32_t channels = 3;

  JxlPixelFormat format = {channels, JXL_TYPE_FLOAT, JXL_LITTLE_ENDIAN, 0};

  std::vector<uint8_t> icc_data;
  std::vector<uint8_t> pixels2 = jxl::DecodeWithAPI(
      dec, jxl::Bytes(compressed.data(), compressed.size()), format,
      /*use_callback=*/false, /*set_buffer_early=*/true,
      /*use_resizable_runner=*/false, /*require_boxes=*/false,
      /*expect_success=*/true, /*icc=*/&icc_data);
  JxlDecoderReset(dec);
  EXPECT_EQ(num_pixels * channels * 4, pixels2.size());

  // The input pixels use the profile matching GetIccTestProfile, since we set
  // add_icc_profile for CreateTestJXLCodestream to true.
  jxl::ColorEncoding color_encoding0;
  EXPECT_TRUE(color_encoding0.SetICC(GetIccTestProfile(), JxlGetDefaultCms()));
  jxl::Span<const uint8_t> span0(pixels.data(), pixels.size());
  jxl::CodecInOut io0;
  io0.SetSize(xsize, ysize);
  EXPECT_TRUE(ConvertFromExternal(span0, xsize, ysize, color_encoding0,
                                  /*bits_per_sample=*/16, format_orig,
                                  /*pool=*/nullptr, &io0.Main()));

  jxl::ColorEncoding color_encoding1;
  jxl::IccBytes icc;
  jxl::Bytes(icc_data).AppendTo(&icc);
  EXPECT_TRUE(color_encoding1.SetICC(std::move(icc), JxlGetDefaultCms()));
  jxl::Span<const uint8_t> span1(pixels2.data(), pixels2.size());
  jxl::CodecInOut io1;
  io1.SetSize(xsize, ysize);
  EXPECT_TRUE(ConvertFromExternal(span1, xsize, ysize, color_encoding1,
                                  /*bits_per_sample=*/32, format,
                                  /*pool=*/nullptr, &io1.Main()));

  jxl::ButteraugliParams ba;
  EXPECT_THAT(
      ButteraugliDistance(io0.frames, io1.frames, ba, *JxlGetDefaultCms(),
                          /*distmap=*/nullptr, nullptr),
      IsSlightlyBelow(0.56f));

  JxlDecoderDestroy(dec);
}

std::string ColorDescription(JxlColorEncoding c) {
  jxl::ColorEncoding color_encoding;
  EXPECT_TRUE(color_encoding.FromExternal(c));
  return Description(color_encoding);
}

std::string GetOrigProfile(JxlDecoder* dec) {
  JxlColorEncoding c;
  JxlColorProfileTarget target = JXL_COLOR_PROFILE_TARGET_ORIGINAL;
  EXPECT_EQ(JXL_DEC_SUCCESS,
            JxlDecoderGetColorAsEncodedProfile(dec, target, &c));
  return ColorDescription(c);
}

std::string GetDataProfile(JxlDecoder* dec) {
  JxlColorEncoding c;
  JxlColorProfileTarget target = JXL_COLOR_PROFILE_TARGET_DATA;
  EXPECT_EQ(JXL_DEC_SUCCESS,
            JxlDecoderGetColorAsEncodedProfile(dec, target, &c));
  return ColorDescription(c);
}

double ButteraugliDistance(size_t xsize, size_t ysize,
                           const std::vector<uint8_t>& pixels_in,
                           const jxl::ColorEncoding& color_in,
                           float intensity_in,
                           const std::vector<uint8_t>& pixels_out,
                           const jxl::ColorEncoding& color_out,
                           float intensity_out) {
  jxl::CodecInOut in;
  in.metadata.m.color_encoding = color_in;
  in.metadata.m.SetIntensityTarget(intensity_in);
  JxlPixelFormat format_in = {static_cast<uint32_t>(color_in.Channels()),
                              JXL_TYPE_UINT16, JXL_BIG_ENDIAN, 0};
  EXPECT_TRUE(jxl::ConvertFromExternal(
      jxl::Bytes(pixels_in.data(), pixels_in.size()), xsize, ysize, color_in,
      /*bits_per_sample=*/16, format_in,
      /*pool=*/nullptr, &in.Main()));
  jxl::CodecInOut out;
  out.metadata.m.color_encoding = color_out;
  out.metadata.m.SetIntensityTarget(intensity_out);
  JxlPixelFormat format_out = {static_cast<uint32_t>(color_out.Channels()),
                               JXL_TYPE_UINT16, JXL_BIG_ENDIAN, 0};
  EXPECT_TRUE(jxl::ConvertFromExternal(
      jxl::Bytes(pixels_out.data(), pixels_out.size()), xsize, ysize, color_out,
      /*bits_per_sample=*/16, format_out,
      /*pool=*/nullptr, &out.Main()));
  return ButteraugliDistance(in.frames, out.frames, jxl::ButteraugliParams(),
                             *JxlGetDefaultCms(), nullptr, nullptr);
}

class DecodeAllEncodingsTest
    : public ::testing::TestWithParam<jxl::test::ColorEncodingDescriptor> {};
JXL_GTEST_INSTANTIATE_TEST_SUITE_P(
    DecodeAllEncodingsTestInstantiation, DecodeAllEncodingsTest,
    ::testing::ValuesIn(jxl::test::AllEncodings()));
TEST_P(DecodeAllEncodingsTest, PreserveOriginalProfileTest) {
  size_t xsize = 123, ysize = 77;
  std::vector<uint8_t> pixels = jxl::test::GetSomeTestImage(xsize, ysize, 3, 0);
  JxlPixelFormat format = {3, JXL_TYPE_UINT16, JXL_BIG_ENDIAN, 0};
  int events = JXL_DEC_BASIC_INFO | JXL_DEC_COLOR_ENCODING | JXL_DEC_FULL_IMAGE;
  const auto& cdesc = GetParam();
  jxl::ColorEncoding c_in = jxl::test::ColorEncodingFromDescriptor(cdesc);
  if (c_in.GetRenderingIntent() != jxl::RenderingIntent::kRelative) return;
  std::string color_space_in = Description(c_in);
  float intensity_in = c_in.Tf().IsPQ() ? 10000 : 255;
  printf("Testing input color space %s\n", color_space_in.c_str());
  jxl::TestCodestreamParams params;
  params.color_space = color_space_in;
  params.intensity_target = intensity_in;
  std::vector<uint8_t> data = jxl::CreateTestJXLCodestream(
      jxl::Bytes(pixels.data(), pixels.size()), xsize, ysize, 3, params);
  JxlDecoder* dec = JxlDecoderCreate(nullptr);
  EXPECT_EQ(JXL_DEC_SUCCESS, JxlDecoderSubscribeEvents(dec, events));
  EXPECT_EQ(JXL_DEC_SUCCESS, JxlDecoderSetInput(dec, data.data(), data.size()));
  EXPECT_EQ(JXL_DEC_BASIC_INFO, JxlDecoderProcessInput(dec));
  JxlBasicInfo info;
  EXPECT_EQ(JXL_DEC_SUCCESS, JxlDecoderGetBasicInfo(dec, &info));
  EXPECT_EQ(xsize, info.xsize);
  EXPECT_EQ(ysize, info.ysize);
  EXPECT_FALSE(info.uses_original_profile);
  EXPECT_EQ(JXL_DEC_COLOR_ENCODING, JxlDecoderProcessInput(dec));
  EXPECT_EQ(GetOrigProfile(dec), color_space_in);
  EXPECT_EQ(GetDataProfile(dec), color_space_in);
  EXPECT_EQ(JXL_DEC_NEED_IMAGE_OUT_BUFFER, JxlDecoderProcessInput(dec));
  std::vector<uint8_t> out(pixels.size());
  EXPECT_EQ(JXL_DEC_SUCCESS,
            JxlDecoderSetImageOutBuffer(dec, &format, out.data(), out.size()));
  EXPECT_EQ(JXL_DEC_FULL_IMAGE, JxlDecoderProcessInput(dec));
  double dist = ButteraugliDistance(xsize, ysize, pixels, c_in, intensity_in,
                                    out, c_in, intensity_in);
  EXPECT_LT(dist, 1.29);
  EXPECT_EQ(JXL_DEC_SUCCESS, JxlDecoderProcessInput(dec));
  JxlDecoderDestroy(dec);
}

namespace {
void SetPreferredColorProfileTest(
<<<<<<< HEAD
    const jxl::test::ColorEncodingDescriptor& from) {
  size_t xsize = 123, ysize = 177;
=======
    const jxl::test::ColorEncodingDescriptor& from, bool icc_dst,
    bool use_cms) {
  size_t xsize = 123, ysize = 77;
>>>>>>> 87c5c7ec
  int events = JXL_DEC_BASIC_INFO | JXL_DEC_COLOR_ENCODING | JXL_DEC_FULL_IMAGE;
  jxl::ColorEncoding c_in = jxl::test::ColorEncodingFromDescriptor(from);
  if (c_in.GetRenderingIntent() != jxl::RenderingIntent::kRelative) return;
  if (c_in.GetWhitePointType() != jxl::WhitePoint::kD65) return;
  uint32_t num_channels = c_in.Channels();
  std::vector<uint8_t> pixels =
      jxl::test::GetSomeTestImage(xsize, ysize, num_channels, 0);

  JxlPixelFormat format = {num_channels, JXL_TYPE_UINT16, JXL_BIG_ENDIAN, 0};
  std::string color_space_in = Description(c_in);
  float intensity_in = c_in.Tf().IsPQ() ? 10000 : 255;
  jxl::TestCodestreamParams params;
  params.color_space = color_space_in;
  params.intensity_target = intensity_in;
  std::vector<uint8_t> data =
      jxl::CreateTestJXLCodestream(jxl::Bytes(pixels.data(), pixels.size()),
                                   xsize, ysize, num_channels, params);
  auto all_encodings = jxl::test::AllEncodings();
  // TODO(firsching): understand why XYB does not work together with icc_dst.
  if (!icc_dst) {
    all_encodings.push_back(
        {jxl::ColorSpace::kXYB, jxl::WhitePoint::kD65, jxl::Primaries::kCustom,
         jxl::TransferFunction::kUnknown, jxl::RenderingIntent::kPerceptual});
  }
  for (const auto& c1 : all_encodings) {
    jxl::ColorEncoding c_out = jxl::test::ColorEncodingFromDescriptor(c1);
    float intensity_out = intensity_in;
    if (c_out.GetColorSpace() != jxl::ColorSpace::kXYB) {
      if (c_out.GetRenderingIntent() != jxl::RenderingIntent::kRelative) {
        continue;
      }
      if ((c_in.GetPrimariesType() == jxl::Primaries::k2100 &&
           c_out.GetPrimariesType() != jxl::Primaries::k2100) ||
          (c_in.GetPrimariesType() == jxl::Primaries::kP3 &&
           c_out.GetPrimariesType() == jxl::Primaries::kSRGB)) {
        // Converting to a narrower gamut does not work without gamut mapping.
        continue;
      }
    }
    if (c_out.Tf().IsHLG() && intensity_out > 300) {
      // The Linear->HLG OOTF function at this intensity level can push
      // saturated colors out of gamut, so we would need gamut mapping in
      // this case too.
      continue;
    }
    std::string color_space_out = Description(c_out);
    if (color_space_in == color_space_out) continue;
    printf("Testing input color space %s with output color space %s\n",
           color_space_in.c_str(), color_space_out.c_str());
    JxlDecoder* dec = JxlDecoderCreate(nullptr);
    EXPECT_EQ(JXL_DEC_SUCCESS, JxlDecoderSubscribeEvents(dec, events));
    EXPECT_EQ(JXL_DEC_SUCCESS,
              JxlDecoderSetInput(dec, data.data(), data.size()));
    EXPECT_EQ(JXL_DEC_BASIC_INFO, JxlDecoderProcessInput(dec));
    JxlBasicInfo info;
    EXPECT_EQ(JXL_DEC_SUCCESS, JxlDecoderGetBasicInfo(dec, &info));
    EXPECT_EQ(xsize, info.xsize);
    EXPECT_EQ(ysize, info.ysize);
    EXPECT_FALSE(info.uses_original_profile);
    EXPECT_EQ(JXL_DEC_COLOR_ENCODING, JxlDecoderProcessInput(dec));
    EXPECT_EQ(GetOrigProfile(dec), color_space_in);
    JxlColorEncoding encoding_out;
    EXPECT_TRUE(jxl::ParseDescription(color_space_out, &encoding_out));
    if (c_out.GetColorSpace() == jxl::ColorSpace::kXYB &&
        (c_in.GetPrimariesType() != jxl::Primaries::kSRGB ||
         c_in.Tf().IsPQ())) {
      EXPECT_EQ(JXL_DEC_ERROR,
                JxlDecoderSetPreferredColorProfile(dec, &encoding_out));
      JxlDecoderDestroy(dec);
      continue;
    }
    if (use_cms) {
      JxlDecoderSetCms(dec, *JxlGetDefaultCms());
    }
    if (icc_dst) {
      jxl::ColorEncoding internal_encoding_out;
      EXPECT_TRUE(internal_encoding_out.FromExternal(encoding_out));
      EXPECT_TRUE(internal_encoding_out.CreateICC());
      std::vector<uint8_t> rewritten_icc = internal_encoding_out.ICC();

      EXPECT_EQ(use_cms ? JXL_DEC_SUCCESS : JXL_DEC_ERROR,
                JxlDecoderSetOutputColorProfile(
                    dec, nullptr, rewritten_icc.data(), rewritten_icc.size()));
      if (!use_cms) {
        // continue if we don't have a cms here
        JxlDecoderDestroy(dec);
        continue;
      }
    } else {
      EXPECT_EQ(JXL_DEC_SUCCESS,
                JxlDecoderSetPreferredColorProfile(dec, &encoding_out));
    }
    EXPECT_EQ(GetOrigProfile(dec), color_space_in);
    if (icc_dst) {
    } else {
      EXPECT_EQ(GetDataProfile(dec), color_space_out);
    }
    EXPECT_EQ(JXL_DEC_NEED_IMAGE_OUT_BUFFER, JxlDecoderProcessInput(dec));
    size_t buffer_size;
    JxlPixelFormat out_format = format;
    out_format.num_channels = c_out.Channels();
    EXPECT_EQ(JXL_DEC_SUCCESS,
              JxlDecoderImageOutBufferSize(dec, &out_format, &buffer_size));
    std::vector<uint8_t> out(buffer_size);
    EXPECT_EQ(JXL_DEC_SUCCESS, JxlDecoderSetImageOutBuffer(
                                   dec, &out_format, out.data(), out.size()));
    EXPECT_EQ(JXL_DEC_FULL_IMAGE, JxlDecoderProcessInput(dec));
    double dist = ButteraugliDistance(xsize, ysize, pixels, c_in, intensity_in,
                                      out, c_out, intensity_out);

    if (c_in.GetWhitePointType() == c_out.GetWhitePointType()) {
      EXPECT_LT(dist, 1.29);
    } else {
      EXPECT_LT(dist, 4.0);
    }
    EXPECT_EQ(JXL_DEC_SUCCESS, JxlDecoderProcessInput(dec));
    JxlDecoderDestroy(dec);
  }
}
}  // namespace

TEST(DecodeTest, SetPreferredColorProfileTestFromGray) {
  jxl::test::ColorEncodingDescriptor gray = {
      jxl::ColorSpace::kGray, jxl::WhitePoint::kD65, jxl::Primaries::kSRGB,
      jxl::TransferFunction::kSRGB, jxl::RenderingIntent::kRelative};
  SetPreferredColorProfileTest(gray, true, true);
  SetPreferredColorProfileTest(gray, false, true);
  SetPreferredColorProfileTest(gray, true, false);
  SetPreferredColorProfileTest(gray, false, false);
}

static std::string DecodeAllEncodingsVariantsTestName(
    const ::testing::TestParamInfo<
        std::tuple<jxl::test::ColorEncodingDescriptor, bool, bool>>& info) {
  const auto& encoding = std::get<0>(info.param);
  bool icc_dst = std::get<1>(info.param);
  bool use_cms = std::get<2>(info.param);

  std::string encoding_name =
      Description(ColorEncodingFromDescriptor(encoding));

  return "From_" + encoding_name +
         (icc_dst ? "_with_icc_dst" : "_without_icc_dst") +
         (use_cms ? "_with_cms" : "_without_cms");
}

class DecodeAllEncodingsVariantsTest
    : public ::testing::TestWithParam<
          std::tuple<jxl::test::ColorEncodingDescriptor, bool, bool>> {};
JXL_GTEST_INSTANTIATE_TEST_SUITE_P(
    DecodeAllEncodingsVariantsTestInstantiation, DecodeAllEncodingsVariantsTest,
    ::testing::Combine(::testing::ValuesIn(jxl::test::AllEncodings()),
                       ::testing::Bool(), ::testing::Bool()),
    DecodeAllEncodingsVariantsTestName);
TEST_P(DecodeAllEncodingsVariantsTest, SetPreferredColorProfileTest) {
  const auto& from = std::get<0>(GetParam());
  bool icc_dst = std::get<1>(GetParam());
  bool use_cms = std::get<2>(GetParam());
  SetPreferredColorProfileTest(from, icc_dst, use_cms);
}

void DecodeImageWithColorEncoding(const std::vector<uint8_t>& compressed,
                                  jxl::ColorEncoding& color_encoding,
                                  bool with_cms, std::vector<uint8_t>& out,
                                  JxlBasicInfo& info) {
  JxlDecoder* dec = JxlDecoderCreate(nullptr);
  int events = JXL_DEC_BASIC_INFO | JXL_DEC_COLOR_ENCODING | JXL_DEC_FULL_IMAGE;
  EXPECT_EQ(JXL_DEC_SUCCESS, JxlDecoderSubscribeEvents(dec, events));
  EXPECT_EQ(JXL_DEC_SUCCESS,
            JxlDecoderSetInput(dec, compressed.data(), compressed.size()));
  EXPECT_EQ(JXL_DEC_BASIC_INFO, JxlDecoderProcessInput(dec));
  EXPECT_EQ(JXL_DEC_SUCCESS, JxlDecoderGetBasicInfo(dec, &info));
  EXPECT_EQ(JXL_DEC_COLOR_ENCODING, JxlDecoderProcessInput(dec));
  std::string color_space_in = GetOrigProfile(dec);
  if (with_cms) {
    JxlDecoderSetCms(dec, *JxlGetDefaultCms());
    EXPECT_TRUE(color_encoding.CreateICC());
    std::vector<uint8_t> rewritten_icc = color_encoding.ICC();
    EXPECT_EQ(JXL_DEC_SUCCESS,
              JxlDecoderSetOutputColorProfile(
                  dec, nullptr, rewritten_icc.data(), rewritten_icc.size()));
  } else {
    JxlColorEncoding external_color_encoding = color_encoding.ToExternal();
    EXPECT_EQ(JXL_DEC_SUCCESS, JxlDecoderSetOutputColorProfile(
                                   dec, &external_color_encoding, nullptr, 0));
  }
  EXPECT_EQ(JXL_DEC_NEED_IMAGE_OUT_BUFFER, JxlDecoderProcessInput(dec));

  size_t buffer_size;
  JxlPixelFormat format = {3, JXL_TYPE_UINT16, JXL_BIG_ENDIAN, 0};

  JxlPixelFormat out_format = format;
  out_format.num_channels = color_encoding.Channels();
  EXPECT_EQ(JXL_DEC_SUCCESS,
            JxlDecoderImageOutBufferSize(dec, &out_format, &buffer_size));
  out.resize(buffer_size);
  EXPECT_EQ(JXL_DEC_SUCCESS, JxlDecoderSetImageOutBuffer(
                                 dec, &out_format, out.data(), out.size()));
  EXPECT_EQ(JXL_DEC_FULL_IMAGE, JxlDecoderProcessInput(dec));
  JxlDecoderDestroy(dec);
}

class DecodeAllEncodingsWithCMSTest
    : public ::testing::TestWithParam<jxl::test::ColorEncodingDescriptor> {};

JXL_GTEST_INSTANTIATE_TEST_SUITE_P(
    AllEncodings, DecodeAllEncodingsWithCMSTest,
    testing::ValuesIn(jxl::test::AllEncodings()));

TEST_P(DecodeAllEncodingsWithCMSTest, DecodeWithCMS) {
  auto all_encodings = jxl::test::AllEncodings();
  uint32_t num_channels = 3;
  size_t xsize = 177, ysize = 123;
  std::vector<uint8_t> pixels =
      jxl::test::GetSomeTestImage(xsize, ysize, num_channels, 0);
  jxl::TestCodestreamParams params;
  std::vector<uint8_t> data =
      jxl::CreateTestJXLCodestream(jxl::Bytes(pixels.data(), pixels.size()),
                                   xsize, ysize, num_channels, params);

  jxl::ColorEncoding color_encoding =
      jxl::test::ColorEncodingFromDescriptor(GetParam());
  fprintf(stderr, "color_description: %s\n",
          Description(color_encoding).c_str());

  std::vector<uint8_t> out_with_cms;
  JxlBasicInfo info_with_cms;
  DecodeImageWithColorEncoding(data, color_encoding, true, out_with_cms,
                               info_with_cms);

  std::vector<uint8_t> out_without_cms;
  JxlBasicInfo info_without_cms;
  DecodeImageWithColorEncoding(data, color_encoding, false, out_without_cms,
                               info_without_cms);

  EXPECT_EQ(info_with_cms.xsize, info_without_cms.xsize);
  EXPECT_EQ(info_with_cms.ysize, info_without_cms.ysize);
  EXPECT_EQ(out_with_cms.size(), out_without_cms.size());
  double dist = ButteraugliDistance(xsize, ysize, out_with_cms, color_encoding,
                                    255, out_without_cms, color_encoding, 255);

  EXPECT_LT(dist, .1);
}

// Tests the case of lossy sRGB image without alpha channel, decoded to RGB8
// and to RGBA8
TEST(DecodeTest, PixelTestOpaqueSrgbLossy) {
  for (unsigned channels = 3; channels <= 4; channels++) {
    JxlDecoder* dec = JxlDecoderCreate(NULL);

    size_t xsize = 123, ysize = 77;
    size_t num_pixels = xsize * ysize;
    std::vector<uint8_t> pixels =
        jxl::test::GetSomeTestImage(xsize, ysize, 3, 0);
    JxlPixelFormat format_orig = {3, JXL_TYPE_UINT16, JXL_BIG_ENDIAN, 0};
    std::vector<uint8_t> compressed = jxl::CreateTestJXLCodestream(
        jxl::Bytes(pixels.data(), pixels.size()), xsize, ysize, 3,
        jxl::TestCodestreamParams());

    JxlPixelFormat format = {channels, JXL_TYPE_UINT8, JXL_LITTLE_ENDIAN, 0};

    std::vector<uint8_t> pixels2 = jxl::DecodeWithAPI(
        dec, jxl::Bytes(compressed.data(), compressed.size()), format,
        /*use_callback=*/true, /*set_buffer_early=*/false,
        /*use_resizable_runner=*/false, /*require_boxes=*/false,
        /*expect_success*/ true);
    JxlDecoderReset(dec);
    EXPECT_EQ(num_pixels * channels, pixels2.size());

    jxl::ColorEncoding color_encoding0 = jxl::ColorEncoding::SRGB(false);
    jxl::Span<const uint8_t> span0(pixels.data(), pixels.size());
    jxl::CodecInOut io0;
    io0.SetSize(xsize, ysize);
    EXPECT_TRUE(ConvertFromExternal(span0, xsize, ysize, color_encoding0,
                                    /*bits_per_sample=*/16, format_orig,
                                    /*pool=*/nullptr, &io0.Main()));

    jxl::ColorEncoding color_encoding1 = jxl::ColorEncoding::SRGB(false);
    jxl::Span<const uint8_t> span1(pixels2.data(), pixels2.size());
    jxl::CodecInOut io1;
    EXPECT_TRUE(ConvertFromExternal(span1, xsize, ysize, color_encoding1,
                                    /*bits_per_sample=*/8, format,
                                    /*pool=*/nullptr, &io1.Main()));

    jxl::ButteraugliParams ba;
    EXPECT_THAT(
        ButteraugliDistance(io0.frames, io1.frames, ba, *JxlGetDefaultCms(),
                            /*distmap=*/nullptr, nullptr),
        IsSlightlyBelow(0.65f));

    JxlDecoderDestroy(dec);
  }
}

// Opaque image with noise enabled, decoded to RGB8 and RGBA8.
TEST(DecodeTest, PixelTestOpaqueSrgbLossyNoise) {
  for (unsigned channels = 3; channels <= 4; channels++) {
    JxlDecoder* dec = JxlDecoderCreate(NULL);

    size_t xsize = 512, ysize = 300;
    size_t num_pixels = xsize * ysize;
    std::vector<uint8_t> pixels =
        jxl::test::GetSomeTestImage(xsize, ysize, 3, 0);
    JxlPixelFormat format_orig = {3, JXL_TYPE_UINT16, JXL_BIG_ENDIAN, 0};
    jxl::TestCodestreamParams params;
    params.cparams.noise = jxl::Override::kOn;
    std::vector<uint8_t> compressed = jxl::CreateTestJXLCodestream(
        jxl::Bytes(pixels.data(), pixels.size()), xsize, ysize, 3, params);

    JxlPixelFormat format = {channels, JXL_TYPE_UINT8, JXL_LITTLE_ENDIAN, 0};

    std::vector<uint8_t> pixels2 = jxl::DecodeWithAPI(
        dec, jxl::Bytes(compressed.data(), compressed.size()), format,
        /*use_callback=*/false, /*set_buffer_early=*/true,
        /*use_resizable_runner=*/false, /*require_boxes=*/false,
        /*expect_success=*/true);
    JxlDecoderReset(dec);
    EXPECT_EQ(num_pixels * channels, pixels2.size());

    jxl::ColorEncoding color_encoding0 = jxl::ColorEncoding::SRGB(false);
    jxl::Span<const uint8_t> span0(pixels.data(), pixels.size());
    jxl::CodecInOut io0;
    io0.SetSize(xsize, ysize);
    EXPECT_TRUE(ConvertFromExternal(span0, xsize, ysize, color_encoding0,
                                    /*bits_per_sample=*/16, format_orig,
                                    /*pool=*/nullptr, &io0.Main()));

    jxl::ColorEncoding color_encoding1 = jxl::ColorEncoding::SRGB(false);
    jxl::Span<const uint8_t> span1(pixels2.data(), pixels2.size());
    jxl::CodecInOut io1;
    EXPECT_TRUE(ConvertFromExternal(span1, xsize, ysize, color_encoding1,
                                    /*bits_per_sample=*/8, format,
                                    /*pool=*/nullptr, &io1.Main()));

    jxl::ButteraugliParams ba;
    EXPECT_THAT(
        ButteraugliDistance(io0.frames, io1.frames, ba, *JxlGetDefaultCms(),
                            /*distmap=*/nullptr, nullptr),
        IsSlightlyBelow(1.3f));

    JxlDecoderDestroy(dec);
  }
}

TEST(DecodeTest, ProcessEmptyInputWithBoxes) {
  size_t xsize = 123, ysize = 77;
  std::vector<uint8_t> pixels = jxl::test::GetSomeTestImage(xsize, ysize, 3, 0);
  jxl::CompressParams cparams;
  uint32_t channels = 3;
  JxlPixelFormat format = {channels, JXL_TYPE_FLOAT, JXL_LITTLE_ENDIAN, 0};
  for (int i = 0; i < kCSBF_NUM_ENTRIES; ++i) {
    JxlDecoder* dec = JxlDecoderCreate(NULL);
    jxl::TestCodestreamParams params;
    params.box_format = (CodeStreamBoxFormat)i;
    printf("Testing empty input with box format %d\n", (int)params.box_format);
    std::vector<uint8_t> compressed = jxl::CreateTestJXLCodestream(
        jxl::Bytes(pixels.data(), pixels.size()), xsize, ysize, 3, params);
    const int events =
        JXL_DEC_BASIC_INFO | JXL_DEC_FULL_IMAGE | JXL_DEC_COLOR_ENCODING;
    EXPECT_EQ(JXL_DEC_SUCCESS, JxlDecoderSubscribeEvents(dec, events));
    EXPECT_EQ(JXL_DEC_NEED_MORE_INPUT, JxlDecoderProcessInput(dec));
    EXPECT_EQ(JXL_DEC_SUCCESS,
              JxlDecoderSetInput(dec, compressed.data(), compressed.size()));
    EXPECT_EQ(JXL_DEC_BASIC_INFO, JxlDecoderProcessInput(dec));
    EXPECT_EQ(JXL_DEC_COLOR_ENCODING, JxlDecoderProcessInput(dec));
    size_t buffer_size;
    EXPECT_EQ(JXL_DEC_SUCCESS,
              JxlDecoderImageOutBufferSize(dec, &format, &buffer_size));
    JxlBasicInfo info;
    EXPECT_EQ(JXL_DEC_SUCCESS, JxlDecoderGetBasicInfo(dec, &info));
    const size_t remaining = JxlDecoderReleaseInput(dec);
    EXPECT_LE(remaining, compressed.size());
    EXPECT_EQ(JXL_DEC_NEED_MORE_INPUT, JxlDecoderProcessInput(dec));
    JxlDecoderDestroy(dec);
  }
}

TEST(DecodeTest, ExtraBytesAfterCompressedStream) {
  size_t xsize = 123, ysize = 77;
  size_t num_pixels = xsize * ysize;
  std::vector<uint8_t> pixels = jxl::test::GetSomeTestImage(xsize, ysize, 3, 0);
  jxl::CompressParams cparams;
  for (int i = 0; i < kCSBF_NUM_ENTRIES; ++i) {
    CodeStreamBoxFormat box_format = (CodeStreamBoxFormat)i;
    if (box_format == kCSBF_Multi_Other_Zero_Terminated) continue;
    printf("Testing with box format %d\n", (int)box_format);
    size_t last_unknown_box_size = 0;
    if (box_format == kCSBF_Single_Other) {
      last_unknown_box_size = unk1_box_size + 8;
    } else if (box_format == kCSBF_Multi_Other_Terminated) {
      last_unknown_box_size = unk3_box_size + 8;
    } else if (box_format == kCSBF_Multi_Last_Empty_Other) {
      // If boxes are not required, the decoder won't consume the last empty
      // jxlp box.
      last_unknown_box_size = 12 + unk3_box_size + 8;
    }
    jxl::TestCodestreamParams params;
    params.box_format = box_format;
    std::vector<uint8_t> compressed = jxl::CreateTestJXLCodestream(
        jxl::Bytes(pixels.data(), pixels.size()), xsize, ysize, 3, params);
    // Add some more bytes after compressed data.
    compressed.push_back(0);
    compressed.push_back(1);
    compressed.push_back(2);
    JxlDecoder* dec = JxlDecoderCreate(NULL);
    uint32_t channels = 3;
    JxlPixelFormat format = {channels, JXL_TYPE_FLOAT, JXL_LITTLE_ENDIAN, 0};
    std::vector<uint8_t> pixels2 = jxl::DecodeWithAPI(
        dec, jxl::Bytes(compressed.data(), compressed.size()), format,
        /*use_callback=*/false, /*set_buffer_early=*/true,
        /*use_resizable_runner=*/false, /*require_boxes=*/false,
        /*expect_success=*/true);
    size_t unconsumed_bytes = JxlDecoderReleaseInput(dec);
    EXPECT_EQ(last_unknown_box_size + 3, unconsumed_bytes);
    EXPECT_EQ(num_pixels * channels * 4, pixels2.size());
    JxlDecoderDestroy(dec);
  }
}

TEST(DecodeTest, ExtraBytesAfterCompressedStreamRequireBoxes) {
  size_t xsize = 123, ysize = 77;
  size_t num_pixels = xsize * ysize;
  std::vector<uint8_t> pixels = jxl::test::GetSomeTestImage(xsize, ysize, 3, 0);
  jxl::CompressParams cparams;
  for (int i = 0; i < kCSBF_NUM_ENTRIES; ++i) {
    CodeStreamBoxFormat box_format = (CodeStreamBoxFormat)i;
    if (box_format == kCSBF_Multi_Other_Zero_Terminated) continue;
    printf("Testing with box format %d\n", (int)box_format);
    bool expect_success = (box_format == kCSBF_None ||
                           box_format == kCSBF_Single_Zero_Terminated ||
                           box_format == kCSBF_Multi_Zero_Terminated);
    jxl::TestCodestreamParams params;
    params.box_format = box_format;
    std::vector<uint8_t> compressed = jxl::CreateTestJXLCodestream(
        jxl::Bytes(pixels.data(), pixels.size()), xsize, ysize, 3, params);
    // Add some more bytes after compressed data.
    compressed.push_back(0);
    compressed.push_back(1);
    compressed.push_back(2);
    JxlDecoder* dec = JxlDecoderCreate(NULL);
    uint32_t channels = 3;
    JxlPixelFormat format = {channels, JXL_TYPE_FLOAT, JXL_LITTLE_ENDIAN, 0};
    std::vector<uint8_t> pixels2 = jxl::DecodeWithAPI(
        dec, jxl::Bytes(compressed.data(), compressed.size()), format,
        /*use_callback=*/false, /*set_buffer_early=*/true,
        /*use_resizable_runner=*/false, /*require_boxes=*/true, expect_success);
    size_t unconsumed_bytes = JxlDecoderReleaseInput(dec);
    EXPECT_EQ(3, unconsumed_bytes);
    EXPECT_EQ(num_pixels * channels * 4, pixels2.size());
    JxlDecoderDestroy(dec);
  }
}

TEST(DecodeTest, ConcatenatedCompressedStreams) {
  size_t xsize = 123, ysize = 77;
  size_t num_pixels = xsize * ysize;
  std::vector<uint8_t> pixels = jxl::test::GetSomeTestImage(xsize, ysize, 3, 0);
  jxl::CompressParams cparams;
  for (int i = 0; i < kCSBF_NUM_ENTRIES; ++i) {
    CodeStreamBoxFormat first_box_format = (CodeStreamBoxFormat)i;
    if (first_box_format == kCSBF_Multi_Other_Zero_Terminated) continue;
    jxl::TestCodestreamParams params1;
    params1.box_format = first_box_format;
    std::vector<uint8_t> compressed1 = jxl::CreateTestJXLCodestream(
        jxl::Bytes(pixels.data(), pixels.size()), xsize, ysize, 3, params1);
    for (int j = 0; j < kCSBF_NUM_ENTRIES; ++j) {
      CodeStreamBoxFormat second_box_format = (CodeStreamBoxFormat)j;
      if (second_box_format == kCSBF_Multi_Other_Zero_Terminated) continue;
      printf("Testing with box format pair %d, %d\n", (int)first_box_format,
             (int)second_box_format);
      jxl::TestCodestreamParams params2;
      params2.box_format = second_box_format;
      std::vector<uint8_t> compressed2 = jxl::CreateTestJXLCodestream(
          jxl::Bytes(pixels.data(), pixels.size()), xsize, ysize, 3, params2);
      std::vector<uint8_t> concat;
      jxl::Bytes(compressed1).AppendTo(&concat);
      jxl::Bytes(compressed2).AppendTo(&concat);
      uint32_t channels = 3;
      JxlPixelFormat format = {channels, JXL_TYPE_FLOAT, JXL_LITTLE_ENDIAN, 0};
      size_t remaining = concat.size();
      for (int part = 0; part < 2; ++part) {
        printf("  Decoding part %d\n", part + 1);
        JxlDecoder* dec = JxlDecoderCreate(NULL);
        size_t pos = concat.size() - remaining;
        bool expect_success =
            (part == 0 || second_box_format == kCSBF_None ||
             second_box_format == kCSBF_Single_Zero_Terminated ||
             second_box_format == kCSBF_Multi_Zero_Terminated);
        std::vector<uint8_t> pixels2 = jxl::DecodeWithAPI(
            dec, jxl::Bytes(concat.data() + pos, remaining), format,
            /*use_callback=*/false, /*set_buffer_early=*/true,
            /*use_resizable_runner=*/false, /*require_boxes=*/true,
            expect_success);
        EXPECT_EQ(num_pixels * channels * 4, pixels2.size());
        remaining = JxlDecoderReleaseInput(dec);
        JxlDecoderDestroy(dec);
      }
      EXPECT_EQ(0, remaining);
    }
  }
}

void TestPartialStream(bool reconstructible_jpeg) {
  size_t xsize = 123, ysize = 77;
  uint32_t channels = 4;
  if (reconstructible_jpeg) {
    channels = 3;
  }
  std::vector<uint8_t> pixels =
      jxl::test::GetSomeTestImage(xsize, ysize, channels, 0);
  JxlPixelFormat format_orig = {channels, JXL_TYPE_UINT16, JXL_BIG_ENDIAN, 0};
  jxl::TestCodestreamParams params;
  if (reconstructible_jpeg) {
    params.cparams.color_transform = jxl::ColorTransform::kNone;
  } else {
    // Lossless to verify pixels exactly after roundtrip.
    params.cparams.SetLossless();
  }

  std::vector<uint8_t> pixels2;
  pixels2.resize(pixels.size());

  std::vector<uint8_t> jpeg_output(64);
  size_t used_jpeg_output = 0;

  std::vector<std::vector<uint8_t>> codestreams(kCSBF_NUM_ENTRIES);
  std::vector<std::vector<uint8_t>> jpeg_codestreams(kCSBF_NUM_ENTRIES);
  for (size_t i = 0; i < kCSBF_NUM_ENTRIES; ++i) {
    params.box_format = (CodeStreamBoxFormat)i;
    if (reconstructible_jpeg) {
      params.jpeg_codestream = &jpeg_codestreams[i];
    }
    codestreams[i] =
        jxl::CreateTestJXLCodestream(jxl::Bytes(pixels.data(), pixels.size()),
                                     xsize, ysize, channels, params);
  }

  // Test multiple step sizes, to test different combinations of the streaming
  // box parsing.
  std::vector<size_t> increments = {1, 3, 17, 23, 120, 700, 1050};

  for (size_t index = 0; index < increments.size(); index++) {
    for (size_t i = 0; i < kCSBF_NUM_ENTRIES; ++i) {
      if (reconstructible_jpeg &&
          (CodeStreamBoxFormat)i == CodeStreamBoxFormat::kCSBF_None) {
        continue;
      }
      const std::vector<uint8_t>& data = codestreams[i];
      const uint8_t* next_in = data.data();
      size_t avail_in = 0;

      JxlDecoder* dec = JxlDecoderCreate(nullptr);

      EXPECT_EQ(JXL_DEC_SUCCESS,
                JxlDecoderSubscribeEvents(
                    dec, JXL_DEC_BASIC_INFO | JXL_DEC_FULL_IMAGE |
                             JXL_DEC_JPEG_RECONSTRUCTION));

      bool seen_basic_info = false;
      bool seen_full_image = false;
      bool seen_jpeg_recon = false;

      size_t total_size = 0;

      for (;;) {
        EXPECT_EQ(JXL_DEC_SUCCESS, JxlDecoderSetInput(dec, next_in, avail_in));
        JxlDecoderStatus status = JxlDecoderProcessInput(dec);
        size_t remaining = JxlDecoderReleaseInput(dec);
        EXPECT_LE(remaining, avail_in);
        next_in += avail_in - remaining;
        avail_in = remaining;
        if (status == JXL_DEC_NEED_MORE_INPUT) {
          if (total_size >= data.size()) {
            // End of test data reached, it should have successfully decoded the
            // image now.
            FAIL();
            break;
          }

          size_t increment = increments[index];
          // End of the file reached, should be the final test.
          if (total_size + increment > data.size()) {
            increment = data.size() - total_size;
          }
          total_size += increment;
          avail_in += increment;
        } else if (status == JXL_DEC_BASIC_INFO) {
          // This event should happen exactly once
          EXPECT_FALSE(seen_basic_info);
          if (seen_basic_info) break;
          seen_basic_info = true;
          JxlBasicInfo info;
          EXPECT_EQ(JXL_DEC_SUCCESS, JxlDecoderGetBasicInfo(dec, &info));
          EXPECT_EQ(info.xsize, xsize);
          EXPECT_EQ(info.ysize, ysize);
        } else if (status == JXL_DEC_JPEG_RECONSTRUCTION) {
          EXPECT_FALSE(seen_basic_info);
          EXPECT_FALSE(seen_full_image);
          EXPECT_EQ(JXL_DEC_SUCCESS,
                    JxlDecoderSetJPEGBuffer(dec, jpeg_output.data(),
                                            jpeg_output.size()));
          seen_jpeg_recon = true;
        } else if (status == JXL_DEC_JPEG_NEED_MORE_OUTPUT) {
          EXPECT_TRUE(seen_jpeg_recon);
          used_jpeg_output =
              jpeg_output.size() - JxlDecoderReleaseJPEGBuffer(dec);
          jpeg_output.resize(jpeg_output.size() * 2);
          EXPECT_EQ(JXL_DEC_SUCCESS,
                    JxlDecoderSetJPEGBuffer(
                        dec, jpeg_output.data() + used_jpeg_output,
                        jpeg_output.size() - used_jpeg_output));
        } else if (status == JXL_DEC_NEED_IMAGE_OUT_BUFFER) {
          EXPECT_EQ(JXL_DEC_SUCCESS,
                    JxlDecoderSetImageOutBuffer(
                        dec, &format_orig, pixels2.data(), pixels2.size()));
        } else if (status == JXL_DEC_FULL_IMAGE) {
          // This event should happen exactly once
          EXPECT_FALSE(seen_full_image);
          if (seen_full_image) break;
          // This event should happen after basic info
          EXPECT_TRUE(seen_basic_info);
          seen_full_image = true;
          if (reconstructible_jpeg) {
            used_jpeg_output =
                jpeg_output.size() - JxlDecoderReleaseJPEGBuffer(dec);
            EXPECT_EQ(used_jpeg_output, jpeg_codestreams[i].size());
            EXPECT_EQ(0, memcmp(jpeg_output.data(), jpeg_codestreams[i].data(),
                                used_jpeg_output));
          } else {
            EXPECT_EQ(pixels, pixels2);
          }
        } else if (status == JXL_DEC_SUCCESS) {
          EXPECT_TRUE(seen_full_image);
          break;
        } else {
          // We do not expect any other events or errors
          FAIL();
          break;
        }
      }

      // Ensure the decoder emitted the basic info and full image events
      EXPECT_TRUE(seen_basic_info);
      EXPECT_TRUE(seen_full_image);

      JxlDecoderDestroy(dec);
    }
  }
}

// Tests the return status when trying to decode pixels on incomplete file: it
// should return JXL_DEC_NEED_MORE_INPUT, not error.
TEST(DecodeTest, PixelPartialTest) { TestPartialStream(false); }

// Tests the return status when trying to decode JPEG bytes on incomplete file.
TEST(DecodeTest, JXL_TRANSCODE_JPEG_TEST(JPEGPartialTest)) {
  TEST_LIBJPEG_SUPPORT();
  TestPartialStream(true);
}

// The DC event still exists, but is no longer implemented, it is deprecated.
TEST(DecodeTest, DCNotGettableTest) {
  // 1x1 pixel JXL image
  std::string compressed(
      "\377\n\0\20\260\23\0H\200("
      "\0\334\0U\17\0\0\250P\31e\334\340\345\\\317\227\37:,"
      "\246m\\gh\253m\vK\22E\306\261I\252C&pH\22\353 "
      "\363\6\22\bp\0\200\237\34\231W2d\255$\1",
      68);

  JxlDecoder* dec = JxlDecoderCreate(NULL);

  EXPECT_EQ(JXL_DEC_SUCCESS,
            JxlDecoderSubscribeEvents(dec, JXL_DEC_BASIC_INFO));
  EXPECT_EQ(JXL_DEC_SUCCESS,
            JxlDecoderSetInput(
                dec, reinterpret_cast<const uint8_t*>(compressed.data()),
                compressed.size()));

  EXPECT_EQ(JXL_DEC_BASIC_INFO, JxlDecoderProcessInput(dec));

  // Since the image is only 1x1 pixel, there is only 1 group, the decoder is
  // unable to get DC size from this, and will not return the DC at all. Since
  // no full image is requested either, it is expected to return success.
  EXPECT_EQ(JXL_DEC_SUCCESS, JxlDecoderProcessInput(dec));

  JxlDecoderDestroy(dec);
}

TEST(DecodeTest, PreviewTest) {
  size_t xsize = 77, ysize = 120;
  std::vector<uint8_t> pixels = jxl::test::GetSomeTestImage(xsize, ysize, 3, 0);
  JxlPixelFormat format_orig = {3, JXL_TYPE_UINT16, JXL_BIG_ENDIAN, 0};
  for (jxl::PreviewMode mode : {jxl::kSmallPreview, jxl::kBigPreview}) {
    jxl::TestCodestreamParams params;
    params.preview_mode = mode;

    std::vector<uint8_t> compressed = jxl::CreateTestJXLCodestream(
        jxl::Bytes(pixels.data(), pixels.size()), xsize, ysize, 3, params);

    JxlPixelFormat format = {3, JXL_TYPE_UINT8, JXL_LITTLE_ENDIAN, 0};

    JxlDecoder* dec = JxlDecoderCreate(NULL);
    const uint8_t* next_in = compressed.data();
    size_t avail_in = compressed.size();

    EXPECT_EQ(JXL_DEC_SUCCESS,
              JxlDecoderSubscribeEvents(
                  dec, JXL_DEC_BASIC_INFO | JXL_DEC_PREVIEW_IMAGE));
    EXPECT_EQ(JXL_DEC_SUCCESS, JxlDecoderSetInput(dec, next_in, avail_in));

    EXPECT_EQ(JXL_DEC_BASIC_INFO, JxlDecoderProcessInput(dec));
    JxlBasicInfo info;
    EXPECT_EQ(JXL_DEC_SUCCESS, JxlDecoderGetBasicInfo(dec, &info));
    size_t buffer_size;
    EXPECT_EQ(JXL_DEC_SUCCESS,
              JxlDecoderPreviewOutBufferSize(dec, &format, &buffer_size));

    jxl::ColorEncoding c_srgb = jxl::ColorEncoding::SRGB(false);
    jxl::CodecInOut io0;
    EXPECT_TRUE(jxl::ConvertFromExternal(
        jxl::Bytes(pixels.data(), pixels.size()), xsize, ysize, c_srgb,
        /*bits_per_sample=*/16, format_orig, /*pool=*/nullptr, &io0.Main()));
    GeneratePreview(params.preview_mode, &io0.Main());

    size_t xsize_preview = io0.Main().xsize();
    size_t ysize_preview = io0.Main().ysize();
    EXPECT_EQ(xsize_preview, info.preview.xsize);
    EXPECT_EQ(ysize_preview, info.preview.ysize);
    EXPECT_EQ(xsize_preview * ysize_preview * 3, buffer_size);

    EXPECT_EQ(JXL_DEC_NEED_PREVIEW_OUT_BUFFER, JxlDecoderProcessInput(dec));

    std::vector<uint8_t> preview(buffer_size);
    EXPECT_EQ(JXL_DEC_SUCCESS,
              JxlDecoderSetPreviewOutBuffer(dec, &format, preview.data(),
                                            preview.size()));

    EXPECT_EQ(JXL_DEC_PREVIEW_IMAGE, JxlDecoderProcessInput(dec));

    jxl::CodecInOut io1;
    EXPECT_TRUE(
        jxl::ConvertFromExternal(jxl::Bytes(preview.data(), preview.size()),
                                 xsize_preview, ysize_preview, c_srgb,
                                 /*bits_per_sample=*/8, format,
                                 /*pool=*/nullptr, &io1.Main()));

    jxl::ButteraugliParams ba;
    // TODO(lode): this ButteraugliDistance silently returns 0 (dangerous for
    // tests) if xsize or ysize is < 8, no matter how different the images, a
    // tiny size that could happen for a preview. ButteraugliDiffmap does
    // support smaller than 8x8, but jxl's ButteraugliDistance does not. Perhaps
    // move butteraugli's <8x8 handling from ButteraugliDiffmap to
    // ButteraugliComparator::Diffmap in butteraugli.cc.
    EXPECT_LE(
        ButteraugliDistance(io0.frames, io1.frames, ba, *JxlGetDefaultCms(),
                            /*distmap=*/nullptr, nullptr),
        mode == jxl::kSmallPreview ? 0.7f : 1.2f);

    JxlDecoderDestroy(dec);
  }
}

TEST(DecodeTest, AlignTest) {
  size_t xsize = 123, ysize = 77;
  std::vector<uint8_t> pixels = jxl::test::GetSomeTestImage(xsize, ysize, 4, 0);
  JxlPixelFormat format_orig = {4, JXL_TYPE_UINT16, JXL_BIG_ENDIAN, 0};

  jxl::TestCodestreamParams params;
  // Lossless to verify pixels exactly after roundtrip.
  params.cparams.SetLossless();
  params.cparams.speed_tier = jxl::SpeedTier::kThunder;
  std::vector<uint8_t> compressed = jxl::CreateTestJXLCodestream(
      jxl::Bytes(pixels.data(), pixels.size()), xsize, ysize, 4, params);

  size_t align = 17;
  JxlPixelFormat format = {3, JXL_TYPE_UINT8, JXL_LITTLE_ENDIAN, align};
  // On purpose not using jxl::RoundUpTo to test it independently.
  size_t expected_line_size_last = 1 * 3 * xsize;
  size_t expected_line_size =
      ((expected_line_size_last + align - 1) / align) * align;
  size_t expected_pixels_size =
      expected_line_size * (ysize - 1) + expected_line_size_last;

  for (int use_callback = 0; use_callback <= 1; ++use_callback) {
    std::vector<uint8_t> pixels2 = jxl::DecodeWithAPI(
        jxl::Bytes(compressed.data(), compressed.size()), format, use_callback,
        /*set_buffer_early=*/false,
        /*use_resizable_runner=*/false, /*require_boxes=*/false,
        /*expect_success=*/true);
    EXPECT_EQ(expected_pixels_size, pixels2.size());
    EXPECT_EQ(0u, jxl::test::ComparePixels(pixels.data(), pixels2.data(), xsize,
                                           ysize, format_orig, format));
  }
}

TEST(DecodeTest, AnimationTest) {
  size_t xsize = 123, ysize = 77;
  static const size_t num_frames = 2;
  std::vector<uint8_t> frames[2];
  frames[0] = jxl::test::GetSomeTestImage(xsize, ysize, 3, 0);
  frames[1] = jxl::test::GetSomeTestImage(xsize, ysize, 3, 1);
  JxlPixelFormat format = {3, JXL_TYPE_UINT16, JXL_BIG_ENDIAN, 0};

  jxl::CodecInOut io;
  io.SetSize(xsize, ysize);
  io.metadata.m.SetUintSamples(16);
  io.metadata.m.color_encoding = jxl::ColorEncoding::SRGB(false);
  io.metadata.m.have_animation = true;
  io.frames.clear();
  io.frames.reserve(num_frames);
  io.SetSize(xsize, ysize);

  std::vector<uint32_t> frame_durations(num_frames);
  for (size_t i = 0; i < num_frames; ++i) {
    frame_durations[i] = 5 + i;
  }

  for (size_t i = 0; i < num_frames; ++i) {
    jxl::ImageBundle bundle(&io.metadata.m);

    EXPECT_TRUE(ConvertFromExternal(
        jxl::Bytes(frames[i].data(), frames[i].size()), xsize, ysize,
        jxl::ColorEncoding::SRGB(/*is_gray=*/false),
        /*bits_per_sample=*/16, format,
        /*pool=*/nullptr, &bundle));
    bundle.duration = frame_durations[i];
    io.frames.push_back(std::move(bundle));
  }

  jxl::CompressParams cparams;
  cparams.SetLossless();  // Lossless to verify pixels exactly after roundtrip.
  cparams.speed_tier = jxl::SpeedTier::kThunder;
  std::vector<uint8_t> compressed;
  EXPECT_TRUE(jxl::test::EncodeFile(cparams, &io, &compressed));

  // Decode and test the animation frames

  JxlDecoder* dec = JxlDecoderCreate(NULL);
  const uint8_t* next_in = compressed.data();
  size_t avail_in = compressed.size();

  void* runner = JxlThreadParallelRunnerCreate(
      NULL, JxlThreadParallelRunnerDefaultNumWorkerThreads());
  EXPECT_EQ(JXL_DEC_SUCCESS,
            JxlDecoderSetParallelRunner(dec, JxlThreadParallelRunner, runner));

  EXPECT_EQ(JXL_DEC_SUCCESS,
            JxlDecoderSubscribeEvents(
                dec, JXL_DEC_BASIC_INFO | JXL_DEC_FRAME | JXL_DEC_FULL_IMAGE));
  EXPECT_EQ(JXL_DEC_SUCCESS, JxlDecoderSetInput(dec, next_in, avail_in));

  EXPECT_EQ(JXL_DEC_BASIC_INFO, JxlDecoderProcessInput(dec));
  size_t buffer_size;
  EXPECT_EQ(JXL_DEC_SUCCESS,
            JxlDecoderImageOutBufferSize(dec, &format, &buffer_size));
  JxlBasicInfo info;
  EXPECT_EQ(JXL_DEC_SUCCESS, JxlDecoderGetBasicInfo(dec, &info));

  for (size_t i = 0; i < num_frames; ++i) {
    std::vector<uint8_t> pixels(buffer_size);

    EXPECT_EQ(JXL_DEC_FRAME, JxlDecoderProcessInput(dec));

    JxlFrameHeader frame_header;
    EXPECT_EQ(JXL_DEC_SUCCESS, JxlDecoderGetFrameHeader(dec, &frame_header));
    EXPECT_EQ(frame_durations[i], frame_header.duration);
    EXPECT_EQ(0u, frame_header.name_length);
    // For now, test with empty name, there's currently no easy way to encode
    // a jxl file with a frame name because ImageBundle doesn't have a
    // jxl::FrameHeader to set the name in. We can test the null termination
    // character though.
    char name;
    EXPECT_EQ(JXL_DEC_SUCCESS, JxlDecoderGetFrameName(dec, &name, 1));
    EXPECT_EQ(0, name);

    EXPECT_EQ(i + 1 == num_frames, frame_header.is_last);

    EXPECT_EQ(JXL_DEC_NEED_IMAGE_OUT_BUFFER, JxlDecoderProcessInput(dec));

    EXPECT_EQ(JXL_DEC_SUCCESS, JxlDecoderSetImageOutBuffer(
                                   dec, &format, pixels.data(), pixels.size()));

    EXPECT_EQ(JXL_DEC_FULL_IMAGE, JxlDecoderProcessInput(dec));
    EXPECT_EQ(0u, jxl::test::ComparePixels(frames[i].data(), pixels.data(),
                                           xsize, ysize, format, format));
  }

  // After all frames were decoded, JxlDecoderProcessInput should return
  // success to indicate all is done.
  EXPECT_EQ(JXL_DEC_SUCCESS, JxlDecoderProcessInput(dec));

  JxlThreadParallelRunnerDestroy(runner);
  JxlDecoderDestroy(dec);
}

TEST(DecodeTest, AnimationTestStreaming) {
  size_t xsize = 123, ysize = 77;
  static const size_t num_frames = 2;
  std::vector<uint8_t> frames[2];
  frames[0] = jxl::test::GetSomeTestImage(xsize, ysize, 3, 0);
  frames[1] = jxl::test::GetSomeTestImage(xsize, ysize, 3, 1);
  JxlPixelFormat format = {3, JXL_TYPE_UINT16, JXL_BIG_ENDIAN, 0};

  jxl::CodecInOut io;
  io.SetSize(xsize, ysize);
  io.metadata.m.SetUintSamples(16);
  io.metadata.m.color_encoding = jxl::ColorEncoding::SRGB(false);
  io.metadata.m.have_animation = true;
  io.frames.clear();
  io.frames.reserve(num_frames);
  io.SetSize(xsize, ysize);

  std::vector<uint32_t> frame_durations(num_frames);
  for (size_t i = 0; i < num_frames; ++i) {
    frame_durations[i] = 5 + i;
  }

  for (size_t i = 0; i < num_frames; ++i) {
    jxl::ImageBundle bundle(&io.metadata.m);

    EXPECT_TRUE(ConvertFromExternal(
        jxl::Bytes(frames[i].data(), frames[i].size()), xsize, ysize,
        jxl::ColorEncoding::SRGB(/*is_gray=*/false),
        /*bits_per_sample=*/16, format,
        /*pool=*/nullptr, &bundle));
    bundle.duration = frame_durations[i];
    io.frames.push_back(std::move(bundle));
  }

  jxl::CompressParams cparams;
  cparams.SetLossless();  // Lossless to verify pixels exactly after roundtrip.
  cparams.speed_tier = jxl::SpeedTier::kThunder;
  std::vector<uint8_t> compressed;
  EXPECT_TRUE(jxl::test::EncodeFile(cparams, &io, &compressed));

  // Decode and test the animation frames

  const size_t step_size = 16;

  JxlDecoder* dec = JxlDecoderCreate(NULL);
  const uint8_t* next_in = compressed.data();
  size_t avail_in = 0;
  size_t frame_headers_seen = 0;
  size_t frames_seen = 0;
  bool seen_basic_info = false;

  void* runner = JxlThreadParallelRunnerCreate(
      NULL, JxlThreadParallelRunnerDefaultNumWorkerThreads());
  EXPECT_EQ(JXL_DEC_SUCCESS,
            JxlDecoderSetParallelRunner(dec, JxlThreadParallelRunner, runner));

  EXPECT_EQ(JXL_DEC_SUCCESS,
            JxlDecoderSubscribeEvents(
                dec, JXL_DEC_BASIC_INFO | JXL_DEC_FRAME | JXL_DEC_FULL_IMAGE));

  std::vector<uint8_t> frames2[2];
  for (size_t i = 0; i < num_frames; ++i) {
    frames2[i].resize(frames[i].size());
  }

  size_t total_in = 0;
  size_t loop_count = 0;

  for (;;) {
    if (loop_count++ > compressed.size()) {
      fprintf(stderr, "Too many loops\n");
      FAIL();
      break;
    }

    EXPECT_EQ(JXL_DEC_SUCCESS, JxlDecoderSetInput(dec, next_in, avail_in));
    auto status = JxlDecoderProcessInput(dec);
    size_t remaining = JxlDecoderReleaseInput(dec);
    EXPECT_LE(remaining, avail_in);
    next_in += avail_in - remaining;
    avail_in = remaining;

    if (status == JXL_DEC_SUCCESS) {
      break;
    } else if (status == JXL_DEC_ERROR) {
      FAIL();
    } else if (status == JXL_DEC_NEED_MORE_INPUT) {
      if (total_in >= compressed.size()) {
        fprintf(stderr, "Already gave all input data\n");
        FAIL();
        break;
      }
      size_t amount = step_size;
      if (total_in + amount > compressed.size()) {
        amount = compressed.size() - total_in;
      }
      avail_in += amount;
      total_in += amount;
    } else if (status == JXL_DEC_NEED_IMAGE_OUT_BUFFER) {
      EXPECT_EQ(JXL_DEC_SUCCESS, JxlDecoderSetImageOutBuffer(
                                     dec, &format, frames2[frames_seen].data(),
                                     frames2[frames_seen].size()));
    } else if (status == JXL_DEC_BASIC_INFO) {
      EXPECT_EQ(false, seen_basic_info);
      seen_basic_info = true;
      JxlBasicInfo info;
      EXPECT_EQ(JXL_DEC_SUCCESS, JxlDecoderGetBasicInfo(dec, &info));
      EXPECT_EQ(xsize, info.xsize);
      EXPECT_EQ(ysize, info.ysize);
    } else if (status == JXL_DEC_FRAME) {
      EXPECT_EQ(true, seen_basic_info);
      frame_headers_seen++;
    } else if (status == JXL_DEC_FULL_IMAGE) {
      frames_seen++;
      EXPECT_EQ(frame_headers_seen, frames_seen);
    } else {
      fprintf(stderr, "Unexpected status: %d\n", (int)status);
      FAIL();
    }
  }

  EXPECT_EQ(true, seen_basic_info);
  EXPECT_EQ(num_frames, frames_seen);
  EXPECT_EQ(num_frames, frame_headers_seen);
  for (size_t i = 0; i < num_frames; ++i) {
    EXPECT_EQ(frames[i], frames2[i]);
  }

  JxlThreadParallelRunnerDestroy(runner);
  JxlDecoderDestroy(dec);
}

TEST(DecodeTest, ExtraChannelTest) {
  size_t xsize = 55, ysize = 257;
  std::vector<uint8_t> pixels = jxl::test::GetSomeTestImage(xsize, ysize, 4, 0);
  JxlPixelFormat format_orig = {4, JXL_TYPE_UINT16, JXL_BIG_ENDIAN, 0};

  jxl::TestCodestreamParams params;
  // Lossless to verify pixels exactly after roundtrip.
  params.cparams.SetLossless();
  params.cparams.speed_tier = jxl::SpeedTier::kThunder;
  std::vector<uint8_t> compressed = jxl::CreateTestJXLCodestream(
      jxl::Bytes(pixels.data(), pixels.size()), xsize, ysize, 4, params);

  size_t align = 17;
  JxlPixelFormat format = {3, JXL_TYPE_UINT8, JXL_LITTLE_ENDIAN, align};

  JxlDecoder* dec = JxlDecoderCreate(NULL);

  EXPECT_EQ(JXL_DEC_SUCCESS, JxlDecoderSubscribeEvents(
                                 dec, JXL_DEC_BASIC_INFO | JXL_DEC_FULL_IMAGE));

  EXPECT_EQ(JXL_DEC_SUCCESS,
            JxlDecoderSetInput(dec, compressed.data(), compressed.size()));
  EXPECT_EQ(JXL_DEC_BASIC_INFO, JxlDecoderProcessInput(dec));
  JxlBasicInfo info;
  EXPECT_EQ(JXL_DEC_SUCCESS, JxlDecoderGetBasicInfo(dec, &info));
  EXPECT_EQ(1u, info.num_extra_channels);
  EXPECT_EQ(JXL_FALSE, info.alpha_premultiplied);

  JxlExtraChannelInfo extra_info;
  EXPECT_EQ(JXL_DEC_SUCCESS,
            JxlDecoderGetExtraChannelInfo(dec, 0, &extra_info));
  EXPECT_EQ(0, extra_info.type);

  EXPECT_EQ(JXL_DEC_NEED_IMAGE_OUT_BUFFER, JxlDecoderProcessInput(dec));
  size_t buffer_size;
  EXPECT_EQ(JXL_DEC_SUCCESS,
            JxlDecoderImageOutBufferSize(dec, &format, &buffer_size));
  size_t extra_size;
  EXPECT_EQ(JXL_DEC_SUCCESS,
            JxlDecoderExtraChannelBufferSize(dec, &format, &extra_size, 0));

  std::vector<uint8_t> image(buffer_size);
  std::vector<uint8_t> extra(extra_size);

  EXPECT_EQ(JXL_DEC_SUCCESS, JxlDecoderSetImageOutBuffer(
                                 dec, &format, image.data(), image.size()));
  EXPECT_EQ(JXL_DEC_SUCCESS, JxlDecoderSetExtraChannelBuffer(
                                 dec, &format, extra.data(), extra.size(), 0));

  EXPECT_EQ(JXL_DEC_FULL_IMAGE, JxlDecoderProcessInput(dec));

  // After the full image was output, JxlDecoderProcessInput should return
  // success to indicate all is done.
  EXPECT_EQ(JXL_DEC_SUCCESS, JxlDecoderProcessInput(dec));
  JxlDecoderDestroy(dec);

  EXPECT_EQ(0u, jxl::test::ComparePixels(pixels.data(), image.data(), xsize,
                                         ysize, format_orig, format));

  // Compare the extracted extra channel with the original alpha channel

  std::vector<uint8_t> alpha(pixels.size() / 4);
  for (size_t i = 0; i < pixels.size(); i += 8) {
    size_t index_alpha = i / 4;
    alpha[index_alpha + 0] = pixels[i + 6];
    alpha[index_alpha + 1] = pixels[i + 7];
  }
  JxlPixelFormat format_alpha = format;
  format_alpha.num_channels = 1;
  JxlPixelFormat format_orig_alpha = format_orig;
  format_orig_alpha.num_channels = 1;

  EXPECT_EQ(0u,
            jxl::test::ComparePixels(alpha.data(), extra.data(), xsize, ysize,
                                     format_orig_alpha, format_alpha));
}

TEST(DecodeTest, SkipCurrentFrameTest) {
  size_t xsize = 90, ysize = 120;
  constexpr size_t num_frames = 7;
  std::vector<uint8_t> frames[num_frames];
  for (size_t i = 0; i < num_frames; i++) {
    frames[i] = jxl::test::GetSomeTestImage(xsize, ysize, 3, i);
  }
  JxlPixelFormat format = {3, JXL_TYPE_UINT16, JXL_BIG_ENDIAN, 0};

  jxl::CodecInOut io;
  io.SetSize(xsize, ysize);
  io.metadata.m.SetUintSamples(16);
  io.metadata.m.color_encoding = jxl::ColorEncoding::SRGB(false);
  io.metadata.m.have_animation = true;
  io.frames.clear();
  io.frames.reserve(num_frames);
  io.SetSize(xsize, ysize);

  std::vector<uint32_t> frame_durations(num_frames);
  for (size_t i = 0; i < num_frames; ++i) {
    frame_durations[i] = 5 + i;
  }

  for (size_t i = 0; i < num_frames; ++i) {
    jxl::ImageBundle bundle(&io.metadata.m);
    if (i & 1) {
      // Mark some frames as referenceable, others not.
      bundle.use_for_next_frame = true;
    }

    EXPECT_TRUE(ConvertFromExternal(
        jxl::Bytes(frames[i].data(), frames[i].size()), xsize, ysize,
        jxl::ColorEncoding::SRGB(/*is_gray=*/false),
        /*bits_per_sample=*/16, format,
        /*pool=*/nullptr, &bundle));
    bundle.duration = frame_durations[i];
    io.frames.push_back(std::move(bundle));
  }

  jxl::CompressParams cparams;
  cparams.speed_tier = jxl::SpeedTier::kThunder;
  std::vector<uint8_t> compressed;
  jxl::PassDefinition passes[] = {{2, 0, 4}, {4, 0, 4}, {8, 2, 2}, {8, 0, 1}};
  jxl::ProgressiveMode progressive_mode{passes};
  cparams.custom_progressive_mode = &progressive_mode;
  EXPECT_TRUE(jxl::test::EncodeFile(cparams, &io, &compressed));

  JxlDecoder* dec = JxlDecoderCreate(NULL);
  const uint8_t* next_in = compressed.data();
  size_t avail_in = compressed.size();

  EXPECT_EQ(JXL_DEC_SUCCESS,
            JxlDecoderSubscribeEvents(dec, JXL_DEC_BASIC_INFO | JXL_DEC_FRAME |
                                               JXL_DEC_FRAME_PROGRESSION |
                                               JXL_DEC_FULL_IMAGE));
  EXPECT_EQ(JXL_DEC_SUCCESS, JxlDecoderSetProgressiveDetail(dec, kLastPasses));
  EXPECT_EQ(JXL_DEC_SUCCESS, JxlDecoderSetInput(dec, next_in, avail_in));

  EXPECT_EQ(JXL_DEC_BASIC_INFO, JxlDecoderProcessInput(dec));
  size_t buffer_size;
  EXPECT_EQ(JXL_DEC_SUCCESS,
            JxlDecoderImageOutBufferSize(dec, &format, &buffer_size));
  JxlBasicInfo info;
  EXPECT_EQ(JXL_DEC_SUCCESS, JxlDecoderGetBasicInfo(dec, &info));

  for (size_t i = 0; i < num_frames; ++i) {
    printf("Decoding frame %d\n", (int)i);
    EXPECT_EQ(JXL_DEC_ERROR, JxlDecoderSkipCurrentFrame(dec));
    std::vector<uint8_t> pixels(buffer_size);
    EXPECT_EQ(JXL_DEC_FRAME, JxlDecoderProcessInput(dec));
    EXPECT_EQ(JXL_DEC_ERROR, JxlDecoderSkipCurrentFrame(dec));
    JxlFrameHeader frame_header;
    EXPECT_EQ(JXL_DEC_SUCCESS, JxlDecoderGetFrameHeader(dec, &frame_header));
    EXPECT_EQ(frame_durations[i], frame_header.duration);
    EXPECT_EQ(i + 1 == num_frames, frame_header.is_last);
    EXPECT_EQ(JXL_DEC_NEED_IMAGE_OUT_BUFFER, JxlDecoderProcessInput(dec));
    EXPECT_EQ(JXL_DEC_SUCCESS, JxlDecoderSetImageOutBuffer(
                                   dec, &format, pixels.data(), pixels.size()));
    if (i == 2) {
      EXPECT_EQ(JXL_DEC_SUCCESS, JxlDecoderSkipCurrentFrame(dec));
      continue;
    }
    EXPECT_EQ(JXL_DEC_FRAME_PROGRESSION, JxlDecoderProcessInput(dec));
    EXPECT_EQ(8, JxlDecoderGetIntendedDownsamplingRatio(dec));
    if (i == 3) {
      EXPECT_EQ(JXL_DEC_SUCCESS, JxlDecoderSkipCurrentFrame(dec));
      continue;
    }
    EXPECT_EQ(JXL_DEC_FRAME_PROGRESSION, JxlDecoderProcessInput(dec));
    EXPECT_EQ(4, JxlDecoderGetIntendedDownsamplingRatio(dec));
    if (i == 4) {
      EXPECT_EQ(JXL_DEC_SUCCESS, JxlDecoderSkipCurrentFrame(dec));
      continue;
    }
    EXPECT_EQ(JXL_DEC_FRAME_PROGRESSION, JxlDecoderProcessInput(dec));
    EXPECT_EQ(2, JxlDecoderGetIntendedDownsamplingRatio(dec));
    if (i == 5) {
      EXPECT_EQ(JXL_DEC_SUCCESS, JxlDecoderSkipCurrentFrame(dec));
      continue;
    }
    EXPECT_EQ(JXL_DEC_FULL_IMAGE, JxlDecoderProcessInput(dec));
    EXPECT_EQ(JXL_DEC_ERROR, JxlDecoderSkipCurrentFrame(dec));
  }

  // After all frames were decoded, JxlDecoderProcessInput should return
  // success to indicate all is done.
  EXPECT_EQ(JXL_DEC_SUCCESS, JxlDecoderProcessInput(dec));

  JxlDecoderDestroy(dec);
}

TEST(DecodeTest, SkipFrameTest) {
  size_t xsize = 90, ysize = 120;
  constexpr size_t num_frames = 16;
  std::vector<uint8_t> frames[num_frames];
  for (size_t i = 0; i < num_frames; i++) {
    frames[i] = jxl::test::GetSomeTestImage(xsize, ysize, 3, i);
  }
  JxlPixelFormat format = {3, JXL_TYPE_UINT16, JXL_BIG_ENDIAN, 0};

  jxl::CodecInOut io;
  io.SetSize(xsize, ysize);
  io.metadata.m.SetUintSamples(16);
  io.metadata.m.color_encoding = jxl::ColorEncoding::SRGB(false);
  io.metadata.m.have_animation = true;
  io.frames.clear();
  io.frames.reserve(num_frames);
  io.SetSize(xsize, ysize);

  std::vector<uint32_t> frame_durations(num_frames);
  for (size_t i = 0; i < num_frames; ++i) {
    frame_durations[i] = 5 + i;
  }

  for (size_t i = 0; i < num_frames; ++i) {
    jxl::ImageBundle bundle(&io.metadata.m);
    if (i & 1) {
      // Mark some frames as referenceable, others not.
      bundle.use_for_next_frame = true;
    }

    EXPECT_TRUE(ConvertFromExternal(
        jxl::Bytes(frames[i].data(), frames[i].size()), xsize, ysize,
        jxl::ColorEncoding::SRGB(/*is_gray=*/false),
        /*bits_per_sample=*/16, format,
        /*pool=*/nullptr, &bundle));
    bundle.duration = frame_durations[i];
    io.frames.push_back(std::move(bundle));
  }

  jxl::CompressParams cparams;
  cparams.SetLossless();  // Lossless to verify pixels exactly after roundtrip.
  cparams.speed_tier = jxl::SpeedTier::kThunder;
  std::vector<uint8_t> compressed;
  EXPECT_TRUE(jxl::test::EncodeFile(cparams, &io, &compressed));

  // Decode and test the animation frames

  JxlDecoder* dec = JxlDecoderCreate(NULL);
  const uint8_t* next_in = compressed.data();
  size_t avail_in = compressed.size();

  void* runner = JxlThreadParallelRunnerCreate(
      NULL, JxlThreadParallelRunnerDefaultNumWorkerThreads());
  EXPECT_EQ(JXL_DEC_SUCCESS,
            JxlDecoderSetParallelRunner(dec, JxlThreadParallelRunner, runner));

  EXPECT_EQ(JXL_DEC_SUCCESS,
            JxlDecoderSubscribeEvents(
                dec, JXL_DEC_BASIC_INFO | JXL_DEC_FRAME | JXL_DEC_FULL_IMAGE));
  EXPECT_EQ(JXL_DEC_SUCCESS, JxlDecoderSetInput(dec, next_in, avail_in));

  EXPECT_EQ(JXL_DEC_BASIC_INFO, JxlDecoderProcessInput(dec));
  size_t buffer_size;
  EXPECT_EQ(JXL_DEC_SUCCESS,
            JxlDecoderImageOutBufferSize(dec, &format, &buffer_size));
  JxlBasicInfo info;
  EXPECT_EQ(JXL_DEC_SUCCESS, JxlDecoderGetBasicInfo(dec, &info));

  for (size_t i = 0; i < num_frames; ++i) {
    if (i == 3) {
      JxlDecoderSkipFrames(dec, 5);
      i += 5;
    }
    std::vector<uint8_t> pixels(buffer_size);

    EXPECT_EQ(JXL_DEC_FRAME, JxlDecoderProcessInput(dec));

    JxlFrameHeader frame_header;
    EXPECT_EQ(JXL_DEC_SUCCESS, JxlDecoderGetFrameHeader(dec, &frame_header));
    EXPECT_EQ(frame_durations[i], frame_header.duration);

    EXPECT_EQ(i + 1 == num_frames, frame_header.is_last);

    EXPECT_EQ(JXL_DEC_NEED_IMAGE_OUT_BUFFER, JxlDecoderProcessInput(dec));

    EXPECT_EQ(JXL_DEC_SUCCESS, JxlDecoderSetImageOutBuffer(
                                   dec, &format, pixels.data(), pixels.size()));

    EXPECT_EQ(JXL_DEC_FULL_IMAGE, JxlDecoderProcessInput(dec));
    EXPECT_EQ(0u, jxl::test::ComparePixels(frames[i].data(), pixels.data(),
                                           xsize, ysize, format, format));
  }

  // After all frames were decoded, JxlDecoderProcessInput should return
  // success to indicate all is done.
  EXPECT_EQ(JXL_DEC_SUCCESS, JxlDecoderProcessInput(dec));

  // Test rewinding the decoder and skipping different frames

  JxlDecoderRewind(dec);
  EXPECT_EQ(JXL_DEC_SUCCESS,
            JxlDecoderSubscribeEvents(dec, JXL_DEC_FRAME | JXL_DEC_FULL_IMAGE));
  EXPECT_EQ(JXL_DEC_SUCCESS, JxlDecoderSetInput(dec, next_in, avail_in));

  for (size_t i = 0; i < num_frames; ++i) {
    int test_skipping = (i == 9) ? 3 : 0;
    std::vector<uint8_t> pixels(buffer_size);

    EXPECT_EQ(JXL_DEC_FRAME, JxlDecoderProcessInput(dec));

    // Since this is after JXL_DEC_FRAME but before JXL_DEC_FULL_IMAGE, this
    // should only skip the next frame, not the currently processed one.
    if (test_skipping) JxlDecoderSkipFrames(dec, test_skipping);

    JxlFrameHeader frame_header;
    EXPECT_EQ(JXL_DEC_SUCCESS, JxlDecoderGetFrameHeader(dec, &frame_header));
    EXPECT_EQ(frame_durations[i], frame_header.duration);

    EXPECT_EQ(i + 1 == num_frames, frame_header.is_last);

    EXPECT_EQ(JXL_DEC_NEED_IMAGE_OUT_BUFFER, JxlDecoderProcessInput(dec));

    EXPECT_EQ(JXL_DEC_SUCCESS, JxlDecoderSetImageOutBuffer(
                                   dec, &format, pixels.data(), pixels.size()));

    EXPECT_EQ(JXL_DEC_FULL_IMAGE, JxlDecoderProcessInput(dec));
    EXPECT_EQ(0u, jxl::test::ComparePixels(frames[i].data(), pixels.data(),
                                           xsize, ysize, format, format));

    if (test_skipping) i += test_skipping;
  }

  JxlThreadParallelRunnerDestroy(runner);
  JxlDecoderDestroy(dec);
}

TEST(DecodeTest, SkipFrameWithBlendingTest) {
  size_t xsize = 90, ysize = 120;
  constexpr size_t num_frames = 16;
  std::vector<uint8_t> frames[num_frames];
  JxlPixelFormat format = {3, JXL_TYPE_UINT16, JXL_BIG_ENDIAN, 0};

  jxl::CodecInOut io;
  io.SetSize(xsize, ysize);
  io.metadata.m.SetUintSamples(16);
  io.metadata.m.color_encoding = jxl::ColorEncoding::SRGB(false);
  io.metadata.m.have_animation = true;
  io.frames.clear();
  io.frames.reserve(num_frames);
  io.SetSize(xsize, ysize);

  std::vector<uint32_t> frame_durations(num_frames);

  for (size_t i = 0; i < num_frames; ++i) {
    if (i < 5) {
      std::vector<uint8_t> frame_internal =
          jxl::test::GetSomeTestImage(xsize, ysize, 3, i * 2 + 1);
      // An internal frame with 0 duration, and use_for_next_frame, this is a
      // frame that is not rendered and not output by the API, but on which the
      // rendered frames depend
      jxl::ImageBundle bundle_internal(&io.metadata.m);
      EXPECT_TRUE(ConvertFromExternal(
          jxl::Bytes(frame_internal.data(), frame_internal.size()), xsize,
          ysize, jxl::ColorEncoding::SRGB(/*is_gray=*/false),
          /*bits_per_sample=*/16, format,
          /*pool=*/nullptr, &bundle_internal));
      bundle_internal.duration = 0;
      bundle_internal.use_for_next_frame = true;
      io.frames.push_back(std::move(bundle_internal));
    }

    std::vector<uint8_t> frame =
        jxl::test::GetSomeTestImage(xsize, ysize, 3, i * 2);
    // Actual rendered frame
    frame_durations[i] = 5 + i;
    jxl::ImageBundle bundle(&io.metadata.m);
    EXPECT_TRUE(ConvertFromExternal(jxl::Bytes(frame.data(), frame.size()),
                                    xsize, ysize,
                                    jxl::ColorEncoding::SRGB(/*is_gray=*/false),
                                    /*bits_per_sample=*/16, format,
                                    /*pool=*/nullptr, &bundle));
    bundle.duration = frame_durations[i];
    // Create some variation in which frames depend on which.
    if (i != 3 && i != 9 && i != 10) {
      bundle.use_for_next_frame = true;
    }
    if (i != 12) {
      bundle.blend = true;
      // Choose a blend mode that depends on the pixels of the saved frame and
      // doesn't use alpha
      bundle.blendmode = jxl::BlendMode::kMul;
    }
    io.frames.push_back(std::move(bundle));
  }

  jxl::CompressParams cparams;
  cparams.SetLossless();  // Lossless to verify pixels exactly after roundtrip.
  cparams.speed_tier = jxl::SpeedTier::kThunder;
  std::vector<uint8_t> compressed;
  EXPECT_TRUE(jxl::test::EncodeFile(cparams, &io, &compressed));

  // Independently decode all frames without any skipping, to create the
  // expected blended frames, for the actual tests below to compare with.
  {
    JxlDecoder* dec = JxlDecoderCreate(NULL);
    const uint8_t* next_in = compressed.data();
    size_t avail_in = compressed.size();

    void* runner = JxlThreadParallelRunnerCreate(
        NULL, JxlThreadParallelRunnerDefaultNumWorkerThreads());
    EXPECT_EQ(JXL_DEC_SUCCESS, JxlDecoderSetParallelRunner(
                                   dec, JxlThreadParallelRunner, runner));
    EXPECT_EQ(JXL_DEC_SUCCESS,
              JxlDecoderSubscribeEvents(dec, JXL_DEC_FULL_IMAGE));
    EXPECT_EQ(JXL_DEC_SUCCESS, JxlDecoderSetInput(dec, next_in, avail_in));
    for (size_t i = 0; i < num_frames; ++i) {
      EXPECT_EQ(JXL_DEC_NEED_IMAGE_OUT_BUFFER, JxlDecoderProcessInput(dec));
      frames[i].resize(xsize * ysize * 6);
      EXPECT_EQ(JXL_DEC_SUCCESS,
                JxlDecoderSetImageOutBuffer(dec, &format, frames[i].data(),
                                            frames[i].size()));
      EXPECT_EQ(JXL_DEC_FULL_IMAGE, JxlDecoderProcessInput(dec));
    }

    // After all frames were decoded, JxlDecoderProcessInput should return
    // success to indicate all is done.
    EXPECT_EQ(JXL_DEC_SUCCESS, JxlDecoderProcessInput(dec));
    JxlThreadParallelRunnerDestroy(runner);
    JxlDecoderDestroy(dec);
  }

  JxlDecoder* dec = JxlDecoderCreate(NULL);
  const uint8_t* next_in = compressed.data();
  size_t avail_in = compressed.size();

  void* runner = JxlThreadParallelRunnerCreate(
      NULL, JxlThreadParallelRunnerDefaultNumWorkerThreads());
  EXPECT_EQ(JXL_DEC_SUCCESS,
            JxlDecoderSetParallelRunner(dec, JxlThreadParallelRunner, runner));

  EXPECT_EQ(JXL_DEC_SUCCESS,
            JxlDecoderSubscribeEvents(
                dec, JXL_DEC_BASIC_INFO | JXL_DEC_FRAME | JXL_DEC_FULL_IMAGE));
  EXPECT_EQ(JXL_DEC_SUCCESS, JxlDecoderSetInput(dec, next_in, avail_in));
  EXPECT_EQ(JXL_DEC_BASIC_INFO, JxlDecoderProcessInput(dec));
  size_t buffer_size;
  EXPECT_EQ(JXL_DEC_SUCCESS,
            JxlDecoderImageOutBufferSize(dec, &format, &buffer_size));
  JxlBasicInfo info;
  EXPECT_EQ(JXL_DEC_SUCCESS, JxlDecoderGetBasicInfo(dec, &info));

  for (size_t i = 0; i < num_frames; ++i) {
    std::vector<uint8_t> pixels(buffer_size);

    EXPECT_EQ(JXL_DEC_FRAME, JxlDecoderProcessInput(dec));

    JxlFrameHeader frame_header;
    EXPECT_EQ(JXL_DEC_SUCCESS, JxlDecoderGetFrameHeader(dec, &frame_header));
    EXPECT_EQ(frame_durations[i], frame_header.duration);

    EXPECT_EQ(i + 1 == num_frames, frame_header.is_last);

    EXPECT_EQ(JXL_DEC_NEED_IMAGE_OUT_BUFFER, JxlDecoderProcessInput(dec));

    EXPECT_EQ(JXL_DEC_SUCCESS, JxlDecoderSetImageOutBuffer(
                                   dec, &format, pixels.data(), pixels.size()));

    EXPECT_EQ(JXL_DEC_FULL_IMAGE, JxlDecoderProcessInput(dec));
    EXPECT_EQ(0u, jxl::test::ComparePixels(frames[i].data(), pixels.data(),
                                           xsize, ysize, format, format));

    // Test rewinding mid-way, not decoding all frames.
    if (i == 8) {
      break;
    }
  }

  JxlDecoderRewind(dec);
  EXPECT_EQ(JXL_DEC_SUCCESS,
            JxlDecoderSubscribeEvents(dec, JXL_DEC_FRAME | JXL_DEC_FULL_IMAGE));
  EXPECT_EQ(JXL_DEC_SUCCESS, JxlDecoderSetInput(dec, next_in, avail_in));

  for (size_t i = 0; i < num_frames; ++i) {
    if (i == 3) {
      JxlDecoderSkipFrames(dec, 5);
      i += 5;
    }
    std::vector<uint8_t> pixels(buffer_size);

    EXPECT_EQ(JXL_DEC_FRAME, JxlDecoderProcessInput(dec));

    JxlFrameHeader frame_header;
    EXPECT_EQ(JXL_DEC_SUCCESS, JxlDecoderGetFrameHeader(dec, &frame_header));
    EXPECT_EQ(frame_durations[i], frame_header.duration);

    EXPECT_EQ(i + 1 == num_frames, frame_header.is_last);

    EXPECT_EQ(JXL_DEC_NEED_IMAGE_OUT_BUFFER, JxlDecoderProcessInput(dec));

    EXPECT_EQ(JXL_DEC_SUCCESS, JxlDecoderSetImageOutBuffer(
                                   dec, &format, pixels.data(), pixels.size()));

    EXPECT_EQ(JXL_DEC_FULL_IMAGE, JxlDecoderProcessInput(dec));
    EXPECT_EQ(0u, jxl::test::ComparePixels(frames[i].data(), pixels.data(),
                                           xsize, ysize, format, format));
  }

  // After all frames were decoded, JxlDecoderProcessInput should return
  // success to indicate all is done.
  EXPECT_EQ(JXL_DEC_SUCCESS, JxlDecoderProcessInput(dec));

  // Test rewinding the decoder and skipping different frames

  JxlDecoderRewind(dec);
  EXPECT_EQ(JXL_DEC_SUCCESS,
            JxlDecoderSubscribeEvents(dec, JXL_DEC_FRAME | JXL_DEC_FULL_IMAGE));
  EXPECT_EQ(JXL_DEC_SUCCESS, JxlDecoderSetInput(dec, next_in, avail_in));

  for (size_t i = 0; i < num_frames; ++i) {
    int test_skipping = (i == 9) ? 3 : 0;
    std::vector<uint8_t> pixels(buffer_size);

    EXPECT_EQ(JXL_DEC_FRAME, JxlDecoderProcessInput(dec));

    // Since this is after JXL_DEC_FRAME but before JXL_DEC_FULL_IMAGE, this
    // should only skip the next frame, not the currently processed one.
    if (test_skipping) JxlDecoderSkipFrames(dec, test_skipping);

    JxlFrameHeader frame_header;
    EXPECT_EQ(JXL_DEC_SUCCESS, JxlDecoderGetFrameHeader(dec, &frame_header));
    EXPECT_EQ(frame_durations[i], frame_header.duration);

    EXPECT_EQ(i + 1 == num_frames, frame_header.is_last);

    EXPECT_EQ(JXL_DEC_NEED_IMAGE_OUT_BUFFER, JxlDecoderProcessInput(dec));

    EXPECT_EQ(JXL_DEC_SUCCESS, JxlDecoderSetImageOutBuffer(
                                   dec, &format, pixels.data(), pixels.size()));

    EXPECT_EQ(JXL_DEC_FULL_IMAGE, JxlDecoderProcessInput(dec));
    EXPECT_EQ(0u, jxl::test::ComparePixels(frames[i].data(), pixels.data(),
                                           xsize, ysize, format, format));

    if (test_skipping) i += test_skipping;
  }

  JxlThreadParallelRunnerDestroy(runner);
  JxlDecoderDestroy(dec);
}

TEST(DecodeTest, SkipFrameWithAlphaBlendingTest) {
  size_t xsize = 90, ysize = 120;
  constexpr size_t num_frames = 16;
  std::vector<uint8_t> frames[num_frames + 5];
  JxlPixelFormat format = {4, JXL_TYPE_UINT16, JXL_BIG_ENDIAN, 0};

  jxl::CodecInOut io;
  io.SetSize(xsize, ysize);
  io.metadata.m.SetUintSamples(16);
  io.metadata.m.color_encoding = jxl::ColorEncoding::SRGB(false);
  io.metadata.m.have_animation = true;
  io.frames.clear();
  io.frames.reserve(num_frames + 5);
  io.SetSize(xsize, ysize);

  std::vector<uint32_t> frame_durations_c;
  std::vector<uint32_t> frame_durations_nc;
  std::vector<uint32_t> frame_xsize, frame_ysize, frame_x0, frame_y0;

  for (size_t i = 0; i < num_frames; ++i) {
    size_t cropxsize = 1 + xsize * 2 / (i + 1);
    size_t cropysize = 1 + ysize * 3 / (i + 2);
    int cropx0 = i * 3 - 8;
    int cropy0 = i * 4 - 7;
    if (i < 5) {
      std::vector<uint8_t> frame_internal =
          jxl::test::GetSomeTestImage(xsize / 2, ysize / 2, 4, i * 2 + 1);
      // An internal frame with 0 duration, and use_for_next_frame, this is a
      // frame that is not rendered and not output by default by the API, but on
      // which the rendered frames depend
      jxl::ImageBundle bundle_internal(&io.metadata.m);
      EXPECT_TRUE(ConvertFromExternal(
          jxl::Bytes(frame_internal.data(), frame_internal.size()), xsize / 2,
          ysize / 2, jxl::ColorEncoding::SRGB(/*is_gray=*/false),
          /*bits_per_sample=*/16, format,
          /*pool=*/nullptr, &bundle_internal));
      bundle_internal.duration = 0;
      bundle_internal.use_for_next_frame = true;
      bundle_internal.origin = {13, 17};
      io.frames.push_back(std::move(bundle_internal));
      frame_durations_nc.push_back(0);
      frame_xsize.push_back(xsize / 2);
      frame_ysize.push_back(ysize / 2);
      frame_x0.push_back(13);
      frame_y0.push_back(17);
    }

    std::vector<uint8_t> frame =
        jxl::test::GetSomeTestImage(cropxsize, cropysize, 4, i * 2);
    // Actual rendered frame
    jxl::ImageBundle bundle(&io.metadata.m);
    EXPECT_TRUE(ConvertFromExternal(jxl::Bytes(frame.data(), frame.size()),
                                    cropxsize, cropysize,
                                    jxl::ColorEncoding::SRGB(/*is_gray=*/false),
                                    /*bits_per_sample=*/16, format,
                                    /*pool=*/nullptr, &bundle));
    bundle.duration = 5 + i;
    frame_durations_nc.push_back(5 + i);
    frame_durations_c.push_back(5 + i);
    frame_xsize.push_back(cropxsize);
    frame_ysize.push_back(cropysize);
    frame_x0.push_back(cropx0);
    frame_y0.push_back(cropy0);
    bundle.origin = {cropx0, cropy0};
    // Create some variation in which frames depend on which.
    if (i != 3 && i != 9 && i != 10) {
      bundle.use_for_next_frame = true;
    }
    if (i != 12) {
      bundle.blend = true;
      bundle.blendmode = jxl::BlendMode::kBlend;
    }
    io.frames.push_back(std::move(bundle));
  }

  jxl::CompressParams cparams;
  cparams.SetLossless();  // Lossless to verify pixels exactly after roundtrip.
  cparams.speed_tier = jxl::SpeedTier::kThunder;
  std::vector<uint8_t> compressed;
  EXPECT_TRUE(jxl::test::EncodeFile(cparams, &io, &compressed));
  // try both with and without coalescing
  for (auto coalescing : {JXL_TRUE, JXL_FALSE}) {
    // Independently decode all frames without any skipping, to create the
    // expected blended frames, for the actual tests below to compare with.
    {
      JxlDecoder* dec = JxlDecoderCreate(NULL);
      const uint8_t* next_in = compressed.data();
      size_t avail_in = compressed.size();
      EXPECT_EQ(JXL_DEC_SUCCESS, JxlDecoderSetCoalescing(dec, coalescing));
      void* runner = JxlThreadParallelRunnerCreate(
          NULL, JxlThreadParallelRunnerDefaultNumWorkerThreads());
      EXPECT_EQ(JXL_DEC_SUCCESS, JxlDecoderSetParallelRunner(
                                     dec, JxlThreadParallelRunner, runner));
      EXPECT_EQ(JXL_DEC_SUCCESS,
                JxlDecoderSubscribeEvents(dec, JXL_DEC_FULL_IMAGE));
      EXPECT_EQ(JXL_DEC_SUCCESS, JxlDecoderSetInput(dec, next_in, avail_in));
      for (size_t i = 0; i < num_frames + (coalescing ? 0 : 5); ++i) {
        EXPECT_EQ(JXL_DEC_NEED_IMAGE_OUT_BUFFER, JxlDecoderProcessInput(dec));
        size_t buffer_size;
        EXPECT_EQ(JXL_DEC_SUCCESS,
                  JxlDecoderImageOutBufferSize(dec, &format, &buffer_size));
        if (coalescing) {
          EXPECT_EQ(xsize * ysize * 8, buffer_size);
        } else {
          EXPECT_EQ(frame_xsize[i] * frame_ysize[i] * 8, buffer_size);
        }
        frames[i].resize(buffer_size);
        EXPECT_EQ(JXL_DEC_SUCCESS,
                  JxlDecoderSetImageOutBuffer(dec, &format, frames[i].data(),
                                              frames[i].size()));
        EXPECT_EQ(JXL_DEC_FULL_IMAGE, JxlDecoderProcessInput(dec));
      }

      // After all frames were decoded, JxlDecoderProcessInput should return
      // success to indicate all is done.
      EXPECT_EQ(JXL_DEC_SUCCESS, JxlDecoderProcessInput(dec));
      JxlThreadParallelRunnerDestroy(runner);
      JxlDecoderDestroy(dec);
    }

    JxlDecoder* dec = JxlDecoderCreate(NULL);
    const uint8_t* next_in = compressed.data();
    size_t avail_in = compressed.size();

    EXPECT_EQ(JXL_DEC_SUCCESS, JxlDecoderSetCoalescing(dec, coalescing));
    void* runner = JxlThreadParallelRunnerCreate(
        NULL, JxlThreadParallelRunnerDefaultNumWorkerThreads());
    EXPECT_EQ(JXL_DEC_SUCCESS, JxlDecoderSetParallelRunner(
                                   dec, JxlThreadParallelRunner, runner));

    EXPECT_EQ(JXL_DEC_SUCCESS, JxlDecoderSubscribeEvents(
                                   dec, JXL_DEC_BASIC_INFO | JXL_DEC_FRAME |
                                            JXL_DEC_FULL_IMAGE));
    EXPECT_EQ(JXL_DEC_SUCCESS, JxlDecoderSetInput(dec, next_in, avail_in));
    EXPECT_EQ(JXL_DEC_BASIC_INFO, JxlDecoderProcessInput(dec));
    JxlBasicInfo info;
    EXPECT_EQ(JXL_DEC_SUCCESS, JxlDecoderGetBasicInfo(dec, &info));

    for (size_t i = 0; i < num_frames; ++i) {
      EXPECT_EQ(JXL_DEC_FRAME, JxlDecoderProcessInput(dec));

      size_t buffer_size;
      EXPECT_EQ(JXL_DEC_SUCCESS,
                JxlDecoderImageOutBufferSize(dec, &format, &buffer_size));
      std::vector<uint8_t> pixels(buffer_size);

      JxlFrameHeader frame_header;
      EXPECT_EQ(JXL_DEC_SUCCESS, JxlDecoderGetFrameHeader(dec, &frame_header));
      EXPECT_EQ((coalescing ? frame_durations_c[i] : frame_durations_nc[i]),
                frame_header.duration);

      EXPECT_EQ(i + 1 == num_frames, frame_header.is_last);

      EXPECT_EQ(JXL_DEC_NEED_IMAGE_OUT_BUFFER, JxlDecoderProcessInput(dec));

      EXPECT_EQ(JXL_DEC_SUCCESS,
                JxlDecoderSetImageOutBuffer(dec, &format, pixels.data(),
                                            pixels.size()));

      EXPECT_EQ(JXL_DEC_FULL_IMAGE, JxlDecoderProcessInput(dec));
      if (coalescing) {
        EXPECT_EQ(frame_header.layer_info.xsize, xsize);
      } else {
        EXPECT_EQ(frame_header.layer_info.xsize, frame_xsize[i]);
      }
      if (coalescing) {
        EXPECT_EQ(frame_header.layer_info.ysize, ysize);
      } else {
        EXPECT_EQ(frame_header.layer_info.ysize, frame_ysize[i]);
      }
      EXPECT_EQ(0u, jxl::test::ComparePixels(frames[i].data(), pixels.data(),
                                             frame_header.layer_info.xsize,
                                             frame_header.layer_info.ysize,
                                             format, format));

      // Test rewinding mid-way, not decoding all frames.
      if (i == 8) {
        break;
      }
    }

    JxlDecoderRewind(dec);
    EXPECT_EQ(JXL_DEC_SUCCESS, JxlDecoderSubscribeEvents(
                                   dec, JXL_DEC_FRAME | JXL_DEC_FULL_IMAGE));
    EXPECT_EQ(JXL_DEC_SUCCESS, JxlDecoderSetInput(dec, next_in, avail_in));

    for (size_t i = 0; i < num_frames + (coalescing ? 0 : 5); ++i) {
      if (i == 3) {
        JxlDecoderSkipFrames(dec, 5);
        i += 5;
      }

      EXPECT_EQ(JXL_DEC_FRAME, JxlDecoderProcessInput(dec));
      size_t buffer_size;
      EXPECT_EQ(JXL_DEC_SUCCESS,
                JxlDecoderImageOutBufferSize(dec, &format, &buffer_size));
      std::vector<uint8_t> pixels(buffer_size);

      JxlFrameHeader frame_header;
      EXPECT_EQ(JXL_DEC_SUCCESS, JxlDecoderGetFrameHeader(dec, &frame_header));
      EXPECT_EQ((coalescing ? frame_durations_c[i] : frame_durations_nc[i]),
                frame_header.duration);

      EXPECT_EQ(i + 1 == num_frames + (coalescing ? 0 : 5),
                frame_header.is_last);

      EXPECT_EQ(JXL_DEC_NEED_IMAGE_OUT_BUFFER, JxlDecoderProcessInput(dec));

      EXPECT_EQ(JXL_DEC_SUCCESS,
                JxlDecoderSetImageOutBuffer(dec, &format, pixels.data(),
                                            pixels.size()));

      EXPECT_EQ(JXL_DEC_FULL_IMAGE, JxlDecoderProcessInput(dec));
      if (coalescing) {
        EXPECT_EQ(frame_header.layer_info.xsize, xsize);
        EXPECT_EQ(frame_header.layer_info.ysize, ysize);
        EXPECT_EQ(frame_header.layer_info.crop_x0, 0);
        EXPECT_EQ(frame_header.layer_info.crop_y0, 0);
      } else {
        EXPECT_EQ(frame_header.layer_info.xsize, frame_xsize[i]);
        EXPECT_EQ(frame_header.layer_info.ysize, frame_ysize[i]);
        EXPECT_EQ(frame_header.layer_info.crop_x0, frame_x0[i]);
        EXPECT_EQ(frame_header.layer_info.crop_y0, frame_y0[i]);
        EXPECT_EQ(frame_header.layer_info.blend_info.blendmode,
                  i != 12 + 5 && frame_header.duration != 0
                      ? 2
                      : 0);  // kBlend or the default kReplace
      }
      EXPECT_EQ(0u, jxl::test::ComparePixels(frames[i].data(), pixels.data(),
                                             frame_header.layer_info.xsize,
                                             frame_header.layer_info.ysize,
                                             format, format));
    }

    // After all frames were decoded, JxlDecoderProcessInput should return
    // success to indicate all is done.
    EXPECT_EQ(JXL_DEC_SUCCESS, JxlDecoderProcessInput(dec));

    // Test rewinding the decoder and skipping different frames

    JxlDecoderRewind(dec);
    EXPECT_EQ(JXL_DEC_SUCCESS, JxlDecoderSubscribeEvents(
                                   dec, JXL_DEC_FRAME | JXL_DEC_FULL_IMAGE));
    EXPECT_EQ(JXL_DEC_SUCCESS, JxlDecoderSetInput(dec, next_in, avail_in));

    for (size_t i = 0; i < num_frames + (coalescing ? 0 : 5); ++i) {
      int test_skipping = (i == 9) ? 3 : 0;

      EXPECT_EQ(JXL_DEC_FRAME, JxlDecoderProcessInput(dec));
      size_t buffer_size;
      EXPECT_EQ(JXL_DEC_SUCCESS,
                JxlDecoderImageOutBufferSize(dec, &format, &buffer_size));
      std::vector<uint8_t> pixels(buffer_size);

      // Since this is after JXL_DEC_FRAME but before JXL_DEC_FULL_IMAGE, this
      // should only skip the next frame, not the currently processed one.
      if (test_skipping) JxlDecoderSkipFrames(dec, test_skipping);

      JxlFrameHeader frame_header;
      EXPECT_EQ(JXL_DEC_SUCCESS, JxlDecoderGetFrameHeader(dec, &frame_header));
      EXPECT_EQ((coalescing ? frame_durations_c[i] : frame_durations_nc[i]),
                frame_header.duration);

      EXPECT_EQ(i + 1 == num_frames + (coalescing ? 0 : 5),
                frame_header.is_last);

      EXPECT_EQ(JXL_DEC_NEED_IMAGE_OUT_BUFFER, JxlDecoderProcessInput(dec));

      EXPECT_EQ(JXL_DEC_SUCCESS,
                JxlDecoderSetImageOutBuffer(dec, &format, pixels.data(),
                                            pixels.size()));

      EXPECT_EQ(JXL_DEC_FULL_IMAGE, JxlDecoderProcessInput(dec));
      EXPECT_EQ(0u, jxl::test::ComparePixels(frames[i].data(), pixels.data(),
                                             frame_header.layer_info.xsize,
                                             frame_header.layer_info.ysize,
                                             format, format));

      if (test_skipping) i += test_skipping;
    }

    JxlThreadParallelRunnerDestroy(runner);
    JxlDecoderDestroy(dec);
  }
}

TEST(DecodeTest, OrientedCroppedFrameTest) {
  const auto test = [](bool keep_orientation, uint32_t orientation,
                       uint32_t resampling) {
    size_t xsize = 90, ysize = 120;
    JxlPixelFormat format = {4, JXL_TYPE_UINT16, JXL_BIG_ENDIAN, 0};
    size_t oxsize = (!keep_orientation && orientation > 4 ? ysize : xsize);
    size_t oysize = (!keep_orientation && orientation > 4 ? xsize : ysize);
    jxl::CodecInOut io;
    io.SetSize(xsize, ysize);
    io.metadata.m.SetUintSamples(16);
    io.metadata.m.color_encoding = jxl::ColorEncoding::SRGB(false);
    io.metadata.m.orientation = orientation;
    io.frames.clear();
    io.SetSize(xsize, ysize);

    for (size_t i = 0; i < 3; ++i) {
      size_t cropxsize = 1 + xsize * 2 / (i + 1);
      size_t cropysize = 1 + ysize * 3 / (i + 2);
      int cropx0 = i * 3 - 8;
      int cropy0 = i * 4 - 7;

      std::vector<uint8_t> frame =
          jxl::test::GetSomeTestImage(cropxsize, cropysize, 4, i * 2);
      jxl::ImageBundle bundle(&io.metadata.m);
      EXPECT_TRUE(ConvertFromExternal(
          jxl::Bytes(frame.data(), frame.size()), cropxsize, cropysize,
          jxl::ColorEncoding::SRGB(/*is_gray=*/false),
          /*bits_per_sample=*/16, format,
          /*pool=*/nullptr, &bundle));
      bundle.origin = {cropx0, cropy0};
      bundle.use_for_next_frame = true;
      io.frames.push_back(std::move(bundle));
    }

    jxl::CompressParams cparams;
    cparams
        .SetLossless();  // Lossless to verify pixels exactly after roundtrip.
    cparams.speed_tier = jxl::SpeedTier::kThunder;
    cparams.resampling = resampling;
    std::vector<uint8_t> compressed;
    EXPECT_TRUE(jxl::test::EncodeFile(cparams, &io, &compressed));

    // 0 is merged frame as decoded with coalescing enabled (default)
    // 1-3 are non-coalesced frames as decoded with coalescing disabled
    // 4 is the manually merged frame
    std::vector<uint8_t> frames[5];
    frames[4].resize(xsize * ysize * 8, 0);

    // try both with and without coalescing
    for (auto coalescing : {JXL_TRUE, JXL_FALSE}) {
      // Independently decode all frames without any skipping, to create the
      // expected blended frames, for the actual tests below to compare with.
      {
        JxlDecoder* dec = JxlDecoderCreate(NULL);
        const uint8_t* next_in = compressed.data();
        size_t avail_in = compressed.size();
        EXPECT_EQ(JXL_DEC_SUCCESS, JxlDecoderSetCoalescing(dec, coalescing));
        EXPECT_EQ(JXL_DEC_SUCCESS,
                  JxlDecoderSetKeepOrientation(dec, keep_orientation));
        void* runner = JxlThreadParallelRunnerCreate(
            NULL, JxlThreadParallelRunnerDefaultNumWorkerThreads());
        EXPECT_EQ(JXL_DEC_SUCCESS, JxlDecoderSetParallelRunner(
                                       dec, JxlThreadParallelRunner, runner));
        EXPECT_EQ(JXL_DEC_SUCCESS,
                  JxlDecoderSubscribeEvents(dec, JXL_DEC_FULL_IMAGE));
        EXPECT_EQ(JXL_DEC_SUCCESS, JxlDecoderSetInput(dec, next_in, avail_in));
        for (size_t i = (coalescing ? 0 : 1); i < (coalescing ? 1 : 4); ++i) {
          EXPECT_EQ(JXL_DEC_NEED_IMAGE_OUT_BUFFER, JxlDecoderProcessInput(dec));
          JxlFrameHeader frame_header;
          EXPECT_EQ(JXL_DEC_SUCCESS,
                    JxlDecoderGetFrameHeader(dec, &frame_header));
          size_t buffer_size;
          EXPECT_EQ(JXL_DEC_SUCCESS,
                    JxlDecoderImageOutBufferSize(dec, &format, &buffer_size));
          if (coalescing) {
            EXPECT_EQ(xsize * ysize * 8, buffer_size);
          } else {
            EXPECT_EQ(frame_header.layer_info.xsize *
                          frame_header.layer_info.ysize * 8,
                      buffer_size);
          }
          frames[i].resize(buffer_size);
          EXPECT_EQ(JXL_DEC_SUCCESS,
                    JxlDecoderSetImageOutBuffer(dec, &format, frames[i].data(),
                                                frames[i].size()));
          EXPECT_EQ(JXL_DEC_FULL_IMAGE, JxlDecoderProcessInput(dec));
          EXPECT_EQ(frame_header.layer_info.blend_info.blendmode,
                    JXL_BLEND_REPLACE);
          if (coalescing) {
            EXPECT_EQ(frame_header.layer_info.xsize, oxsize);
            EXPECT_EQ(frame_header.layer_info.ysize, oysize);
            EXPECT_EQ(frame_header.layer_info.crop_x0, 0);
            EXPECT_EQ(frame_header.layer_info.crop_y0, 0);
          } else {
            // manually merge this layer
            int x0 = frame_header.layer_info.crop_x0;
            int y0 = frame_header.layer_info.crop_y0;
            int w = frame_header.layer_info.xsize;
            int h = frame_header.layer_info.ysize;
            for (int y = 0; y < static_cast<int>(oysize); y++) {
              if (y < y0 || y >= y0 + h) continue;
              // pointers do whole 16-bit RGBA pixels at a time
              uint64_t* row_merged = static_cast<uint64_t*>(
                  (void*)(frames[4].data() + y * oxsize * 8));
              uint64_t* row_layer = static_cast<uint64_t*>(
                  (void*)(frames[i].data() + (y - y0) * w * 8));
              for (int x = 0; x < static_cast<int>(oxsize); x++) {
                if (x < x0 || x >= x0 + w) continue;
                row_merged[x] = row_layer[x - x0];
              }
            }
          }
        }

        // After all frames were decoded, JxlDecoderProcessInput should return
        // success to indicate all is done.
        EXPECT_EQ(JXL_DEC_SUCCESS, JxlDecoderProcessInput(dec));
        JxlThreadParallelRunnerDestroy(runner);
        JxlDecoderDestroy(dec);
      }
    }

    EXPECT_EQ(0u, jxl::test::ComparePixels(frames[0].data(), frames[4].data(),
                                           oxsize, oysize, format, format));
  };

  for (bool keep_orientation : {true, false}) {
    for (uint32_t orientation = 1; orientation <= 8; orientation++) {
      for (uint32_t resampling : {1, 2, 4, 8}) {
        SCOPED_TRACE(testing::Message()
                     << "keep_orientation: " << keep_orientation << ", "
                     << "orientation: " << orientation << ", "
                     << "resampling: " << resampling);
        test(keep_orientation, orientation, resampling);
      }
    }
  }
}

struct FramePositions {
  size_t frame_start;
  size_t header_end;
  size_t toc_end;
  std::vector<size_t> section_end;
};

struct StreamPositions {
  size_t codestream_start;
  size_t codestream_end;
  size_t basic_info;
  size_t jbrd_end = 0;
  std::vector<size_t> box_start;
  std::vector<FramePositions> frames;
};

void AnalyzeCodestream(const std::vector<uint8_t>& data,
                       StreamPositions* streampos) {
  // Unbox data to codestream and mark where it is broken up by boxes.
  std::vector<uint8_t> codestream;
  std::vector<std::pair<size_t, size_t>> breakpoints;
  bool codestream_end = false;
  ASSERT_LE(2, data.size());
  if (data[0] == 0xff && data[1] == 0x0a) {
    codestream = std::vector<uint8_t>(data.begin(), data.end());
    streampos->codestream_start = 0;
  } else {
    const uint8_t* in = data.data();
    size_t pos = 0;
    while (pos < data.size()) {
      ASSERT_LE(pos + 8, data.size());
      streampos->box_start.push_back(pos);
      size_t box_size = LoadBE32(in + pos);
      if (box_size == 0) box_size = data.size() - pos;
      ASSERT_LE(pos + box_size, data.size());
      if (memcmp(in + pos + 4, "jxlc", 4) == 0) {
        EXPECT_TRUE(codestream.empty());
        streampos->codestream_start = pos + 8;
        codestream.insert(codestream.end(), in + pos + 8, in + pos + box_size);
        codestream_end = true;
      } else if (memcmp(in + pos + 4, "jxlp", 4) == 0) {
        codestream_end = (LoadBE32(in + pos + 8) & 0x80000000);
        if (codestream.empty()) {
          streampos->codestream_start = pos + 12;
        } else if (box_size > 12 || !codestream_end) {
          breakpoints.push_back({codestream.size(), 12});
        }
        codestream.insert(codestream.end(), in + pos + 12, in + pos + box_size);
      } else if (memcmp(in + pos + 4, "jbrd", 4) == 0) {
        EXPECT_TRUE(codestream.empty());
        streampos->jbrd_end = pos + box_size;
      } else if (!codestream.empty() && !codestream_end) {
        breakpoints.push_back({codestream.size(), box_size});
      }
      pos += box_size;
    }
    ASSERT_EQ(pos, data.size());
  }
  // Translate codestream positions to boxed stream positions.
  size_t offset = streampos->codestream_start;
  size_t bp = 0;
  auto add_offset = [&](size_t pos) {
    while (bp < breakpoints.size() && pos >= breakpoints[bp].first) {
      offset += breakpoints[bp++].second;
    }
    return pos + offset;
  };
  // Analyze the unboxed codestream.
  jxl::BitReader br(jxl::Bytes(codestream.data(), codestream.size()));
  ASSERT_EQ(br.ReadFixedBits<16>(), 0x0AFF);
  jxl::CodecMetadata metadata;
  ASSERT_TRUE(ReadSizeHeader(&br, &metadata.size));
  ASSERT_TRUE(ReadImageMetadata(&br, &metadata.m));
  streampos->basic_info =
      add_offset(br.TotalBitsConsumed() / jxl::kBitsPerByte);
  metadata.transform_data.nonserialized_xyb_encoded = metadata.m.xyb_encoded;
  ASSERT_TRUE(jxl::Bundle::Read(&br, &metadata.transform_data));
  if (metadata.m.color_encoding.WantICC()) {
    std::vector<uint8_t> icc;
    ASSERT_TRUE(jxl::test::ReadICC(&br, &icc));
    ASSERT_TRUE(!icc.empty());
    metadata.m.color_encoding.SetICCRaw(std::move(icc));
  }
  ASSERT_TRUE(br.JumpToByteBoundary());
  bool has_preview = metadata.m.have_preview;
  while (br.TotalBitsConsumed() < br.TotalBytes() * jxl::kBitsPerByte) {
    FramePositions p;
    p.frame_start = add_offset(br.TotalBitsConsumed() / jxl::kBitsPerByte);
    jxl::FrameHeader frame_header(&metadata);
    if (has_preview) {
      frame_header.nonserialized_is_preview = true;
      has_preview = false;
    }
    ASSERT_TRUE(ReadFrameHeader(&br, &frame_header));
    p.header_end =
        add_offset(jxl::DivCeil(br.TotalBitsConsumed(), jxl::kBitsPerByte));
    jxl::FrameDimensions frame_dim = frame_header.ToFrameDimensions();
    uint64_t groups_total_size;
    const size_t toc_entries =
        jxl::NumTocEntries(frame_dim.num_groups, frame_dim.num_dc_groups,
                           frame_header.passes.num_passes);
    std::vector<uint64_t> section_offsets;
    std::vector<uint32_t> section_sizes;
    ASSERT_TRUE(ReadGroupOffsets(toc_entries, &br, &section_offsets,
                                 &section_sizes, &groups_total_size));
    EXPECT_EQ(br.TotalBitsConsumed() % jxl::kBitsPerByte, 0);
    size_t sections_start = br.TotalBitsConsumed() / jxl::kBitsPerByte;
    p.toc_end = add_offset(sections_start);
    for (size_t i = 0; i < toc_entries; ++i) {
      size_t end = sections_start + section_offsets[i] + section_sizes[i];
      p.section_end.push_back(add_offset(end));
    }
    br.SkipBits(groups_total_size * jxl::kBitsPerByte);
    streampos->frames.push_back(p);
  }
  streampos->codestream_end = add_offset(codestream.size());
  EXPECT_EQ(br.TotalBitsConsumed(), br.TotalBytes() * jxl::kBitsPerByte);
  EXPECT_TRUE(br.Close());
}

enum ExpectedFlushState { NO_FLUSH, SAME_FLUSH, NEW_FLUSH };
struct Breakpoint {
  size_t file_pos;
  ExpectedFlushState expect_flush;
};

void VerifyProgression(size_t xsize, size_t ysize, uint32_t num_channels,
                       const std::vector<uint8_t>& pixels,
                       const std::vector<uint8_t>& data,
                       std::vector<Breakpoint> breakpoints) {
  // Size large enough for multiple groups, required to have progressive stages.
  ASSERT_LT(256, xsize);
  ASSERT_LT(256, ysize);
  std::vector<uint8_t> pixels2;
  pixels2.resize(pixels.size());
  JxlPixelFormat format = {num_channels, JXL_TYPE_UINT16, JXL_BIG_ENDIAN, 0};
  JxlDecoder* dec = JxlDecoderCreate(nullptr);
  EXPECT_EQ(JXL_DEC_SUCCESS,
            JxlDecoderSubscribeEvents(
                dec, JXL_DEC_BASIC_INFO | JXL_DEC_FRAME | JXL_DEC_FULL_IMAGE));
  int bp = 0;
  const uint8_t* next_in = data.data();
  size_t avail_in = breakpoints[bp].file_pos;
  EXPECT_EQ(JXL_DEC_SUCCESS, JxlDecoderSetInput(dec, next_in, avail_in));
  double prev_dist = 1.0;
  for (;;) {
    JxlDecoderStatus status = JxlDecoderProcessInput(dec);
    printf("bp: %d  status: 0x%x\n", bp, (int)status);
    if (status == JXL_DEC_BASIC_INFO) {
      JxlBasicInfo info;
      EXPECT_EQ(JXL_DEC_SUCCESS, JxlDecoderGetBasicInfo(dec, &info));
      EXPECT_EQ(info.xsize, xsize);
      EXPECT_EQ(info.ysize, ysize);
      // Output buffer/callback not yet set
      EXPECT_EQ(JXL_DEC_ERROR, JxlDecoderFlushImage(dec));
      size_t buffer_size;
      EXPECT_EQ(JXL_DEC_SUCCESS,
                JxlDecoderImageOutBufferSize(dec, &format, &buffer_size));
      EXPECT_EQ(pixels2.size(), buffer_size);
      EXPECT_EQ(JXL_DEC_SUCCESS,
                JxlDecoderSetImageOutBuffer(dec, &format, pixels2.data(),
                                            pixels2.size()));
    } else if (status == JXL_DEC_FRAME) {
      // Nothing to do.
    } else if (status == JXL_DEC_SUCCESS) {
      EXPECT_EQ(bp + 1, breakpoints.size());
      break;
    } else if (status == JXL_DEC_NEED_MORE_INPUT ||
               status == JXL_DEC_FULL_IMAGE) {
      if (breakpoints[bp].expect_flush == NO_FLUSH) {
        EXPECT_EQ(JXL_DEC_ERROR, JxlDecoderFlushImage(dec));
      } else {
        if (status != JXL_DEC_FULL_IMAGE) {
          EXPECT_EQ(JXL_DEC_SUCCESS, JxlDecoderFlushImage(dec));
        }
        double dist = jxl::test::DistanceRMS(pixels2.data(), pixels.data(),
                                             xsize, ysize, format);
        if (breakpoints[bp].expect_flush == NEW_FLUSH) {
          EXPECT_LT(dist, prev_dist);
          prev_dist = dist;
        } else {
          EXPECT_EQ(dist, prev_dist);
        }
      }
      if (status == JXL_DEC_FULL_IMAGE) {
        EXPECT_EQ(bp + 1, breakpoints.size());
        continue;
      }
      ASSERT_LT(++bp, breakpoints.size());
      next_in += avail_in - JxlDecoderReleaseInput(dec);
      avail_in = breakpoints[bp].file_pos - (next_in - data.data());
      EXPECT_EQ(JXL_DEC_SUCCESS, JxlDecoderSetInput(dec, next_in, avail_in));
    } else {
      printf("Unexpected status: 0x%x\n", (int)status);
      FAIL();  // unexpected returned status
    }
  }
  JxlDecoderDestroy(dec);
}

TEST(DecodeTest, ProgressionTest) {
  size_t xsize = 508, ysize = 470;
  uint32_t num_channels = 3;
  std::vector<uint8_t> pixels =
      jxl::test::GetSomeTestImage(xsize, ysize, num_channels, 0);
  jxl::TestCodestreamParams params;
  params.cparams.progressive_dc = 1;
  params.preview_mode = jxl::kSmallPreview;
  std::vector<uint8_t> data =
      jxl::CreateTestJXLCodestream(jxl::Bytes(pixels.data(), pixels.size()),
                                   xsize, ysize, num_channels, params);
  StreamPositions streampos;
  AnalyzeCodestream(data, &streampos);
  const std::vector<FramePositions>& fp = streampos.frames;
  // We have preview, dc frame and regular frame.
  EXPECT_EQ(3, fp.size());
  EXPECT_EQ(7, fp[2].section_end.size());
  EXPECT_EQ(data.size(), fp[2].section_end[6]);
  std::vector<Breakpoint> breakpoints{
      {fp[0].frame_start, NO_FLUSH},           // headers
      {fp[1].frame_start, NO_FLUSH},           // preview
      {fp[2].frame_start, NO_FLUSH},           // dc frame
      {fp[2].section_end[0], NO_FLUSH},        // DC global
      {fp[2].section_end[1] - 1, NO_FLUSH},    // partial DC group
      {fp[2].section_end[1], NEW_FLUSH},       // DC group
      {fp[2].section_end[2], SAME_FLUSH},      // AC global
      {fp[2].section_end[3], NEW_FLUSH},       // AC group 0
      {fp[2].section_end[4] - 1, SAME_FLUSH},  // partial AC group 1
      {fp[2].section_end[4], NEW_FLUSH},       // AC group 1
      {fp[2].section_end[5], NEW_FLUSH},       // AC group 2
      {data.size() - 1, SAME_FLUSH},           // partial AC group 3
      {data.size(), NEW_FLUSH}};               // full image
  VerifyProgression(xsize, ysize, num_channels, pixels, data, breakpoints);
}

TEST(DecodeTest, ProgressionTestLosslessAlpha) {
  size_t xsize = 508, ysize = 470;
  uint32_t num_channels = 4;
  std::vector<uint8_t> pixels =
      jxl::test::GetSomeTestImage(xsize, ysize, num_channels, 0);
  jxl::TestCodestreamParams params;
  params.cparams.SetLossless();
  params.cparams.speed_tier = jxl::SpeedTier::kThunder;
  params.cparams.responsive = 1;
  std::vector<uint8_t> data =
      jxl::CreateTestJXLCodestream(jxl::Bytes(pixels.data(), pixels.size()),
                                   xsize, ysize, num_channels, params);
  StreamPositions streampos;
  AnalyzeCodestream(data, &streampos);
  const std::vector<FramePositions>& fp = streampos.frames;
  // We have preview, dc frame and regular frame.
  EXPECT_EQ(1, fp.size());
  EXPECT_EQ(7, fp[0].section_end.size());
  EXPECT_EQ(data.size(), fp[0].section_end[6]);
  std::vector<Breakpoint> breakpoints{
      {fp[0].frame_start, NO_FLUSH},           // headers
      {fp[0].section_end[0] - 1, NO_FLUSH},    // partial DC global
      {fp[0].section_end[0], NEW_FLUSH},       // DC global
      {fp[0].section_end[1], SAME_FLUSH},      // DC group
      {fp[0].section_end[2], SAME_FLUSH},      // AC global
      {fp[0].section_end[3], NEW_FLUSH},       // AC group 0
      {fp[0].section_end[4] - 1, SAME_FLUSH},  // partial AC group 1
      {fp[0].section_end[4], NEW_FLUSH},       // AC group 1
      {fp[0].section_end[5], NEW_FLUSH},       // AC group 2
      {data.size() - 1, SAME_FLUSH},           // partial AC group 3
      {data.size(), NEW_FLUSH}};               // full image
  VerifyProgression(xsize, ysize, num_channels, pixels, data, breakpoints);
}

void VerifyFilePosition(size_t expected_pos, const std::vector<uint8_t>& data,
                        JxlDecoder* dec) {
  size_t remaining = JxlDecoderReleaseInput(dec);
  size_t pos = data.size() - remaining;
  EXPECT_EQ(expected_pos, pos);
  EXPECT_EQ(JXL_DEC_SUCCESS,
            JxlDecoderSetInput(dec, data.data() + pos, remaining));
}

TEST(DecodeTest, InputHandlingTestOneShot) {
  size_t xsize = 508, ysize = 470;
  uint32_t num_channels = 3;
  std::vector<uint8_t> pixels =
      jxl::test::GetSomeTestImage(xsize, ysize, num_channels, 0);
  for (int i = 0; i < kCSBF_NUM_ENTRIES; ++i) {
    printf("Testing with box format %d\n", i);
    jxl::TestCodestreamParams params;
    params.cparams.progressive_dc = 1;
    params.preview_mode = jxl::kSmallPreview;
    params.box_format = (CodeStreamBoxFormat)i;
    std::vector<uint8_t> data =
        jxl::CreateTestJXLCodestream(jxl::Bytes(pixels.data(), pixels.size()),
                                     xsize, ysize, num_channels, params);
    JxlPixelFormat format = {num_channels, JXL_TYPE_UINT16, JXL_BIG_ENDIAN, 0};
    StreamPositions streampos;
    AnalyzeCodestream(data, &streampos);
    const std::vector<FramePositions>& fp = streampos.frames;
    // We have preview, dc frame and regular frame.
    EXPECT_EQ(3, fp.size());

    std::vector<uint8_t> pixels2;
    pixels2.resize(pixels.size());

    int kNumEvents = 6;
    int events[] = {
        JXL_DEC_BASIC_INFO, JXL_DEC_COLOR_ENCODING, JXL_DEC_PREVIEW_IMAGE,
        JXL_DEC_FRAME,      JXL_DEC_FULL_IMAGE,     JXL_DEC_FRAME_PROGRESSION,
    };
    size_t end_positions[] = {
        streampos.basic_info,     fp[0].frame_start,
        fp[1].frame_start,        fp[2].toc_end,
        streampos.codestream_end, streampos.codestream_end};
    int events_wanted = 0;
    for (int j = 0; j < kNumEvents; ++j) {
      events_wanted |= events[j];
      size_t end_pos = end_positions[j];
      JxlDecoder* dec = JxlDecoderCreate(nullptr);
      EXPECT_EQ(JXL_DEC_SUCCESS, JxlDecoderSubscribeEvents(dec, events_wanted));
      EXPECT_EQ(JXL_DEC_SUCCESS,
                JxlDecoderSetInput(dec, data.data(), data.size()));
      EXPECT_EQ(JXL_DEC_BASIC_INFO, JxlDecoderProcessInput(dec));
      VerifyFilePosition(streampos.basic_info, data, dec);
      if (j >= 1) {
        EXPECT_EQ(JXL_DEC_COLOR_ENCODING, JxlDecoderProcessInput(dec));
        VerifyFilePosition(fp[0].frame_start, data, dec);
      }
      if (j >= 2) {
        EXPECT_EQ(JXL_DEC_NEED_PREVIEW_OUT_BUFFER, JxlDecoderProcessInput(dec));
        VerifyFilePosition(fp[0].toc_end, data, dec);
        size_t buffer_size;
        EXPECT_EQ(JXL_DEC_SUCCESS,
                  JxlDecoderPreviewOutBufferSize(dec, &format, &buffer_size));
        EXPECT_GE(pixels2.size(), buffer_size);
        EXPECT_EQ(JXL_DEC_SUCCESS,
                  JxlDecoderSetPreviewOutBuffer(dec, &format, pixels2.data(),
                                                buffer_size));
        EXPECT_EQ(JXL_DEC_PREVIEW_IMAGE, JxlDecoderProcessInput(dec));
        VerifyFilePosition(fp[1].frame_start, data, dec);
      }
      if (j >= 3) {
        EXPECT_EQ(JXL_DEC_FRAME, JxlDecoderProcessInput(dec));
        VerifyFilePosition(fp[2].toc_end, data, dec);
        if (j >= 5) {
          EXPECT_EQ(JXL_DEC_SUCCESS, JxlDecoderSetProgressiveDetail(dec, kDC));
        }
      }
      if (j >= 4) {
        EXPECT_EQ(JXL_DEC_NEED_IMAGE_OUT_BUFFER, JxlDecoderProcessInput(dec));
        VerifyFilePosition(fp[2].toc_end, data, dec);
        size_t buffer_size;
        EXPECT_EQ(JXL_DEC_SUCCESS,
                  JxlDecoderImageOutBufferSize(dec, &format, &buffer_size));
        EXPECT_EQ(pixels2.size(), buffer_size);
        EXPECT_EQ(JXL_DEC_SUCCESS,
                  JxlDecoderSetImageOutBuffer(dec, &format, pixels2.data(),
                                              pixels2.size()));
        if (j >= 5) {
          EXPECT_EQ(JXL_DEC_FRAME_PROGRESSION, JxlDecoderProcessInput(dec));
          VerifyFilePosition(fp[2].section_end[1], data, dec);
        }
        EXPECT_EQ(JXL_DEC_FULL_IMAGE, JxlDecoderProcessInput(dec));
        VerifyFilePosition(streampos.codestream_end, data, dec);
      }
      EXPECT_EQ(JXL_DEC_SUCCESS, JxlDecoderProcessInput(dec));
      VerifyFilePosition(end_pos, data, dec);
      JxlDecoderDestroy(dec);
    }
  }
}

TEST(DecodeTest, JXL_TRANSCODE_JPEG_TEST(InputHandlingTestJPEGOneshot)) {
  TEST_LIBJPEG_SUPPORT();
  size_t xsize = 123;
  size_t ysize = 77;
  size_t channels = 3;
  std::vector<uint8_t> pixels =
      jxl::test::GetSomeTestImage(xsize, ysize, channels, /*seed=*/0);
  for (int i = 1; i < kCSBF_NUM_ENTRIES; ++i) {
    printf("Testing with box format %d\n", i);
    std::vector<uint8_t> jpeg_codestream;
    jxl::TestCodestreamParams params;
    params.cparams.color_transform = jxl::ColorTransform::kNone;
    params.jpeg_codestream = &jpeg_codestream;
    params.preview_mode = jxl::kSmallPreview;
    params.box_format = (CodeStreamBoxFormat)i;
    std::vector<uint8_t> data =
        jxl::CreateTestJXLCodestream(jxl::Bytes(pixels.data(), pixels.size()),
                                     xsize, ysize, channels, params);
    JxlPixelFormat format = {3, JXL_TYPE_UINT16, JXL_BIG_ENDIAN, 0};
    StreamPositions streampos;
    AnalyzeCodestream(data, &streampos);
    const std::vector<FramePositions>& fp = streampos.frames;
    // We have preview and regular frame.
    EXPECT_EQ(2, fp.size());
    EXPECT_LT(0, streampos.jbrd_end);

    std::vector<uint8_t> pixels2;
    pixels2.resize(pixels.size());

    int kNumEvents = 6;
    int events[] = {JXL_DEC_BASIC_INFO,     JXL_DEC_JPEG_RECONSTRUCTION,
                    JXL_DEC_COLOR_ENCODING, JXL_DEC_PREVIEW_IMAGE,
                    JXL_DEC_FRAME,          JXL_DEC_FULL_IMAGE};
    size_t end_positions[] = {streampos.basic_info, streampos.basic_info,
                              fp[0].frame_start,    fp[1].frame_start,
                              fp[1].toc_end,        streampos.codestream_end};
    int events_wanted = 0;
    for (int j = 0; j < kNumEvents; ++j) {
      printf("j = %d\n", j);
      events_wanted |= events[j];
      size_t end_pos = end_positions[j];
      JxlDecoder* dec = JxlDecoderCreate(nullptr);
      EXPECT_EQ(JXL_DEC_SUCCESS, JxlDecoderSubscribeEvents(dec, events_wanted));
      EXPECT_EQ(JXL_DEC_SUCCESS,
                JxlDecoderSetInput(dec, data.data(), data.size()));
      if (j >= 1) {
        EXPECT_EQ(JXL_DEC_JPEG_RECONSTRUCTION, JxlDecoderProcessInput(dec));
        VerifyFilePosition(streampos.jbrd_end, data, dec);
      }
      EXPECT_EQ(JXL_DEC_BASIC_INFO, JxlDecoderProcessInput(dec));
      VerifyFilePosition(streampos.basic_info, data, dec);
      if (j >= 2) {
        EXPECT_EQ(JXL_DEC_COLOR_ENCODING, JxlDecoderProcessInput(dec));
        VerifyFilePosition(fp[0].frame_start, data, dec);
      }
      if (j >= 3) {
        EXPECT_EQ(JXL_DEC_NEED_PREVIEW_OUT_BUFFER, JxlDecoderProcessInput(dec));
        VerifyFilePosition(fp[0].toc_end, data, dec);
        size_t buffer_size;
        EXPECT_EQ(JXL_DEC_SUCCESS,
                  JxlDecoderPreviewOutBufferSize(dec, &format, &buffer_size));
        EXPECT_GE(pixels2.size(), buffer_size);
        EXPECT_EQ(JXL_DEC_SUCCESS,
                  JxlDecoderSetPreviewOutBuffer(dec, &format, pixels2.data(),
                                                buffer_size));
        EXPECT_EQ(JXL_DEC_PREVIEW_IMAGE, JxlDecoderProcessInput(dec));
        VerifyFilePosition(fp[1].frame_start, data, dec);
      }
      if (j >= 4) {
        EXPECT_EQ(JXL_DEC_FRAME, JxlDecoderProcessInput(dec));
        VerifyFilePosition(fp[1].toc_end, data, dec);
      }
      if (j >= 5) {
        EXPECT_EQ(JXL_DEC_NEED_IMAGE_OUT_BUFFER, JxlDecoderProcessInput(dec));
        VerifyFilePosition(fp[1].toc_end, data, dec);
        size_t buffer_size;
        EXPECT_EQ(JXL_DEC_SUCCESS,
                  JxlDecoderImageOutBufferSize(dec, &format, &buffer_size));
        EXPECT_EQ(pixels2.size(), buffer_size);
        EXPECT_EQ(JXL_DEC_SUCCESS,
                  JxlDecoderSetImageOutBuffer(dec, &format, pixels2.data(),
                                              pixels2.size()));
        EXPECT_EQ(JXL_DEC_FULL_IMAGE, JxlDecoderProcessInput(dec));
        VerifyFilePosition(streampos.codestream_end, data, dec);
      }
      EXPECT_EQ(JXL_DEC_SUCCESS, JxlDecoderProcessInput(dec));
      VerifyFilePosition(end_pos, data, dec);
      JxlDecoderDestroy(dec);
    }
  }
}

TEST(DecodeTest, InputHandlingTestStreaming) {
  size_t xsize = 508, ysize = 470;
  uint32_t num_channels = 3;
  std::vector<uint8_t> pixels =
      jxl::test::GetSomeTestImage(xsize, ysize, num_channels, 0);
  for (int i = 0; i < kCSBF_NUM_ENTRIES; ++i) {
    printf("Testing with box format %d\n", i);
    fflush(stdout);
    jxl::TestCodestreamParams params;
    params.cparams.progressive_dc = 1;
    params.box_format = (CodeStreamBoxFormat)i;
    params.preview_mode = jxl::kSmallPreview;
    std::vector<uint8_t> data =
        jxl::CreateTestJXLCodestream(jxl::Bytes(pixels.data(), pixels.size()),
                                     xsize, ysize, num_channels, params);
    JxlPixelFormat format = {num_channels, JXL_TYPE_UINT16, JXL_BIG_ENDIAN, 0};
    StreamPositions streampos;
    AnalyzeCodestream(data, &streampos);
    const std::vector<FramePositions>& fp = streampos.frames;
    // We have preview, dc frame and regular frame.
    EXPECT_EQ(3, fp.size());
    std::vector<uint8_t> pixels2;
    pixels2.resize(pixels.size());
    int events_wanted =
        (JXL_DEC_BASIC_INFO | JXL_DEC_COLOR_ENCODING | JXL_DEC_PREVIEW_IMAGE |
         JXL_DEC_FRAME | JXL_DEC_FULL_IMAGE | JXL_DEC_FRAME_PROGRESSION |
         JXL_DEC_BOX);
    for (size_t increment : {1, 7, 27, 1024}) {
      JxlDecoder* dec = JxlDecoderCreate(nullptr);
      EXPECT_EQ(JXL_DEC_SUCCESS, JxlDecoderSubscribeEvents(dec, events_wanted));
      size_t file_pos = 0;
      size_t box_index = 0;
      size_t avail_in = 0;
      for (;;) {
        const uint8_t* next_in = data.data() + file_pos;
        EXPECT_EQ(JXL_DEC_SUCCESS, JxlDecoderSetInput(dec, next_in, avail_in));
        JxlDecoderStatus status = JxlDecoderProcessInput(dec);
        size_t remaining = JxlDecoderReleaseInput(dec);
        size_t consumed = avail_in - remaining;
        file_pos += consumed;
        avail_in += increment;
        avail_in = std::min<size_t>(avail_in, data.size() - file_pos);
        if (status == JXL_DEC_BASIC_INFO) {
          EXPECT_EQ(file_pos, streampos.basic_info);
        } else if (status == JXL_DEC_COLOR_ENCODING) {
          EXPECT_EQ(file_pos, streampos.frames[0].frame_start);
        } else if (status == JXL_DEC_NEED_PREVIEW_OUT_BUFFER) {
          EXPECT_EQ(file_pos, streampos.frames[0].toc_end);
          size_t buffer_size;
          EXPECT_EQ(JXL_DEC_SUCCESS,
                    JxlDecoderPreviewOutBufferSize(dec, &format, &buffer_size));
          EXPECT_GE(pixels2.size(), buffer_size);
          EXPECT_EQ(JXL_DEC_SUCCESS,
                    JxlDecoderSetPreviewOutBuffer(dec, &format, pixels2.data(),
                                                  buffer_size));
        } else if (status == JXL_DEC_PREVIEW_IMAGE) {
          EXPECT_EQ(file_pos, streampos.frames[1].frame_start);
        } else if (status == JXL_DEC_FRAME) {
          EXPECT_EQ(file_pos, streampos.frames[2].toc_end);
          EXPECT_EQ(JXL_DEC_SUCCESS, JxlDecoderSetProgressiveDetail(dec, kDC));
        } else if (status == JXL_DEC_NEED_IMAGE_OUT_BUFFER) {
          EXPECT_EQ(file_pos, streampos.frames[2].toc_end);
          size_t buffer_size;
          EXPECT_EQ(JXL_DEC_SUCCESS,
                    JxlDecoderImageOutBufferSize(dec, &format, &buffer_size));
          EXPECT_EQ(pixels2.size(), buffer_size);
          EXPECT_EQ(JXL_DEC_SUCCESS,
                    JxlDecoderSetImageOutBuffer(dec, &format, pixels2.data(),
                                                pixels2.size()));
        } else if (status == JXL_DEC_FRAME_PROGRESSION) {
          EXPECT_EQ(file_pos, streampos.frames[2].section_end[1]);
        } else if (status == JXL_DEC_FULL_IMAGE) {
          EXPECT_EQ(file_pos, streampos.codestream_end);
        } else if (status == JXL_DEC_SUCCESS) {
          EXPECT_EQ(file_pos, streampos.codestream_end);
          break;
        } else if (status == JXL_DEC_NEED_MORE_INPUT) {
          EXPECT_LT(remaining, 12);
          if ((i == kCSBF_None && file_pos >= 2) ||
              (box_index > 0 && box_index < streampos.box_start.size() &&
               file_pos >= streampos.box_start[box_index - 1] + 12 &&
               file_pos < streampos.box_start[box_index])) {
            EXPECT_EQ(remaining, 0);
          }
          if (file_pos == data.size()) break;
        } else if (status == JXL_DEC_BOX) {
          ASSERT_LT(box_index, streampos.box_start.size());
          EXPECT_EQ(file_pos, streampos.box_start[box_index++]);
        } else {
          printf("Unexpected status: 0x%x\n", (int)status);
          FAIL();
        }
      }
      JxlDecoderDestroy(dec);
    }
  }
}

TEST(DecodeTest, FlushTest) {
  // Size large enough for multiple groups, required to have progressive
  // stages
  size_t xsize = 333, ysize = 300;
  uint32_t num_channels = 3;
  std::vector<uint8_t> pixels =
      jxl::test::GetSomeTestImage(xsize, ysize, num_channels, 0);
  jxl::TestCodestreamParams params;
  params.preview_mode = jxl::kSmallPreview;
  std::vector<uint8_t> data =
      jxl::CreateTestJXLCodestream(jxl::Bytes(pixels.data(), pixels.size()),
                                   xsize, ysize, num_channels, params);
  JxlPixelFormat format = {num_channels, JXL_TYPE_UINT16, JXL_BIG_ENDIAN, 0};

  std::vector<uint8_t> pixels2;
  pixels2.resize(pixels.size());

  JxlDecoder* dec = JxlDecoderCreate(nullptr);

  EXPECT_EQ(JXL_DEC_SUCCESS,
            JxlDecoderSubscribeEvents(
                dec, JXL_DEC_BASIC_INFO | JXL_DEC_FRAME | JXL_DEC_FULL_IMAGE));

  // Ensure that the first part contains at least the full DC of the image,
  // otherwise flush does not work.
  size_t first_part = data.size() - 1;

  EXPECT_EQ(JXL_DEC_SUCCESS, JxlDecoderSetInput(dec, data.data(), first_part));

  EXPECT_EQ(JXL_DEC_BASIC_INFO, JxlDecoderProcessInput(dec));
  JxlBasicInfo info;
  EXPECT_EQ(JXL_DEC_SUCCESS, JxlDecoderGetBasicInfo(dec, &info));
  EXPECT_EQ(info.xsize, xsize);
  EXPECT_EQ(info.ysize, ysize);

  EXPECT_EQ(JXL_DEC_FRAME, JxlDecoderProcessInput(dec));

  // Output buffer not yet set
  EXPECT_EQ(JXL_DEC_ERROR, JxlDecoderFlushImage(dec));

  size_t buffer_size;
  EXPECT_EQ(JXL_DEC_SUCCESS,
            JxlDecoderImageOutBufferSize(dec, &format, &buffer_size));
  EXPECT_EQ(pixels2.size(), buffer_size);
  EXPECT_EQ(JXL_DEC_SUCCESS, JxlDecoderSetImageOutBuffer(
                                 dec, &format, pixels2.data(), pixels2.size()));

  // Must process input further until we get JXL_DEC_NEED_MORE_INPUT, even if
  // data was already input before, since the processing of the frame only
  // happens at the JxlDecoderProcessInput call after JXL_DEC_FRAME.
  EXPECT_EQ(JXL_DEC_NEED_MORE_INPUT, JxlDecoderProcessInput(dec));

  EXPECT_EQ(JXL_DEC_SUCCESS, JxlDecoderFlushImage(dec));

  // Crude test of actual pixel data: pixel threshold of about 4% (2560/65535).
  // 29000 pixels can be above the threshold
  EXPECT_LE(jxl::test::ComparePixels(pixels2.data(), pixels.data(), xsize,
                                     ysize, format, format, 2560.0),
            29000u);

  EXPECT_EQ(JXL_DEC_NEED_MORE_INPUT, JxlDecoderProcessInput(dec));

  size_t consumed = first_part - JxlDecoderReleaseInput(dec);

  EXPECT_EQ(JXL_DEC_SUCCESS, JxlDecoderSetInput(dec, data.data() + consumed,
                                                data.size() - consumed));
  EXPECT_EQ(JXL_DEC_FULL_IMAGE, JxlDecoderProcessInput(dec));
  // Lower threshold for the final (still lossy) image
  EXPECT_LE(jxl::test::ComparePixels(pixels2.data(), pixels.data(), xsize,
                                     ysize, format, format, 2560.0),
            11000u);

  JxlDecoderDestroy(dec);
}

TEST(DecodeTest, FlushTestImageOutCallback) {
  // Size large enough for multiple groups, required to have progressive
  // stages
  size_t xsize = 333, ysize = 300;
  uint32_t num_channels = 3;
  std::vector<uint8_t> pixels =
      jxl::test::GetSomeTestImage(xsize, ysize, num_channels, 0);
  jxl::TestCodestreamParams params;
  params.preview_mode = jxl::kSmallPreview;
  std::vector<uint8_t> data =
      jxl::CreateTestJXLCodestream(jxl::Bytes(pixels.data(), pixels.size()),
                                   xsize, ysize, num_channels, params);
  JxlPixelFormat format = {num_channels, JXL_TYPE_UINT16, JXL_BIG_ENDIAN, 0};

  std::vector<uint8_t> pixels2;
  pixels2.resize(pixels.size());

  size_t bytes_per_pixel = format.num_channels * 2;
  size_t stride = bytes_per_pixel * xsize;
  auto callback = [&](size_t x, size_t y, size_t num_pixels,
                      const void* pixels_row) {
    memcpy(pixels2.data() + stride * y + bytes_per_pixel * x, pixels_row,
           num_pixels * bytes_per_pixel);
  };

  JxlDecoder* dec = JxlDecoderCreate(nullptr);

  EXPECT_EQ(JXL_DEC_SUCCESS,
            JxlDecoderSubscribeEvents(
                dec, JXL_DEC_BASIC_INFO | JXL_DEC_FRAME | JXL_DEC_FULL_IMAGE));

  // Ensure that the first part contains at least the full DC of the image,
  // otherwise flush does not work.
  size_t first_part = data.size() - 1;

  EXPECT_EQ(JXL_DEC_SUCCESS, JxlDecoderSetInput(dec, data.data(), first_part));

  EXPECT_EQ(JXL_DEC_BASIC_INFO, JxlDecoderProcessInput(dec));
  JxlBasicInfo info;
  EXPECT_EQ(JXL_DEC_SUCCESS, JxlDecoderGetBasicInfo(dec, &info));
  EXPECT_EQ(info.xsize, xsize);
  EXPECT_EQ(info.ysize, ysize);

  EXPECT_EQ(JXL_DEC_FRAME, JxlDecoderProcessInput(dec));

  // Output callback not yet set
  EXPECT_EQ(JXL_DEC_ERROR, JxlDecoderFlushImage(dec));

  EXPECT_EQ(JXL_DEC_SUCCESS, JxlDecoderSetImageOutCallback(
                                 dec, &format,
                                 [](void* opaque, size_t x, size_t y,
                                    size_t xsize, const void* pixels_row) {
                                   auto cb =
                                       static_cast<decltype(&callback)>(opaque);
                                   (*cb)(x, y, xsize, pixels_row);
                                 },
                                 /*opaque=*/&callback));

  // Must process input further until we get JXL_DEC_NEED_MORE_INPUT, even if
  // data was already input before, since the processing of the frame only
  // happens at the JxlDecoderProcessInput call after JXL_DEC_FRAME.
  EXPECT_EQ(JXL_DEC_NEED_MORE_INPUT, JxlDecoderProcessInput(dec));

  EXPECT_EQ(JXL_DEC_SUCCESS, JxlDecoderFlushImage(dec));

  // Crude test of actual pixel data: pixel threshold of about 4% (2560/65535).
  // 29000 pixels can be above the threshold
  EXPECT_LE(jxl::test::ComparePixels(pixels2.data(), pixels.data(), xsize,
                                     ysize, format, format, 2560.0),
            29000u);

  EXPECT_EQ(JXL_DEC_NEED_MORE_INPUT, JxlDecoderProcessInput(dec));

  size_t consumed = first_part - JxlDecoderReleaseInput(dec);

  EXPECT_EQ(JXL_DEC_SUCCESS, JxlDecoderSetInput(dec, data.data() + consumed,
                                                data.size() - consumed));
  EXPECT_EQ(JXL_DEC_FULL_IMAGE, JxlDecoderProcessInput(dec));
  // Lower threshold for the final (still lossy) image
  EXPECT_LE(jxl::test::ComparePixels(pixels2.data(), pixels.data(), xsize,
                                     ysize, format, format, 2560.0),
            11000u);

  JxlDecoderDestroy(dec);
}

TEST(DecodeTest, FlushTestLossyProgressiveAlpha) {
  // Size large enough for multiple groups, required to have progressive
  // stages
  size_t xsize = 333, ysize = 300;
  uint32_t num_channels = 4;
  std::vector<uint8_t> pixels =
      jxl::test::GetSomeTestImage(xsize, ysize, num_channels, 0);
  jxl::TestCodestreamParams params;
  params.preview_mode = jxl::kSmallPreview;
  std::vector<uint8_t> data =
      jxl::CreateTestJXLCodestream(jxl::Bytes(pixels.data(), pixels.size()),
                                   xsize, ysize, num_channels, params);
  JxlPixelFormat format = {num_channels, JXL_TYPE_UINT16, JXL_BIG_ENDIAN, 0};

  std::vector<uint8_t> pixels2;
  pixels2.resize(pixels.size());

  JxlDecoder* dec = JxlDecoderCreate(nullptr);

  EXPECT_EQ(JXL_DEC_SUCCESS,
            JxlDecoderSubscribeEvents(
                dec, JXL_DEC_BASIC_INFO | JXL_DEC_FRAME | JXL_DEC_FULL_IMAGE));

  // Ensure that the first part contains at least the full DC of the image,
  // otherwise flush does not work.
  size_t first_part = data.size() - 1;

  EXPECT_EQ(JXL_DEC_SUCCESS, JxlDecoderSetInput(dec, data.data(), first_part));

  EXPECT_EQ(JXL_DEC_BASIC_INFO, JxlDecoderProcessInput(dec));
  JxlBasicInfo info;
  EXPECT_EQ(JXL_DEC_SUCCESS, JxlDecoderGetBasicInfo(dec, &info));
  EXPECT_EQ(info.xsize, xsize);
  EXPECT_EQ(info.ysize, ysize);

  EXPECT_EQ(JXL_DEC_FRAME, JxlDecoderProcessInput(dec));

  // Output buffer not yet set
  EXPECT_EQ(JXL_DEC_ERROR, JxlDecoderFlushImage(dec));

  size_t buffer_size;
  EXPECT_EQ(JXL_DEC_SUCCESS,
            JxlDecoderImageOutBufferSize(dec, &format, &buffer_size));
  EXPECT_EQ(pixels2.size(), buffer_size);
  EXPECT_EQ(JXL_DEC_SUCCESS, JxlDecoderSetImageOutBuffer(
                                 dec, &format, pixels2.data(), pixels2.size()));

  // Must process input further until we get JXL_DEC_NEED_MORE_INPUT, even if
  // data was already input before, since the processing of the frame only
  // happens at the JxlDecoderProcessInput call after JXL_DEC_FRAME.
  EXPECT_EQ(JXL_DEC_NEED_MORE_INPUT, JxlDecoderProcessInput(dec));

  EXPECT_EQ(JXL_DEC_SUCCESS, JxlDecoderFlushImage(dec));

  EXPECT_LE(jxl::test::ComparePixels(pixels2.data(), pixels.data(), xsize,
                                     ysize, format, format, 2560.0),
            30000u);

  EXPECT_EQ(JXL_DEC_NEED_MORE_INPUT, JxlDecoderProcessInput(dec));

  size_t consumed = first_part - JxlDecoderReleaseInput(dec);

  EXPECT_EQ(JXL_DEC_SUCCESS, JxlDecoderSetInput(dec, data.data() + consumed,
                                                data.size() - consumed));

  EXPECT_EQ(JXL_DEC_FULL_IMAGE, JxlDecoderProcessInput(dec));
  EXPECT_LE(jxl::test::ComparePixels(pixels2.data(), pixels.data(), xsize,
                                     ysize, format, format, 2560.0),
            11000u);

  JxlDecoderDestroy(dec);
}
TEST(DecodeTest, FlushTestLossyProgressiveAlphaUpsampling) {
  size_t xsize = 533, ysize = 401;
  uint32_t num_channels = 4;
  std::vector<uint8_t> pixels =
      jxl::test::GetSomeTestImage(xsize, ysize, num_channels, 0);
  jxl::TestCodestreamParams params;
  params.cparams.resampling = 2;
  params.cparams.ec_resampling = 4;
  params.preview_mode = jxl::kSmallPreview;
  std::vector<uint8_t> data =
      jxl::CreateTestJXLCodestream(jxl::Bytes(pixels.data(), pixels.size()),
                                   xsize, ysize, num_channels, params);
  JxlPixelFormat format = {num_channels, JXL_TYPE_UINT16, JXL_BIG_ENDIAN, 0};

  std::vector<uint8_t> pixels2;
  pixels2.resize(pixels.size());

  JxlDecoder* dec = JxlDecoderCreate(nullptr);

  EXPECT_EQ(JXL_DEC_SUCCESS,
            JxlDecoderSubscribeEvents(
                dec, JXL_DEC_BASIC_INFO | JXL_DEC_FRAME | JXL_DEC_FULL_IMAGE));

  // Ensure that the first part contains at least the full DC of the image,
  // otherwise flush does not work.
  size_t first_part = data.size() * 2 / 3;

  EXPECT_EQ(JXL_DEC_SUCCESS, JxlDecoderSetInput(dec, data.data(), first_part));

  EXPECT_EQ(JXL_DEC_BASIC_INFO, JxlDecoderProcessInput(dec));
  JxlBasicInfo info;
  EXPECT_EQ(JXL_DEC_SUCCESS, JxlDecoderGetBasicInfo(dec, &info));
  EXPECT_EQ(info.xsize, xsize);
  EXPECT_EQ(info.ysize, ysize);

  EXPECT_EQ(JXL_DEC_FRAME, JxlDecoderProcessInput(dec));

  // Output buffer not yet set
  EXPECT_EQ(JXL_DEC_ERROR, JxlDecoderFlushImage(dec));

  size_t buffer_size;
  EXPECT_EQ(JXL_DEC_SUCCESS,
            JxlDecoderImageOutBufferSize(dec, &format, &buffer_size));
  EXPECT_EQ(pixels2.size(), buffer_size);
  EXPECT_EQ(JXL_DEC_SUCCESS, JxlDecoderSetImageOutBuffer(
                                 dec, &format, pixels2.data(), pixels2.size()));

  // Must process input further until we get JXL_DEC_NEED_MORE_INPUT, even if
  // data was already input before, since the processing of the frame only
  // happens at the JxlDecoderProcessInput call after JXL_DEC_FRAME.
  EXPECT_EQ(JXL_DEC_NEED_MORE_INPUT, JxlDecoderProcessInput(dec));

  EXPECT_EQ(JXL_DEC_SUCCESS, JxlDecoderFlushImage(dec));

  EXPECT_LE(jxl::test::ComparePixels(pixels2.data(), pixels.data(), xsize,
                                     ysize, format, format, 2560.0),
            125000u);

  EXPECT_EQ(JXL_DEC_NEED_MORE_INPUT, JxlDecoderProcessInput(dec));

  size_t consumed = first_part - JxlDecoderReleaseInput(dec);

  EXPECT_EQ(JXL_DEC_SUCCESS, JxlDecoderSetInput(dec, data.data() + consumed,
                                                data.size() - consumed));

  EXPECT_EQ(JXL_DEC_FULL_IMAGE, JxlDecoderProcessInput(dec));
  EXPECT_LE(jxl::test::ComparePixels(pixels2.data(), pixels.data(), xsize,
                                     ysize, format, format, 2560.0),
            70000u);

  JxlDecoderDestroy(dec);
}
TEST(DecodeTest, FlushTestLosslessProgressiveAlpha) {
  // Size large enough for multiple groups, required to have progressive
  // stages
  size_t xsize = 333, ysize = 300;
  uint32_t num_channels = 4;
  std::vector<uint8_t> pixels =
      jxl::test::GetSomeTestImage(xsize, ysize, num_channels, 0);
  jxl::TestCodestreamParams params;
  params.cparams.SetLossless();
  params.cparams.speed_tier = jxl::SpeedTier::kThunder;
  params.cparams.responsive = 1;
  params.cparams.modular_group_size_shift = 1;
  params.preview_mode = jxl::kSmallPreview;
  std::vector<uint8_t> data =
      jxl::CreateTestJXLCodestream(jxl::Bytes(pixels.data(), pixels.size()),
                                   xsize, ysize, num_channels, params);
  JxlPixelFormat format = {num_channels, JXL_TYPE_UINT16, JXL_BIG_ENDIAN, 0};

  std::vector<uint8_t> pixels2;
  pixels2.resize(pixels.size());

  JxlDecoder* dec = JxlDecoderCreate(nullptr);

  EXPECT_EQ(JXL_DEC_SUCCESS,
            JxlDecoderSubscribeEvents(
                dec, JXL_DEC_BASIC_INFO | JXL_DEC_FRAME | JXL_DEC_FULL_IMAGE));

  // Ensure that the first part contains at least the full DC of the image,
  // otherwise flush does not work.
  size_t first_part = data.size() / 2;

  EXPECT_EQ(JXL_DEC_SUCCESS, JxlDecoderSetInput(dec, data.data(), first_part));

  EXPECT_EQ(JXL_DEC_BASIC_INFO, JxlDecoderProcessInput(dec));
  JxlBasicInfo info;
  EXPECT_EQ(JXL_DEC_SUCCESS, JxlDecoderGetBasicInfo(dec, &info));
  EXPECT_EQ(info.xsize, xsize);
  EXPECT_EQ(info.ysize, ysize);

  EXPECT_EQ(JXL_DEC_FRAME, JxlDecoderProcessInput(dec));

  // Output buffer not yet set
  EXPECT_EQ(JXL_DEC_ERROR, JxlDecoderFlushImage(dec));

  size_t buffer_size;
  EXPECT_EQ(JXL_DEC_SUCCESS,
            JxlDecoderImageOutBufferSize(dec, &format, &buffer_size));
  EXPECT_EQ(pixels2.size(), buffer_size);
  EXPECT_EQ(JXL_DEC_SUCCESS, JxlDecoderSetImageOutBuffer(
                                 dec, &format, pixels2.data(), pixels2.size()));

  // Must process input further until we get JXL_DEC_NEED_MORE_INPUT, even if
  // data was already input before, since the processing of the frame only
  // happens at the JxlDecoderProcessInput call after JXL_DEC_FRAME.
  EXPECT_EQ(JXL_DEC_NEED_MORE_INPUT, JxlDecoderProcessInput(dec));

  EXPECT_EQ(JXL_DEC_SUCCESS, JxlDecoderFlushImage(dec));

  EXPECT_LE(jxl::test::ComparePixels(pixels2.data(), pixels.data(), xsize,
                                     ysize, format, format, 2560.0),
            2700u);

  EXPECT_EQ(JXL_DEC_NEED_MORE_INPUT, JxlDecoderProcessInput(dec));

  size_t consumed = first_part - JxlDecoderReleaseInput(dec);

  EXPECT_EQ(JXL_DEC_SUCCESS, JxlDecoderSetInput(dec, data.data() + consumed,
                                                data.size() - consumed));

  EXPECT_EQ(JXL_DEC_FULL_IMAGE, JxlDecoderProcessInput(dec));
  EXPECT_LE(jxl::test::ComparePixels(pixels2.data(), pixels.data(), xsize,
                                     ysize, format, format),
            0u);

  JxlDecoderDestroy(dec);
}

class DecodeProgressiveTest : public ::testing::TestWithParam<int> {};
JXL_GTEST_INSTANTIATE_TEST_SUITE_P(DecodeProgressiveTestInstantiation,
                                   DecodeProgressiveTest,
                                   ::testing::Range(0, 8));
TEST_P(DecodeProgressiveTest, ProgressiveEventTest) {
  const int params = GetParam();
  int single_group = params & 1;
  int lossless = (params >> 1) & 1;
  uint32_t num_channels = 3 + ((params >> 2) & 1);
  std::set<JxlProgressiveDetail> progressive_details = {kDC, kLastPasses,
                                                        kPasses};
  for (auto prog_detail : progressive_details) {
    // Only few combinations are expected to support outputting
    // intermediate flushes for complete DC and complete passes.
    // The test can be updated if more cases are expected to support it.
    bool expect_flush = (num_channels & 1) && !lossless;
    size_t xsize, ysize;
    if (single_group) {
      // An image smaller than 256x256 ensures it contains only 1 group.
      xsize = 99;
      ysize = 100;
    } else {
      xsize = 277;
      ysize = 280;
    }
    std::vector<uint8_t> pixels =
        jxl::test::GetSomeTestImage(xsize, ysize, num_channels, 0);
    JxlPixelFormat format = {num_channels, JXL_TYPE_UINT16, JXL_BIG_ENDIAN, 0};
    jxl::ColorEncoding color_encoding = jxl::ColorEncoding::SRGB(false);
    jxl::CodecInOut io;
    EXPECT_TRUE(jxl::ConvertFromExternal(
        jxl::Bytes(pixels.data(), pixels.size()), xsize, ysize, color_encoding,
        /*bits_per_sample=*/16, format,
        /*pool=*/nullptr, &io.Main()));
    jxl::TestCodestreamParams params;
    if (lossless) {
      params.cparams.SetLossless();
    } else {
      params.cparams.butteraugli_distance = 0.5f;
    }
    jxl::PassDefinition passes[] = {
        {2, 0, 4}, {4, 0, 4}, {8, 2, 2}, {8, 1, 2}, {8, 0, 1}};
    const int kNumPasses = 5;
    jxl::ProgressiveMode progressive_mode{passes};
    params.cparams.custom_progressive_mode = &progressive_mode;
    std::vector<uint8_t> data =
        jxl::CreateTestJXLCodestream(jxl::Bytes(pixels.data(), pixels.size()),
                                     xsize, ysize, num_channels, params);

    for (size_t increment : {(size_t)1, data.size()}) {
      printf(
          "Testing with single_group=%d, lossless=%d, "
          "num_channels=%d, prog_detail=%d, increment=%d\n",
          single_group, lossless, (int)num_channels, (int)prog_detail,
          (int)increment);
      std::vector<std::vector<uint8_t>> passes(kNumPasses + 1);
      for (int i = 0; i <= kNumPasses; ++i) {
        passes[i].resize(pixels.size());
      }

      JxlDecoder* dec = JxlDecoderCreate(nullptr);

      EXPECT_EQ(JXL_DEC_SUCCESS,
                JxlDecoderSubscribeEvents(
                    dec, JXL_DEC_BASIC_INFO | JXL_DEC_FRAME |
                             JXL_DEC_FULL_IMAGE | JXL_DEC_FRAME_PROGRESSION));
      EXPECT_EQ(JXL_DEC_ERROR, JxlDecoderSetProgressiveDetail(dec, kFrames));
      EXPECT_EQ(JXL_DEC_ERROR,
                JxlDecoderSetProgressiveDetail(dec, kDCProgressive));
      EXPECT_EQ(JXL_DEC_ERROR, JxlDecoderSetProgressiveDetail(dec, kDCGroups));
      EXPECT_EQ(JXL_DEC_ERROR, JxlDecoderSetProgressiveDetail(dec, kGroups));
      EXPECT_EQ(JXL_DEC_SUCCESS,
                JxlDecoderSetProgressiveDetail(dec, prog_detail));

      uint8_t* next_in = data.data();
      size_t avail_in = 0;
      size_t pos = 0;

      auto process_input = [&]() {
        for (;;) {
          EXPECT_EQ(JXL_DEC_SUCCESS,
                    JxlDecoderSetInput(dec, next_in, avail_in));
          JxlDecoderStatus status = JxlDecoderProcessInput(dec);
          size_t remaining = JxlDecoderReleaseInput(dec);
          EXPECT_LE(remaining, avail_in);
          next_in += avail_in - remaining;
          avail_in = remaining;
          if (status == JXL_DEC_NEED_MORE_INPUT && pos < data.size()) {
            size_t chunk = std::min<size_t>(increment, data.size() - pos);
            pos += chunk;
            avail_in += chunk;
            continue;
          }
          return status;
        }
      };

      EXPECT_EQ(JXL_DEC_BASIC_INFO, process_input());
      JxlBasicInfo info;
      EXPECT_EQ(JXL_DEC_SUCCESS, JxlDecoderGetBasicInfo(dec, &info));
      EXPECT_EQ(info.xsize, xsize);
      EXPECT_EQ(info.ysize, ysize);

      EXPECT_EQ(JXL_DEC_FRAME, process_input());

      size_t buffer_size;
      EXPECT_EQ(JXL_DEC_SUCCESS,
                JxlDecoderImageOutBufferSize(dec, &format, &buffer_size));
      EXPECT_EQ(pixels.size(), buffer_size);
      EXPECT_EQ(JXL_DEC_SUCCESS, JxlDecoderSetImageOutBuffer(
                                     dec, &format, passes[kNumPasses].data(),
                                     passes[kNumPasses].size()));

      auto next_pass = [&](int pass) {
        if (prog_detail <= kDC) return kNumPasses;
        if (prog_detail <= kLastPasses) {
          return std::min(pass + 2, kNumPasses);
        }
        return pass + 1;
      };

      if (expect_flush) {
        // Return a particular downsampling ratio only after the last
        // pass for that downsampling was processed.
        int expected_downsampling_ratios[] = {8, 8, 4, 4, 2};
        for (int p = 0; p < kNumPasses; p = next_pass(p)) {
          EXPECT_EQ(JXL_DEC_FRAME_PROGRESSION, process_input());
          EXPECT_EQ(expected_downsampling_ratios[p],
                    JxlDecoderGetIntendedDownsamplingRatio(dec));
          EXPECT_EQ(JXL_DEC_SUCCESS, JxlDecoderFlushImage(dec));
          passes[p] = passes[kNumPasses];
        }
      }

      EXPECT_EQ(JXL_DEC_FULL_IMAGE, process_input());
      EXPECT_EQ(JXL_DEC_SUCCESS, process_input());

      JxlDecoderDestroy(dec);

      if (!expect_flush) {
        continue;
      }
      jxl::ButteraugliParams ba;
      std::vector<float> distances(kNumPasses + 1);
      for (int p = 0;; p = next_pass(p)) {
        jxl::CodecInOut io1;
        EXPECT_TRUE(jxl::ConvertFromExternal(
            jxl::Bytes(passes[p].data(), passes[p].size()), xsize, ysize,
            color_encoding,
            /*bits_per_sample=*/16, format,
            /*pool=*/nullptr, &io1.Main()));
        distances[p] = ButteraugliDistance(
            io.frames, io1.frames, ba, *JxlGetDefaultCms(), nullptr, nullptr);
        if (p == kNumPasses) break;
      }
      const float kMaxDistance[kNumPasses + 1] = {30.0f, 20.0f, 10.0f,
                                                  5.0f,  3.0f,  2.0f};
      EXPECT_LT(distances[kNumPasses], kMaxDistance[kNumPasses]);
      for (int p = 0; p < kNumPasses;) {
        int next_p = next_pass(p);
        EXPECT_LT(distances[p], kMaxDistance[p]);
        // Verify that the returned pass image is actually not the
        // same as the next pass image, by checking that it has a bit
        // worse butteraugli score.
        EXPECT_LT(distances[next_p] * 1.1f, distances[p]);
        p = next_p;
      }
    }
  }
}

void VerifyJPEGReconstruction(jxl::Span<const uint8_t> container,
                              jxl::Span<const uint8_t> jpeg_bytes) {
  JxlDecoderPtr dec = JxlDecoderMake(nullptr);
  EXPECT_EQ(JXL_DEC_SUCCESS,
            JxlDecoderSubscribeEvents(
                dec.get(), JXL_DEC_JPEG_RECONSTRUCTION | JXL_DEC_FULL_IMAGE));
  JxlDecoderSetInput(dec.get(), container.data(), container.size());
  EXPECT_EQ(JXL_DEC_JPEG_RECONSTRUCTION, JxlDecoderProcessInput(dec.get()));
  std::vector<uint8_t> reconstructed_buffer(128);
  EXPECT_EQ(JXL_DEC_SUCCESS,
            JxlDecoderSetJPEGBuffer(dec.get(), reconstructed_buffer.data(),
                                    reconstructed_buffer.size()));
  size_t used = 0;
  JxlDecoderStatus process_result = JXL_DEC_JPEG_NEED_MORE_OUTPUT;
  while (process_result == JXL_DEC_JPEG_NEED_MORE_OUTPUT) {
    used = reconstructed_buffer.size() - JxlDecoderReleaseJPEGBuffer(dec.get());
    reconstructed_buffer.resize(reconstructed_buffer.size() * 2);
    EXPECT_EQ(
        JXL_DEC_SUCCESS,
        JxlDecoderSetJPEGBuffer(dec.get(), reconstructed_buffer.data() + used,
                                reconstructed_buffer.size() - used));
    process_result = JxlDecoderProcessInput(dec.get());
  }
  ASSERT_EQ(JXL_DEC_FULL_IMAGE, process_result);
  used = reconstructed_buffer.size() - JxlDecoderReleaseJPEGBuffer(dec.get());
  ASSERT_EQ(used, jpeg_bytes.size());
  EXPECT_EQ(0, memcmp(reconstructed_buffer.data(), jpeg_bytes.data(), used));
}

TEST(DecodeTest, JXL_TRANSCODE_JPEG_TEST(JPEGReconstructTestCodestream)) {
  TEST_LIBJPEG_SUPPORT();
  size_t xsize = 123;
  size_t ysize = 77;
  size_t channels = 3;
  std::vector<uint8_t> pixels =
      jxl::test::GetSomeTestImage(xsize, ysize, channels, /*seed=*/0);
  std::vector<uint8_t> jpeg_codestream;
  jxl::TestCodestreamParams params;
  params.cparams.color_transform = jxl::ColorTransform::kNone;
  params.box_format = kCSBF_Single;
  params.jpeg_codestream = &jpeg_codestream;
  params.preview_mode = jxl::kSmallPreview;
  std::vector<uint8_t> compressed = jxl::CreateTestJXLCodestream(
      jxl::Bytes(pixels.data(), pixels.size()), xsize, ysize, channels, params);
  VerifyJPEGReconstruction(jxl::Bytes(compressed), jxl::Bytes(jpeg_codestream));
}

TEST(DecodeTest, JXL_TRANSCODE_JPEG_TEST(JPEGReconstructionTest)) {
  const std::string jpeg_path = "jxl/flower/flower.png.im_q85_420.jpg";
  const std::vector<uint8_t> orig = jxl::test::ReadTestData(jpeg_path);
  jxl::CodecInOut orig_io;
  ASSERT_TRUE(jxl::jpeg::DecodeImageJPG(jxl::Bytes(orig), &orig_io));
  orig_io.metadata.m.xyb_encoded = false;
  jxl::BitWriter writer;
  ASSERT_TRUE(WriteCodestreamHeaders(&orig_io.metadata, &writer, nullptr));
  writer.ZeroPadToByte();
  jxl::CompressParams cparams;
  cparams.color_transform = jxl::ColorTransform::kNone;
  ASSERT_TRUE(jxl::EncodeFrame(cparams, jxl::FrameInfo{}, &orig_io.metadata,
                               orig_io.Main(), *JxlGetDefaultCms(),
                               /*pool=*/nullptr, &writer,
                               /*aux_out=*/nullptr));

  std::vector<uint8_t> jpeg_data;
  ASSERT_TRUE(
      EncodeJPEGData(*orig_io.Main().jpeg_data.get(), &jpeg_data, cparams));
  std::vector<uint8_t> container;
  jxl::Bytes(jxl::kContainerHeader).AppendTo(&container);
  jxl::AppendBoxHeader(jxl::MakeBoxType("jbrd"), jpeg_data.size(), false,
                       &container);
  jxl::Bytes(jpeg_data).AppendTo(&container);
  jxl::AppendBoxHeader(jxl::MakeBoxType("jxlc"), 0, true, &container);
  jxl::PaddedBytes codestream = std::move(writer).TakeBytes();
  jxl::Bytes(codestream).AppendTo(&container);
  VerifyJPEGReconstruction(jxl::Bytes(container), jxl::Bytes(orig));
}

TEST(DecodeTest, JXL_TRANSCODE_JPEG_TEST(JPEGReconstructionMetadataTest)) {
  const std::string jpeg_path = "jxl/jpeg_reconstruction/1x1_exif_xmp.jpg";
  const std::string jxl_path = "jxl/jpeg_reconstruction/1x1_exif_xmp.jxl";
  const std::vector<uint8_t> jpeg = jxl::test::ReadTestData(jpeg_path);
  const std::vector<uint8_t> jxl = jxl::test::ReadTestData(jxl_path);
  VerifyJPEGReconstruction(jxl::Bytes(jxl), jxl::Bytes(jpeg));
}

TEST(DecodeTest, ContinueFinalNonEssentialBoxTest) {
  size_t xsize = 80, ysize = 90;
  std::vector<uint8_t> pixels = jxl::test::GetSomeTestImage(xsize, ysize, 4, 0);
  jxl::TestCodestreamParams params;
  params.box_format = kCSBF_Multi_Other_Terminated;
  params.add_icc_profile = true;
  std::vector<uint8_t> compressed = jxl::CreateTestJXLCodestream(
      jxl::Bytes(pixels.data(), pixels.size()), xsize, ysize, 4, params);
  StreamPositions streampos;
  AnalyzeCodestream(compressed, &streampos);

  // The non-essential final box size including 8-byte header
  size_t final_box_size = unk3_box_size + 8;
  size_t last_box_begin = compressed.size() - final_box_size;
  // Verify that the test is indeed setup correctly to be at the beginning of
  // the 'unkn' box header.
  ASSERT_EQ(compressed[last_box_begin + 3], final_box_size);
  ASSERT_EQ(compressed[last_box_begin + 4], 'u');
  ASSERT_EQ(compressed[last_box_begin + 5], 'n');
  ASSERT_EQ(compressed[last_box_begin + 6], 'k');
  ASSERT_EQ(compressed[last_box_begin + 7], '3');

  JxlDecoder* dec = JxlDecoderCreate(nullptr);

  EXPECT_EQ(JXL_DEC_SUCCESS,
            JxlDecoderSubscribeEvents(dec, JXL_DEC_BASIC_INFO | JXL_DEC_FRAME));

  EXPECT_EQ(JXL_DEC_SUCCESS,
            JxlDecoderSetInput(dec, compressed.data(), last_box_begin));

  EXPECT_EQ(JXL_DEC_BASIC_INFO, JxlDecoderProcessInput(dec));
  EXPECT_EQ(JXL_DEC_FRAME, JxlDecoderProcessInput(dec));
  // The decoder returns success despite not having seen the final unknown box
  // yet. This is because calling JxlDecoderCloseInput is not mandatory for
  // backwards compatibility, so it doesn't know more bytes follow, the current
  // bytes ended at a perfectly valid place.
  EXPECT_EQ(JXL_DEC_SUCCESS, JxlDecoderProcessInput(dec));

  size_t remaining = JxlDecoderReleaseInput(dec);
  // Since the test was set up to end exactly at the boundary of the final
  // codestream box, and the decoder returned success, all bytes are expected to
  // be consumed until the end of the  frame header.
  EXPECT_EQ(remaining, last_box_begin - streampos.frames[0].toc_end);

  // Now set the remaining non-codestream box as input.
  EXPECT_EQ(JXL_DEC_SUCCESS,
            JxlDecoderSetInput(dec, compressed.data() + last_box_begin,
                               compressed.size() - last_box_begin));
  // Even though JxlDecoderProcessInput already returned JXL_DEC_SUCCESS before,
  // when calling it again now after setting more input, success is expected, no
  // event occurs but the box has been successfully skipped.
  EXPECT_EQ(JXL_DEC_SUCCESS, JxlDecoderProcessInput(dec));

  JxlDecoderDestroy(dec);
}

namespace {
bool BoxTypeEquals(const std::string& type_string, JxlBoxType type) {
  return type_string.size() == 4 && type_string[0] == type[0] &&
         type_string[1] == type[1] && type_string[2] == type[2] &&
         type_string[3] == type[3];
}
}  // namespace

TEST(DecodeTest, ExtentedBoxSizeTest) {
  const std::string jxl_path = "jxl/boxes/square-extended-size-container.jxl";
  const std::vector<uint8_t> orig = jxl::test::ReadTestData(jxl_path);
  JxlDecoder* dec = JxlDecoderCreate(nullptr);

  EXPECT_EQ(JXL_DEC_SUCCESS, JxlDecoderSubscribeEvents(dec, JXL_DEC_BOX));

  JxlBoxType type;
  uint64_t box_size;
  uint64_t contents_size;
  EXPECT_EQ(JXL_DEC_SUCCESS, JxlDecoderSetInput(dec, orig.data(), orig.size()));
  EXPECT_EQ(JXL_DEC_BOX, JxlDecoderProcessInput(dec));
  EXPECT_EQ(JXL_DEC_SUCCESS, JxlDecoderGetBoxType(dec, type, JXL_FALSE));
  EXPECT_TRUE(BoxTypeEquals("JXL ", type));
  EXPECT_EQ(JXL_DEC_SUCCESS, JxlDecoderGetBoxSizeRaw(dec, &box_size));
  EXPECT_EQ(12, box_size);
  EXPECT_EQ(JXL_DEC_SUCCESS, JxlDecoderGetBoxSizeContents(dec, &contents_size));
  EXPECT_EQ(contents_size + 8, box_size);
  EXPECT_EQ(JXL_DEC_BOX, JxlDecoderProcessInput(dec));
  EXPECT_EQ(JXL_DEC_SUCCESS, JxlDecoderGetBoxType(dec, type, JXL_FALSE));
  EXPECT_TRUE(BoxTypeEquals("ftyp", type));
  EXPECT_EQ(JXL_DEC_SUCCESS, JxlDecoderGetBoxSizeRaw(dec, &box_size));
  EXPECT_EQ(20, box_size);
  EXPECT_EQ(JXL_DEC_SUCCESS, JxlDecoderGetBoxSizeContents(dec, &contents_size));
  EXPECT_EQ(contents_size + 8, box_size);
  EXPECT_EQ(JXL_DEC_BOX, JxlDecoderProcessInput(dec));
  EXPECT_EQ(JXL_DEC_SUCCESS, JxlDecoderGetBoxType(dec, type, JXL_FALSE));
  EXPECT_TRUE(BoxTypeEquals("jxlc", type));
  EXPECT_EQ(JXL_DEC_SUCCESS, JxlDecoderGetBoxSizeRaw(dec, &box_size));
  EXPECT_EQ(72, box_size);
  EXPECT_EQ(JXL_DEC_SUCCESS, JxlDecoderGetBoxSizeContents(dec, &contents_size));
  // This is an extended box, hence the difference between `box_size` and
  // `contents_size` is 16.
  EXPECT_EQ(contents_size + 8 + 8, box_size);

  JxlDecoderDestroy(dec);
}

TEST(DecodeTest, JXL_BOXES_TEST(BoxTest)) {
  size_t xsize = 1, ysize = 1;
  std::vector<uint8_t> pixels = jxl::test::GetSomeTestImage(xsize, ysize, 4, 0);
  jxl::TestCodestreamParams params;
  params.box_format = kCSBF_Multi_Other_Terminated;
  params.add_icc_profile = true;
  std::vector<uint8_t> compressed = jxl::CreateTestJXLCodestream(
      jxl::Bytes(pixels.data(), pixels.size()), xsize, ysize, 4, params);

  JxlDecoder* dec = JxlDecoderCreate(nullptr);

  EXPECT_EQ(JXL_DEC_SUCCESS, JxlDecoderSubscribeEvents(dec, JXL_DEC_BOX));

  std::vector<std::string> expected_box_types = {
      "JXL ", "ftyp", "jxlp", "unk1", "unk2", "jxlp", "jxlp", "jxlp", "unk3"};

  // Value 0 means to not test the size: codestream is not required to be a
  // particular exact size.
  std::vector<size_t> expected_box_sizes = {12, 20, 0, 34, 18, 0, 0, 0, 20};

  JxlBoxType type;
  uint64_t box_size;
  uint64_t contents_size;
  std::vector<uint8_t> contents(50);
  size_t expected_release_size = 0;

  // Cannot get these when decoding didn't start yet
  EXPECT_EQ(JXL_DEC_ERROR, JxlDecoderGetBoxType(dec, type, JXL_FALSE));
  EXPECT_EQ(JXL_DEC_ERROR, JxlDecoderGetBoxSizeRaw(dec, &box_size));

  uint8_t* next_in = compressed.data();
  size_t avail_in = compressed.size();
  for (size_t i = 0; i < expected_box_types.size(); i++) {
    EXPECT_EQ(JXL_DEC_SUCCESS, JxlDecoderSetInput(dec, next_in, avail_in));
    EXPECT_EQ(JXL_DEC_BOX, JxlDecoderProcessInput(dec));
    EXPECT_EQ(JXL_DEC_SUCCESS, JxlDecoderGetBoxType(dec, type, JXL_FALSE));
    EXPECT_EQ(JXL_DEC_SUCCESS, JxlDecoderGetBoxSizeRaw(dec, &box_size));
    EXPECT_TRUE(BoxTypeEquals(expected_box_types[i], type));
    if (expected_box_sizes[i]) {
      EXPECT_EQ(expected_box_sizes[i], box_size);
      EXPECT_EQ(JXL_DEC_SUCCESS,
                JxlDecoderGetBoxSizeContents(dec, &contents_size));
      EXPECT_EQ(contents_size + 8, box_size);
    }

    if (expected_release_size > 0) {
      EXPECT_EQ(expected_release_size, JxlDecoderReleaseBoxBuffer(dec));
      expected_release_size = 0;
    }

    if (type[0] == 'u' && type[1] == 'n' && type[2] == 'k') {
      JxlDecoderSetBoxBuffer(dec, contents.data(), contents.size());
      size_t expected_box_contents_size =
          type[3] == '1' ? unk1_box_size
                         : (type[3] == '2' ? unk2_box_size : unk3_box_size);
      expected_release_size = contents.size() - expected_box_contents_size;
    }
    size_t consumed = avail_in - JxlDecoderReleaseInput(dec);
    next_in += consumed;
    avail_in -= consumed;
  }

  // After the last DEC_BOX event, check that the input position is exactly at
  // the stat of the box header.
  EXPECT_EQ(avail_in, expected_box_sizes.back());

  // Even though all input is given, the decoder cannot assume there aren't
  // more boxes if the input was not closed.
  EXPECT_EQ(JXL_DEC_SUCCESS, JxlDecoderSetInput(dec, next_in, avail_in));
  EXPECT_EQ(JXL_DEC_NEED_MORE_INPUT, JxlDecoderProcessInput(dec));
  JxlDecoderCloseInput(dec);
  EXPECT_EQ(JXL_DEC_SUCCESS, JxlDecoderProcessInput(dec));

  JxlDecoderDestroy(dec);
}

TEST(DecodeTest, JXL_BOXES_TEST(ExifBrobBoxTest)) {
  size_t xsize = 1, ysize = 1;
  std::vector<uint8_t> pixels = jxl::test::GetSomeTestImage(xsize, ysize, 4, 0);
  jxl::TestCodestreamParams params;
  // Lossless to verify pixels exactly after roundtrip.
  params.cparams.SetLossless();
  params.box_format = kCSBF_Brob_Exif;
  params.add_icc_profile = true;
  std::vector<uint8_t> compressed = jxl::CreateTestJXLCodestream(
      jxl::Bytes(pixels.data(), pixels.size()), xsize, ysize, 4, params);

  // Test raw brob box, not brotli-decompressing
  for (int streaming = 0; streaming < 2; ++streaming) {
    JxlDecoder* dec = JxlDecoderCreate(nullptr);

    EXPECT_EQ(JXL_DEC_SUCCESS, JxlDecoderSubscribeEvents(dec, JXL_DEC_BOX));
    if (!streaming) {
      EXPECT_EQ(JXL_DEC_SUCCESS,
                JxlDecoderSetInput(dec, compressed.data(), compressed.size()));
      JxlDecoderCloseInput(dec);
    }
    // for streaming input case
    const uint8_t* next_in = compressed.data();
    size_t avail_in = 0;
    size_t total_in = 0;
    size_t step_size = 64;

    std::vector<uint8_t> box_buffer;
    size_t box_num_output;
    bool seen_brob_begin = false;
    bool seen_brob_end = false;

    for (;;) {
      JxlDecoderStatus status = JxlDecoderProcessInput(dec);
      if (status == JXL_DEC_NEED_MORE_INPUT) {
        if (streaming) {
          size_t remaining = JxlDecoderReleaseInput(dec);
          EXPECT_LE(remaining, avail_in);
          next_in += avail_in - remaining;
          avail_in = remaining;
          size_t amount = step_size;
          if (total_in + amount > compressed.size()) {
            amount = compressed.size() - total_in;
          }
          avail_in += amount;
          total_in += amount;
          EXPECT_EQ(JXL_DEC_SUCCESS,
                    JxlDecoderSetInput(dec, next_in, avail_in));
          if (total_in == compressed.size()) JxlDecoderCloseInput(dec);
        } else {
          FAIL();
          break;
        }
      } else if (status == JXL_DEC_BOX || status == JXL_DEC_SUCCESS) {
        if (!box_buffer.empty()) {
          EXPECT_EQ(false, seen_brob_end);
          seen_brob_end = true;
          size_t remaining = JxlDecoderReleaseBoxBuffer(dec);
          box_num_output = box_buffer.size() - remaining;
          EXPECT_EQ(box_num_output, box_brob_exif_size - 8);
          EXPECT_EQ(
              0, memcmp(box_buffer.data(), box_brob_exif + 8, box_num_output));
          box_buffer.clear();
        }
        if (status == JXL_DEC_SUCCESS) break;
        JxlBoxType type;
        EXPECT_EQ(JXL_DEC_SUCCESS, JxlDecoderGetBoxType(dec, type, JXL_FALSE));
        if (BoxTypeEquals("brob", type)) {
          EXPECT_EQ(false, seen_brob_begin);
          seen_brob_begin = true;
          box_buffer.resize(8);
          JxlDecoderSetBoxBuffer(dec, box_buffer.data(), box_buffer.size());
        }
      } else if (status == JXL_DEC_BOX_NEED_MORE_OUTPUT) {
        size_t remaining = JxlDecoderReleaseBoxBuffer(dec);
        box_num_output = box_buffer.size() - remaining;
        box_buffer.resize(box_buffer.size() * 2);
        JxlDecoderSetBoxBuffer(dec, box_buffer.data() + box_num_output,
                               box_buffer.size() - box_num_output);
      } else {
        // We do not expect any other events or errors
        FAIL();
        break;
      }
    }

    EXPECT_EQ(true, seen_brob_begin);
    EXPECT_EQ(true, seen_brob_end);

    JxlDecoderDestroy(dec);
  }

  // Test decompressed brob box
  for (int streaming = 0; streaming < 2; ++streaming) {
    JxlDecoder* dec = JxlDecoderCreate(nullptr);

    EXPECT_EQ(JXL_DEC_SUCCESS, JxlDecoderSubscribeEvents(dec, JXL_DEC_BOX));
    if (!streaming) {
      EXPECT_EQ(JXL_DEC_SUCCESS,
                JxlDecoderSetInput(dec, compressed.data(), compressed.size()));
      JxlDecoderCloseInput(dec);
    }
    // for streaming input case
    const uint8_t* next_in = compressed.data();
    size_t avail_in = 0;
    size_t total_in = 0;
    size_t step_size = 64;

    std::vector<uint8_t> box_buffer;
    size_t box_num_output;
    bool seen_exif_begin = false;
    bool seen_exif_end = false;

    EXPECT_EQ(JXL_DEC_SUCCESS, JxlDecoderSetDecompressBoxes(dec, JXL_TRUE));

    for (;;) {
      JxlDecoderStatus status = JxlDecoderProcessInput(dec);
      if (status == JXL_DEC_NEED_MORE_INPUT) {
        if (streaming) {
          size_t remaining = JxlDecoderReleaseInput(dec);
          EXPECT_LE(remaining, avail_in);
          next_in += avail_in - remaining;
          avail_in = remaining;
          size_t amount = step_size;
          if (total_in + amount > compressed.size()) {
            amount = compressed.size() - total_in;
          }
          avail_in += amount;
          total_in += amount;
          EXPECT_EQ(JXL_DEC_SUCCESS,
                    JxlDecoderSetInput(dec, next_in, avail_in));
          if (total_in == compressed.size()) JxlDecoderCloseInput(dec);
        } else {
          FAIL();
          break;
        }
      } else if (status == JXL_DEC_BOX || status == JXL_DEC_SUCCESS) {
        if (!box_buffer.empty()) {
          EXPECT_EQ(false, seen_exif_end);
          seen_exif_end = true;
          size_t remaining = JxlDecoderReleaseBoxBuffer(dec);
          box_num_output = box_buffer.size() - remaining;
          // Expect that the output has the same size and contents as the
          // uncompressed exif data. Only check contents if the sizes match to
          // avoid comparing uninitialized memory in the test.
          EXPECT_EQ(box_num_output, exif_uncompressed_size);
          if (box_num_output == exif_uncompressed_size) {
            EXPECT_EQ(0, memcmp(box_buffer.data(), exif_uncompressed,
                                exif_uncompressed_size));
          }
          box_buffer.clear();
        }
        if (status == JXL_DEC_SUCCESS) break;
        JxlBoxType type;
        EXPECT_EQ(JXL_DEC_SUCCESS, JxlDecoderGetBoxType(dec, type, JXL_TRUE));
        if (BoxTypeEquals("Exif", type)) {
          EXPECT_EQ(false, seen_exif_begin);
          seen_exif_begin = true;
          box_buffer.resize(8);
          JxlDecoderSetBoxBuffer(dec, box_buffer.data(), box_buffer.size());
        }
      } else if (status == JXL_DEC_BOX_NEED_MORE_OUTPUT) {
        size_t remaining = JxlDecoderReleaseBoxBuffer(dec);
        box_num_output = box_buffer.size() - remaining;
        box_buffer.resize(box_buffer.size() * 2);
        JxlDecoderSetBoxBuffer(dec, box_buffer.data() + box_num_output,
                               box_buffer.size() - box_num_output);
      } else {
        // We do not expect any other events or errors
        FAIL();
        break;
      }
    }

    EXPECT_EQ(true, seen_exif_begin);
    EXPECT_EQ(true, seen_exif_end);

    JxlDecoderDestroy(dec);
  }
}

TEST(DecodeTest, JXL_BOXES_TEST(PartialCodestreamBoxTest)) {
  size_t xsize = 23, ysize = 81;
  std::vector<uint8_t> pixels = jxl::test::GetSomeTestImage(xsize, ysize, 4, 0);
  JxlPixelFormat format_orig = {4, JXL_TYPE_UINT16, JXL_BIG_ENDIAN, 0};
  // Lossless to verify pixels exactly after roundtrip.
  jxl::TestCodestreamParams params;
  params.cparams.SetLossless();
  params.cparams.speed_tier = jxl::SpeedTier::kThunder;
  params.box_format = kCSBF_Multi;
  params.add_icc_profile = true;
  std::vector<uint8_t> compressed = jxl::CreateTestJXLCodestream(
      jxl::Bytes(pixels.data(), pixels.size()), xsize, ysize, 4, params);

  std::vector<uint8_t> extracted_codestream;

  {
    JxlDecoder* dec = JxlDecoderCreate(nullptr);

    EXPECT_EQ(JXL_DEC_SUCCESS,
              JxlDecoderSubscribeEvents(
                  dec, JXL_DEC_BASIC_INFO | JXL_DEC_FULL_IMAGE | JXL_DEC_BOX));
    EXPECT_EQ(JXL_DEC_SUCCESS,
              JxlDecoderSetInput(dec, compressed.data(), compressed.size()));
    JxlDecoderCloseInput(dec);

    size_t num_jxlp = 0;

    std::vector<uint8_t> pixels2;
    pixels2.resize(pixels.size());

    std::vector<uint8_t> box_buffer;
    size_t box_num_output;

    for (;;) {
      JxlDecoderStatus status = JxlDecoderProcessInput(dec);
      if (status == JXL_DEC_NEED_MORE_INPUT) {
        FAIL();
        break;
      } else if (status == JXL_DEC_BASIC_INFO) {
        JxlBasicInfo info;
        EXPECT_EQ(JXL_DEC_SUCCESS, JxlDecoderGetBasicInfo(dec, &info));
        EXPECT_EQ(info.xsize, xsize);
        EXPECT_EQ(info.ysize, ysize);
      } else if (status == JXL_DEC_NEED_IMAGE_OUT_BUFFER) {
        EXPECT_EQ(JXL_DEC_SUCCESS,
                  JxlDecoderSetImageOutBuffer(dec, &format_orig, pixels2.data(),
                                              pixels2.size()));
      } else if (status == JXL_DEC_FULL_IMAGE) {
        continue;
      } else if (status == JXL_DEC_BOX || status == JXL_DEC_SUCCESS) {
        if (!box_buffer.empty()) {
          size_t remaining = JxlDecoderReleaseBoxBuffer(dec);
          box_num_output = box_buffer.size() - remaining;
          EXPECT_GE(box_num_output, 4);
          // Do not insert the first 4 bytes, which are not part of the
          // codestream, but the partial codestream box index
          extracted_codestream.insert(extracted_codestream.end(),
                                      box_buffer.begin() + 4,
                                      box_buffer.begin() + box_num_output);
          box_buffer.clear();
        }
        if (status == JXL_DEC_SUCCESS) break;
        JxlBoxType type;
        EXPECT_EQ(JXL_DEC_SUCCESS, JxlDecoderGetBoxType(dec, type, JXL_FALSE));
        if (BoxTypeEquals("jxlp", type)) {
          num_jxlp++;
          box_buffer.resize(8);
          JxlDecoderSetBoxBuffer(dec, box_buffer.data(), box_buffer.size());
        }
      } else if (status == JXL_DEC_BOX_NEED_MORE_OUTPUT) {
        size_t remaining = JxlDecoderReleaseBoxBuffer(dec);
        box_num_output = box_buffer.size() - remaining;
        box_buffer.resize(box_buffer.size() * 2);
        JxlDecoderSetBoxBuffer(dec, box_buffer.data() + box_num_output,
                               box_buffer.size() - box_num_output);
      } else {
        // We do not expect any other events or errors
        FAIL();
        break;
      }
    }

    // The test file created with kCSBF_Multi is expected to have 4 jxlp boxes.
    EXPECT_EQ(4, num_jxlp);

    EXPECT_EQ(0u, jxl::test::ComparePixels(pixels.data(), pixels2.data(), xsize,
                                           ysize, format_orig, format_orig));

    JxlDecoderDestroy(dec);
  }

  // Now test whether the codestream extracted from the jxlp boxes can itself
  // also be decoded and gives the same pixels
  {
    JxlDecoder* dec = JxlDecoderCreate(nullptr);

    EXPECT_EQ(JXL_DEC_SUCCESS,
              JxlDecoderSubscribeEvents(
                  dec, JXL_DEC_BASIC_INFO | JXL_DEC_FULL_IMAGE | JXL_DEC_BOX));
    EXPECT_EQ(JXL_DEC_SUCCESS,
              JxlDecoderSetInput(dec, extracted_codestream.data(),
                                 extracted_codestream.size()));
    JxlDecoderCloseInput(dec);

    size_t num_boxes = 0;

    std::vector<uint8_t> pixels2;
    pixels2.resize(pixels.size());

    std::vector<uint8_t> box_buffer;
    size_t box_num_output;

    for (;;) {
      JxlDecoderStatus status = JxlDecoderProcessInput(dec);
      if (status == JXL_DEC_NEED_MORE_INPUT) {
        FAIL();
        break;
      } else if (status == JXL_DEC_BASIC_INFO) {
        JxlBasicInfo info;
        EXPECT_EQ(JXL_DEC_SUCCESS, JxlDecoderGetBasicInfo(dec, &info));
        EXPECT_EQ(info.xsize, xsize);
        EXPECT_EQ(info.ysize, ysize);
      } else if (status == JXL_DEC_NEED_IMAGE_OUT_BUFFER) {
        EXPECT_EQ(JXL_DEC_SUCCESS,
                  JxlDecoderSetImageOutBuffer(dec, &format_orig, pixels2.data(),
                                              pixels2.size()));
      } else if (status == JXL_DEC_FULL_IMAGE) {
        continue;
      } else if (status == JXL_DEC_BOX) {
        num_boxes++;
      } else if (status == JXL_DEC_BOX_NEED_MORE_OUTPUT) {
        size_t remaining = JxlDecoderReleaseBoxBuffer(dec);
        box_num_output = box_buffer.size() - remaining;
        box_buffer.resize(box_buffer.size() * 2);
        JxlDecoderSetBoxBuffer(dec, box_buffer.data() + box_num_output,
                               box_buffer.size() - box_num_output);
      } else if (status == JXL_DEC_SUCCESS) {
        break;
      } else {
        // We do not expect any other events or errors
        FAIL();
        break;
      }
    }

    EXPECT_EQ(0, num_boxes);  // The data does not use the container format.
    EXPECT_EQ(0u, jxl::test::ComparePixels(pixels.data(), pixels2.data(), xsize,
                                           ysize, format_orig, format_orig));

    JxlDecoderDestroy(dec);
  }
}

TEST(DecodeTest, SpotColorTest) {
  jxl::CodecInOut io;
  size_t xsize = 55, ysize = 257;
  io.metadata.m.color_encoding = jxl::ColorEncoding::LinearSRGB();
  jxl::Image3F main(xsize, ysize);
  jxl::ImageF spot(xsize, ysize);
  jxl::ZeroFillImage(&main);
  jxl::ZeroFillImage(&spot);

  for (size_t y = 0; y < ysize; y++) {
    float* JXL_RESTRICT rowm = main.PlaneRow(1, y);
    float* JXL_RESTRICT rows = spot.Row(y);
    for (size_t x = 0; x < xsize; x++) {
      rowm[x] = (x + y) * (1.f / 255.f);
      rows[x] = ((x ^ y) & 255) * (1.f / 255.f);
    }
  }
  io.SetFromImage(std::move(main), jxl::ColorEncoding::LinearSRGB());
  jxl::ExtraChannelInfo info;
  info.bit_depth.bits_per_sample = 8;
  info.dim_shift = 0;
  info.type = jxl::ExtraChannel::kSpotColor;
  info.spot_color[0] = 0.5f;
  info.spot_color[1] = 0.2f;
  info.spot_color[2] = 1.f;
  info.spot_color[3] = 0.5f;

  io.metadata.m.extra_channel_info.push_back(info);
  std::vector<jxl::ImageF> ec;
  ec.push_back(std::move(spot));
  io.frames[0].SetExtraChannels(std::move(ec));

  jxl::CompressParams cparams;
  cparams.speed_tier = jxl::SpeedTier::kLightning;
  cparams.modular_mode = true;
  cparams.color_transform = jxl::ColorTransform::kNone;
  cparams.butteraugli_distance = 0.f;

  std::vector<uint8_t> compressed;
  EXPECT_TRUE(jxl::test::EncodeFile(cparams, &io, &compressed));

  for (size_t render_spot = 0; render_spot < 2; render_spot++) {
    JxlPixelFormat format = {3, JXL_TYPE_UINT8, JXL_LITTLE_ENDIAN, 0};

    JxlDecoder* dec = JxlDecoderCreate(NULL);

    EXPECT_EQ(JXL_DEC_SUCCESS,
              JxlDecoderSubscribeEvents(
                  dec, JXL_DEC_BASIC_INFO | JXL_DEC_FULL_IMAGE));
    if (!render_spot) {
      EXPECT_EQ(JXL_DEC_SUCCESS, JxlDecoderSetRenderSpotcolors(dec, JXL_FALSE));
    }

    EXPECT_EQ(JXL_DEC_SUCCESS,
              JxlDecoderSetInput(dec, compressed.data(), compressed.size()));
    EXPECT_EQ(JXL_DEC_BASIC_INFO, JxlDecoderProcessInput(dec));
    JxlBasicInfo binfo;
    EXPECT_EQ(JXL_DEC_SUCCESS, JxlDecoderGetBasicInfo(dec, &binfo));
    EXPECT_EQ(1u, binfo.num_extra_channels);
    EXPECT_EQ(xsize, binfo.xsize);
    EXPECT_EQ(ysize, binfo.ysize);

    JxlExtraChannelInfo extra_info;
    EXPECT_EQ(JXL_DEC_SUCCESS,
              JxlDecoderGetExtraChannelInfo(dec, 0, &extra_info));
    EXPECT_EQ((unsigned int)jxl::ExtraChannel::kSpotColor, extra_info.type);

    EXPECT_EQ(JXL_DEC_NEED_IMAGE_OUT_BUFFER, JxlDecoderProcessInput(dec));
    size_t buffer_size;
    EXPECT_EQ(JXL_DEC_SUCCESS,
              JxlDecoderImageOutBufferSize(dec, &format, &buffer_size));
    size_t extra_size;
    EXPECT_EQ(JXL_DEC_SUCCESS,
              JxlDecoderExtraChannelBufferSize(dec, &format, &extra_size, 0));

    std::vector<uint8_t> image(buffer_size);
    std::vector<uint8_t> extra(extra_size);
    size_t bytes_per_pixel = format.num_channels *
                             jxl::test::GetDataBits(format.data_type) /
                             jxl::kBitsPerByte;
    size_t stride = bytes_per_pixel * binfo.xsize;

    EXPECT_EQ(JXL_DEC_SUCCESS, JxlDecoderSetImageOutBuffer(
                                   dec, &format, image.data(), image.size()));
    EXPECT_EQ(JXL_DEC_SUCCESS,
              JxlDecoderSetExtraChannelBuffer(dec, &format, extra.data(),
                                              extra.size(), 0));

    EXPECT_EQ(JXL_DEC_FULL_IMAGE, JxlDecoderProcessInput(dec));

    // After the full image was output, JxlDecoderProcessInput should return
    // success to indicate all is done.
    EXPECT_EQ(JXL_DEC_SUCCESS, JxlDecoderProcessInput(dec));
    JxlDecoderDestroy(dec);

    for (size_t y = 0; y < ysize; y++) {
      uint8_t* JXL_RESTRICT rowm = image.data() + stride * y;
      uint8_t* JXL_RESTRICT rows = extra.data() + xsize * y;
      for (size_t x = 0; x < xsize; x++) {
        if (!render_spot) {
          // if spot color isn't rendered, main image should be as we made it
          // (red and blue are all zeroes)

          EXPECT_EQ(rowm[x * 3 + 0], 0);
          EXPECT_EQ(rowm[x * 3 + 1], (x + y > 255 ? 255 : x + y));
          EXPECT_EQ(rowm[x * 3 + 2], 0);
        }
        if (render_spot) {
          // if spot color is rendered, expect red and blue to look like the
          // spot color channel
          EXPECT_LT(abs(rowm[x * 3 + 0] - (rows[x] * 0.25f)), 1);
          EXPECT_LT(abs(rowm[x * 3 + 2] - (rows[x] * 0.5f)), 1);
        }
        EXPECT_EQ(rows[x], ((x ^ y) & 255));
      }
    }
  }
}

TEST(DecodeTest, CloseInput) {
  std::vector<uint8_t> partial_file = {0xff};

  JxlDecoderPtr dec = JxlDecoderMake(nullptr);
  EXPECT_EQ(JXL_DEC_SUCCESS,
            JxlDecoderSubscribeEvents(dec.get(),
                                      JXL_DEC_BASIC_INFO | JXL_DEC_FULL_IMAGE));
  EXPECT_EQ(JXL_DEC_SUCCESS, JxlDecoderSetInput(dec.get(), partial_file.data(),
                                                partial_file.size()));
  EXPECT_EQ(JXL_DEC_NEED_MORE_INPUT, JxlDecoderProcessInput(dec.get()));
  EXPECT_EQ(JXL_DEC_NEED_MORE_INPUT, JxlDecoderProcessInput(dec.get()));
  JxlDecoderCloseInput(dec.get());
  EXPECT_EQ(JXL_DEC_ERROR, JxlDecoderProcessInput(dec.get()));
}<|MERGE_RESOLUTION|>--- conflicted
+++ resolved
@@ -1794,14 +1794,9 @@
 
 namespace {
 void SetPreferredColorProfileTest(
-<<<<<<< HEAD
-    const jxl::test::ColorEncodingDescriptor& from) {
-  size_t xsize = 123, ysize = 177;
-=======
     const jxl::test::ColorEncodingDescriptor& from, bool icc_dst,
     bool use_cms) {
-  size_t xsize = 123, ysize = 77;
->>>>>>> 87c5c7ec
+  size_t xsize = 123, ysize = 177;
   int events = JXL_DEC_BASIC_INFO | JXL_DEC_COLOR_ENCODING | JXL_DEC_FULL_IMAGE;
   jxl::ColorEncoding c_in = jxl::test::ColorEncodingFromDescriptor(from);
   if (c_in.GetRenderingIntent() != jxl::RenderingIntent::kRelative) return;
