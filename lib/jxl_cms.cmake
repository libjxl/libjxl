# Copyright (c) the JPEG XL Project Authors. All rights reserved.
#
# Use of this source code is governed by a BSD-style
# license that can be found in the LICENSE file.

include(jxl_lists.cmake)

# Headers for exporting/importing public headers
include(GenerateExportHeader)

add_library(jxl_cms
  ${JPEGXL_INTERNAL_CMS_SOURCES}
)
target_compile_options(jxl_cms PRIVATE "${JPEGXL_INTERNAL_FLAGS}")
set_target_properties(jxl_cms PROPERTIES POSITION_INDEPENDENT_CODE ON)
target_link_libraries(jxl_cms PUBLIC jxl_base)
target_include_directories(jxl_cms PRIVATE
  ${JXL_HWY_INCLUDE_DIRS}
)
generate_export_header(jxl_cms
  BASE_NAME JXL_CMS
  EXPORT_FILE_NAME include/jxl/jxl_cms_export.h)
target_include_directories(jxl_cms PUBLIC
  "$<BUILD_INTERFACE:${PROJECT_SOURCE_DIR}>")

set(JXL_CMS_PK_LIBS "")
set(JPEGXL_CMS_LIBRARY_REQUIRES "")

if (JPEGXL_ENABLE_SKCMS)
  target_link_libraries(jxl_cms PRIVATE skcms)
else()
  target_link_libraries(jxl_cms PRIVATE lcms2)
  if (JPEGXL_FORCE_SYSTEM_LCMS2)
    set(JPEGXL_CMS_LIBRARY_REQUIRES "lcms2")
  endif()
endif()

target_link_libraries(jxl_cms PRIVATE hwy)

set_target_properties(jxl_cms PROPERTIES
        VERSION ${JPEGXL_LIBRARY_VERSION}
        SOVERSION ${JPEGXL_LIBRARY_SOVERSION})

# Check whether the linker support excluding libs
set(LINKER_EXCLUDE_LIBS_FLAG "-Wl,--exclude-libs=ALL")
include(CheckCSourceCompiles)
list(APPEND CMAKE_EXE_LINKER_FLAGS ${LINKER_EXCLUDE_LIBS_FLAG})
check_c_source_compiles("int main(){return 0;}" LINKER_SUPPORT_EXCLUDE_LIBS)
list(REMOVE_ITEM CMAKE_EXE_LINKER_FLAGS ${LINKER_EXCLUDE_LIBS_FLAG})

if(LINKER_SUPPORT_EXCLUDE_LIBS)
  set_property(TARGET jxl_cms APPEND_STRING PROPERTY
      LINK_FLAGS " ${LINKER_EXCLUDE_LIBS_FLAG}")
endif()

install(TARGETS jxl_cms
        RUNTIME DESTINATION ${CMAKE_INSTALL_BINDIR}
        LIBRARY DESTINATION ${CMAKE_INSTALL_LIBDIR}
        ARCHIVE DESTINATION ${CMAKE_INSTALL_LIBDIR})

<<<<<<< HEAD
=======
if (BUILD_SHARED_LIBS)
  set(JPEGXL_REQUIRES_TYPE "Requires.private")
else()
  set(JPEGXL_REQUIRES_TYPE "Requires")
endif()

set(JPEGXL_CMS_LIBRARY_REQUIRES "")
>>>>>>> 7987b5ff
configure_file("${CMAKE_CURRENT_SOURCE_DIR}/jxl/libjxl_cms.pc.in"
               "libjxl_cms.pc" @ONLY)
install(FILES "${CMAKE_CURRENT_BINARY_DIR}/libjxl_cms.pc"
  DESTINATION "${CMAKE_INSTALL_LIBDIR}/pkgconfig")<|MERGE_RESOLUTION|>--- conflicted
+++ resolved
@@ -58,16 +58,12 @@
         LIBRARY DESTINATION ${CMAKE_INSTALL_LIBDIR}
         ARCHIVE DESTINATION ${CMAKE_INSTALL_LIBDIR})
 
-<<<<<<< HEAD
-=======
 if (BUILD_SHARED_LIBS)
   set(JPEGXL_REQUIRES_TYPE "Requires.private")
 else()
   set(JPEGXL_REQUIRES_TYPE "Requires")
 endif()
 
-set(JPEGXL_CMS_LIBRARY_REQUIRES "")
->>>>>>> 7987b5ff
 configure_file("${CMAKE_CURRENT_SOURCE_DIR}/jxl/libjxl_cms.pc.in"
                "libjxl_cms.pc" @ONLY)
 install(FILES "${CMAKE_CURRENT_BINARY_DIR}/libjxl_cms.pc"
