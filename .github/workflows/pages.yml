--- conflicted
+++ resolved
@@ -63,18 +63,12 @@
           cmake --build build -- rtd-html
 
       - name: Setup Pages
-<<<<<<< HEAD
+        if: ${{ github.event_name != 'pull_request' }}
         uses: actions/configure-pages@983d7736d9b0ae728b81ab479565c72886d7745b # v5.0.0
-      - name: Upload artifact
-        uses: actions/upload-pages-artifact@56afc609e74202658d3ffba0e8f6dda462b719fa # v3.0.1
-=======
-        if: ${{ github.event_name != 'pull_request' }}
-        uses: actions/configure-pages@v5
 
       - name: Upload artifact
         if: ${{ github.event_name != 'pull_request' }}
-        uses: actions/upload-pages-artifact@v3
->>>>>>> 49fb89f2
+        uses: actions/upload-pages-artifact@56afc609e74202658d3ffba0e8f6dda462b719fa # v3.0.1
         with:
           # Upload entire repository
           path: './build/rtd'
