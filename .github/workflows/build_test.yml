--- conflicted
+++ resolved
@@ -110,7 +110,6 @@
             apt_pkgs: gcc-8 g++-8
             cmake_args: >-
               -DCMAKE_C_COMPILER=gcc-8 -DCMAKE_CXX_COMPILER=g++-8
-<<<<<<< HEAD
           # Builds with gcc-10 in release mode
           - name: release:gcc-10
             os: ubuntu-22.04
@@ -118,18 +117,6 @@
             apt_pkgs: gcc-10 g++-10
             cmake_args: >-
               -DCMAKE_C_COMPILER=gcc-10 -DCMAKE_CXX_COMPILER=g++-10
-          # Builds with clang-5 in release mode
-          - name: release:clang-5
-            os: ubuntu-18.04
-            mode: release
-            # TODO(eustas): investigate, why static brotli library is not found.
-            skip_install: true
-            apt_pkgs: clang-5.0
-            cmake_args: >-
-              -DCMAKE_C_COMPILER=clang-5.0 -DCMAKE_CXX_COMPILER=clang++-5.0
-              -DJPEGXL_ENABLE_PLUGINS=OFF
-=======
->>>>>>> deaba2c0
           # Builds with clang-7 in release mode
           - name: release:clang-7
             os: ubuntu-20.04
@@ -138,7 +125,6 @@
             apt_pkgs: clang-7
             cc: clang-7
             cxx: clang++-7
-<<<<<<< HEAD
           # Builds with clang-14 in release mode
           - name: release:clang-14
             os: ubuntu-22.04
@@ -147,7 +133,6 @@
             apt_pkgs: clang-14
             cc: clang-14
             cxx: clang++-14
-=======
           - name: release:osx
             os: macos-latest
             mode: release
@@ -155,7 +140,6 @@
             cmake_args: >-
               -DCMAKE_FIND_FRAMEWORK=NEVER
 
->>>>>>> deaba2c0
     env:
       CCACHE_DIR: ${{ github.workspace }}/.ccache
       # Whether we track the stack size.
