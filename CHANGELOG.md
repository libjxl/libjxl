# Changelog

All notable changes to this project will be documented in this file.

The format is based on [Keep a Changelog](https://keepachangelog.com/en/1.0.0/),
and this project adheres to [Semantic Versioning](https://semver.org/spec/v2.0.0.html).

## Unreleased

### Added
<<<<<<< HEAD
  - Gain Map API (#3552 and #3628)
=======
  - decoder API: added `JXL_DEC_BOX_COMPLETE` event to signal that the output
    buffer for the current box has received all contents. Previously, this was
    to be determined from the fact that the decoder had moved on either to
    `JXL_DEC_SUCCESS` or to another subsequent `JXL_DEC_BOX`. This change is
    made backward-compatible by the fact that the new event must be explicitly
    subscribed to, and that `JXL_DEC_SUCCESS` / `JXL_DEC_BOX` still occur
    afterwards and still imply that the previous box must be complete.

### Removed
>>>>>>> 0cad754d

### Changed / clarified
  - avoiding abort in release build (#3631 and ##3639)

## [0.10.2] - 2024-03-08

### Fixed
  - bugs in (lossless) encoding (#3367, #3359 and #3386)
  - re-enable installation of MIME file (#3375)
  - bugs in streaming mode (#3379 and #3380)

## [0.10.1] - 2024-02-28

### Fixed
 - reduce allocations (#3336 and #3339),
   fixing a significant speed regression present since 0.9.0
 - bug in streaming encoding (#3331)

##  [0.10.0] - 2024-02-21

### Added
 - decoder API: added `JxlDecoderGetBoxSizeContents` for getting the size of the
   content of a box without the headers.
 - encoder API: implemented new api functions for streaming encoding.

### Changed / clarified
 - decoder/encoder API: return failure when surface allocation fail
 - encoder API / cjxl: updated modular effort levels to faster settings; the
   effort range is now 1-10, with 11 available in advanced mode.

## [0.9.2] - 2024-02-07

### Fixed
 - bugs in the gdk-pixbuf plugin
 - some build issues

## [0.9.1] - 2024-01-08

### Fixed
 - multiple build issues

## [0.9.0] - 2023-12-22

### Added
 - encoder API: add `JxlEncoderSetExtraChannelDistance` to adjust the quality
   of extra channels (like alpha) separately.
 - encoder API: new api functions for streaming encoding:
  - `JxlEncoderSetOutputProcessor`
  - `JxlEncoderFlushInput`
  - `JxlEncoderOutputProcessor` struct
  - `JxlEncoderSetOutputCallback`
  - `JxlChunkedFrameInputSource` struct
  - `JxlEncoderAddChunkedFrame`
 - encoder API: new options for more fine-grained control over metadata
   preservation when using `JxlEncoderAddJPEGFrame`:
  - `JXL_ENC_FRAME_SETTING_JPEG_KEEP_EXIF`
  - `JXL_ENC_FRAME_SETTING_JPEG_KEEP_XMP`
  - `JXL_ENC_FRAME_SETTING_JPEG_KEEP_JUMBF`
 - encoder API: new function `JxlEncoderSetUpsamplingMode` to change the upsampling
   method, e.g. to use nearest-neighbor upsampling for pixel art
 - decoder API: implemented `JxlDecoderSetOutputColorProfile` and
   `JxlDecoderSetCms` to enable decoding to desired colorspace.
 - cjxl can now be used to explicitly add/update/strip Exif/XMP/JUMBF metadata using
   the decoder-hints syntax, e.g. `cjxl input.ppm -x exif=input.exif output.jxl`
 - djxl can now be used to extract Exif/XMP/JUMBF metadata
 - encoder API: new function `JxlEncoderDistanceFromQuality` for convenience to
   calculate a `distance` given a `quality`

### Removed
 - API: the Butteraugli API (`jxl/butteraugli.h`) was removed.
 - encoder and decoder API: all deprecated functions were removed:
   `JxlDecoderDefaultPixelFormat`, `JxlEncoderOptionsSetLossless`,
   `JxlEncoderOptionsSetEffort`, `JxlEncoderOptionsSetDecodingSpeed`,
   `JxlEncoderOptionsSetDistance`, `JxlEncoderOptionsCreate`, as well as
   the deprecated enumerator values `JXL_DEC_EXTENSIONS`, `JXL_ENC_NOT_SUPPORTED`,
   `JXL_TYPE_BOOLEAN`, `JXL_TYPE_UINT32`, and deprecated type `JxlEncoderOptions`.
 - decoder API: the signature of `JxlDecoderGetColorAsEncodedProfile`,
   `JxlDecoderGetICCProfileSize`, and `JxlDecoderGetColorAsICCProfile`
   changed: a deprecated unused argument was removed.

### Changed / clarified
 - changed the name of the cjxl flag `photon_noise` to `photon_noise_iso`
 - fixed how large boxes are decoded (#2958)
 - fixed encoding files with unreadable patches (#3042, #3046)

## [0.8.2] - 2023-06-14

### Changed
 - Security: Fix an integer underflow bug in patch decoding (#2551- CVE-2023-35790).

## [0.8.1] - 2023-02-03

### Changed
 - Allow fast-lossless for 16-bit float input (#2093)
 - Fix bug in palette (#2120)
 - Security: Fix OOB read in exif.h (#2101 - [CVE-2023-0645](https://www.cve.org/cverecord?id=CVE-2023-0645))

## [0.8.0] - 2023-01-18

### Added
 - decoder API: new function `JxlDecoderSetImageBitDepth` to set the bit depth
   of the output buffer.
 - decoder API proposal: add `JxlDecoderSetOutputColorProfile` and
   `JxlDecoderSetCms` to enable decoding to desired colorspace; NB: not
   implemented yet.
 - encoder API: new function `JxlEncoderSetFrameBitDepth` to set the bit depth
   of the input buffer.
 - encoder API: add an effort 10 option for lossless compression; using this
   setting requires calling `JxlEncoderAllowExpertOptions`.
 - encoder API: new `JXL_ENC_FRAME_SETTING_JPEG_COMPRESS_BOXES` enum value to
   allow explicit control of metadata compression

### Removed
 - common API: removed `JxlIntrinsicSizeHeader`
 - decoder API: removed deprecated `JXL_DEC_NEED_DC_OUT_BUFFER` and
   `JXL_DEC_DC_IMAGE` events, `JxlDecoderDCOutBufferSize` and
   `JxlDecoderSetDCOutBuffer` functions

### Changed / clarified
 - encoder API: `JxlEncoderProcessOutput` requires at least 32 bytes of output
   space to proceed and guarantees that at least one byte will be written

## [0.7] - 2022-07-21

### Added
 - Export version information in headers.
 - decoder API: Ability to decode the content of metadata boxes:
   `JXL_DEC_BOX`, `JXL_DEC_BOX_NEED_MORE_OUTPUT`, `JxlDecoderSetBoxBuffer`,
   `JxlDecoderGetBoxType`, `JxlDecoderGetBoxSizeRaw` and
   `JxlDecoderSetDecompressBoxes`.
 - decoder API: ability to mark the input is finished: `JxlDecoderCloseInput`.
 - decoder API: ability to request updates on different progressive events using
   `JxlDecoderSetProgressiveDetail`; currently supported events are
   `kDC`, `kLastPasses` and `kPasses`.
 - decoder API: ability to specify desired intensity target using
   `JxlDecoderSetDesiredIntensityTarget`
 - decoder API: new function `JxlDecoderSetCoalesced` to allow decoding
   non-coalesced (unblended) frames, e.g. layers of a composite still image
   or the cropped frames of a recompressed GIF/APNG.
 - decoder API: new function `JxlDecoderSetUnpremultiplyAlpha` to set
   preference for getting an associated alpha channel with premultiplied or
   unpremultiplied colors.
 - decoder API: field added to `JxlFrameHeader`: a `JxlLayerInfo` struct
   that contains crop dimensions and offsets and blending information for
   the non-coalesced case.
 - decoder API: new function `JxlDecoderGetExtraChannelBlendInfo` to get
   the blending information for extra channels in the non-coalesced case.
 - decoder API: new function `JxlDecoderSetMultithreadedImageOutCallback`,
   allowing output callbacks to receive more information about the number of
   threads on which they are running.
 - decoder API: new function `JxlDecoderSkipCurrentFrame` to skip processing
   the current frame after a progressive detail is reached.
 - decoder API: new function `JxlDecoderGetIntendedDownsamplingRatio` to get
   the intended downsampling ratio of progressive steps, based on the
   information in the frame header.
 - decoder API: new function `JxlDecoderSetRenderSpotcolors` to allow disabling
   rendering of spot colors.
 - decoder/encoder API: add two fields to `JXLBasicInfo`: `intrinsic_xsize`
   and `intrinsic_ysize` to signal the intrinsic size.
 - encoder API: ability to add metadata boxes, added new functions
   `JxlEncoderAddBox`, `JxlEncoderUseBoxes`, `JxlEncoderCloseBoxes` and
   `JxlEncoderCloseFrames`.
 - encoder API: added ability to set several encoder options / extra fields to
   frames using `JxlEncoderSetFrameName`, `JxlEncoderFrameSettingsSetOption`,
   `JxlEncoderFrameSettingsSetFloatOption`.
 - encoder API: added ability to check required codestream compatibility level
   and force specified using `JxlEncoderGetRequiredCodestreamLevel` and
   `JxlEncoderSetCodestreamLevel`.
 - encoder API: added ability to force emitting box-based container format
   using `JxlEncoderUseContainer`.
 - encoder API: added ability to store JPEG metadata for lossless reconstruction
   using `JxlEncoderStoreJPEGMetadata`
 - encoder API: new functions `JxlEncoderSetFrameHeader` and
   `JxlEncoderSetExtraChannelBlendInfo` to set animation
   and blending parameters of the frame, and `JxlEncoderInitFrameHeader` and
   `JxlEncoderInitBlendInfo` to initialize the structs to set.
 - encoder API: ability to encode arbitrary extra channels:
  `JxlEncoderInitExtraChannelInfo`, `JxlEncoderSetExtraChannelInfo`,
  `JxlEncoderSetExtraChannelName` and `JxlEncoderSetExtraChannelBuffer`.
 - encoder API: ability to plug custom CMS implementation using
   `JxlEncoderSetCms(JxlEncoder* enc, JxlCmsInterface cms)`
 - encoder API: added `JxlEncoderGetError` to retrieve last encoder error.

### Changed
- decoder API: using `JxlDecoderCloseInput` at the end of all input is required
  when using JXL_DEC_BOX, and is now also encouraged in other cases, but not
  required in those other cases for backwards compatibility.
- encoder API: `JxlEncoderCloseInput` now closes both frames and boxes input.
- CLI: `cjxl` and `djxl` have been reimplemented on the base of public decoder
  and encoder API; dropped dependency on `gflags` for argument parsing.

### Deprecated
- decoder API: `JXL_DEC_EXTENSIONS` event: use `JXL_DEC_BASIC_INFO`
- decoder / encoder API: pixel types `JXL_TYPE_BOOLEAN` and `JXL_TYPE_UINT32`:
  consider using `JXL_TYPE_UINT8` and `JXL_TYPE_FLOAT` correspondingly.
- decoder API: pixel format parameter for `JxlDecoderGetColorAsEncodedProfile`
  and `JxlDecoderGetICCProfileSize`: pass `NULL`.
- decoder API: `JxlDecoderDefaultPixelFormat`
- encoder API: `JxlEncoderOptions`: use `JxlEncoderFrameSettings` instead.
- encoder API: `JxlEncoderOptionsCreate`: use `JxlEncoderFrameSettingsCreate`
  instead.
- encoder API: `JxlEncoderOptionsSetDistance`: use `JxlEncoderSetFrameDistance`
  instead.
- encoder API: `JxlEncoderOptionsSetLossless`: use `JxlEncoderSetFrameLossless`
  instead.
- encoder API: `JxlEncoderOptionsSetEffort`: use
  `JxlEncoderFrameSettingsSetOption(frame_settings, JXL_ENC_FRAME_SETTING_EFFORT, effort)`
  instead.
- encoder API: `JxlEncoderOptionsSetDecodingSpeed`: use
  `JxlEncoderFrameSettingsSetOption(frame_settings, JXL_ENC_FRAME_SETTING_DECODING_SPEED, tier)`
  instead.
- encoder API: deprecated `JXL_ENC_NOT_SUPPORTED`, the encoder returns
  `JXL_ENC_ERROR` instead and there is no need to handle
  `JXL_ENC_NOT_SUPPORTED`.

## [0.6.1] - 2021-10-29
### Changed
 - Security: Fix OOB read in splines rendering (#735 -
   [CVE-2021-22563](https://cve.mitre.org/cgi-bin/cvename.cgi?name=CVE-2021-22563))
 - Security: Fix OOB copy (read/write) in out-of-order/multi-threaded decoding
   (#708 - [CVE-2021-22564](https://cve.mitre.org/cgi-bin/cvename.cgi?name=CVE-2021-22564))
 - Fix segfault in `djxl` tool with `--allow_partial_files` flag (#781).
 - Fix border in extra channels when using upsampling (#796)

## [0.6] - 2021-10-04
### Added
 - API: New functions to decode extra channels:
   `JxlDecoderExtraChannelBufferSize` and `JxlDecoderSetExtraChannelBuffer`.
 - API: New function `JxlEncoderInitBasicInfo` to initialize `JxlBasicInfo`
   (only needed when encoding). NOTE: it is now required to call this function
   when using the encoder. Padding was added to the struct for forward
   compatibility.
 - API: Support for encoding oriented images.
 - API: FLOAT16 support in the encoder API.
 - Rewrite of the GDK pixbuf loader plugin. Added proper color management and
   animation support.
 - Rewrite of GIMP plugin. Added compression parameters dialog and switched to
   using the public C API.
 - Debian packages for GDK pixbuf loader (`libjxl-gdk-pixbuf`) and GIMP
   (`libjxl-gimp-plugin`) plugins.
 - `cjxl`/`djxl` support for `stdin` and `stdout`.

### Changed
 - API: Renamed the field `alpha_associated` in `JxlExtraChannelInfo` to
   `alpha_premultiplied`, to match the corresponding name in `JxlBasicInfo`.
 - Improved the 2x2 downscaling method in the encoder for the optional color
   channel resampling for low bit rates.
 - Fixed: the combination of floating point original data, XYB color encoding,
   and Modular mode was broken (in both encoder and decoder). It now works.
   NOTE: this can cause the current encoder to write jxl bitstreams that do
   not decode with the old decoder. In particular this will happen when using
   cjxl with PFM, EXR, or floating point PSD input, and a combination of XYB
   and modular mode is used (which caused an encoder error before), e.g.
   using options like `-m -q 80` (lossy modular), `-d 4.5` or `--progressive_dc=1`
   (modular DC frame), or default lossy encoding on an image where patches
   end up being used. There is no problem when using cjxl with PNG, JPEG, GIF,
   APNG, PPM, PGM, PGX, or integer (8-bit or 16-bit) PSD input.
 - `libjxl` static library now bundles skcms, fixing static linking in
   downstream projects when skcms is used.
 - Spline rendering performance improvements.
 - Butteraugli changes for less visual masking.

## [0.5] - 2021-08-02
### Added
 - API: New function to decode the image using a callback outputting a part of a
   row per call.
 - API: 16-bit float output support.
 - API: `JxlDecoderRewind` and `JxlDecoderSkipFrames` functions to skip more
   efficiently to earlier animation frames.
 - API: `JxlDecoderSetPreferredColorProfile` function to choose color profile in
   certain circumstances.
 - encoder: Adding `center_x` and `center_y` flags for more control of the tile
   order.
 - New encoder speeds `lightning` (1) and `thunder` (2).

### Changed
 - Re-licensed the project under a BSD 3-Clause license. See the
   [LICENSE](LICENSE) and [PATENTS](PATENTS) files for details.
 - Full JPEG XL part 1 specification support: Implemented all the spec required
   to decode files to pixels, including cases that are not used by the encoder
   yet. Part 2 of the spec (container format) is final but not fully implemented
   here.
 - Butteraugli metric improvements. Exact numbers are different from previous
   versions.
 - Memory reductions during decoding.
 - Reduce the size of the jxl_dec library by removing dependencies.
 - A few encoding speedups.
 - Clarify the security policy.
 - Significant encoding improvements (~5 %) and less ringing.
 - Butteraugli metric to have some less masking.
 - `cjxl` flag `--speed` is deprecated and replaced by the `--effort` synonym.

### Removed
- API for returning a downsampled DC was deprecated
  (`JxlDecoderDCOutBufferSize` and `JxlDecoderSetDCOutBuffer`) and will be
  removed in the next release.

## [0.3.7] - 2021-03-29
### Changed
 - Fix a rounding issue in 8-bit decoding.

## [0.3.6] - 2021-03-25
### Changed
 - Fix a bug that could result in the generation of invalid codestreams as
   well as failure to decode valid streams.

## [0.3.5] - 2021-03-23
### Added
 - New encode-time options for faster decoding at the cost of quality.
 - Man pages for cjxl and djxl.

### Changed
 - Memory usage improvements.
 - Faster decoding to 8-bit output with the C API.
 - GIMP plugin: avoid the sRGB conversion dialog for sRGB images, do not show
   a console window on Windows.
 - Various bug fixes.

## [0.3.4] - 2021-03-16
### Changed
 - Improved box parsing.
 - Improved metadata handling.
 - Performance and memory usage improvements.

## [0.3.3] - 2021-03-05
### Changed
 - Performance improvements for small images.
 - Add a (flag-protected) non-high-precision mode with better speed.
 - Significantly speed up the PQ EOTF.
 - Allow optional HDR tone mapping in djxl (--tone_map, --display_nits).
 - Change the behavior of djxl -j to make it consistent with cjxl (#153).
 - Improve image quality.
 - Improve EXIF handling.

## [0.3.2] - 2021-02-12
### Changed
 - Fix embedded ICC encoding regression
   [#149](https://gitlab.com/wg1/jpeg-xl/-/issues/149).

## [0.3.1] - 2021-02-10
### Changed
 - New experimental Butteraugli API (`jxl/butteraugli.h`).
 - Encoder improvements to low quality settings.
 - Bug fixes, including fuzzer-found potential security bug fixes.
 - Fixed `-q 100` and `-d 0` not triggering lossless modes.

## [0.3] - 2021-01-29
### Changed
 - Minor change to the Decoder C API to accommodate future work for other ways
   to provide input.
 - Future decoder C API changes will be backwards compatible.
 - Lots of bug fixes since the previous version.

## [0.2] - 2020-12-24
### Added
 - JPEG XL bitstream format is frozen. Files encoded with 0.2 will be supported
   by future versions.

### Changed
 - Files encoded with previous versions are not supported.

## [0.1.1] - 2020-12-01

## [0.1] - 2020-11-14
### Added
 - Initial release of an encoder (`cjxl`) and decoder (`djxl`) that work
   together as well as a benchmark tool for comparison with other codecs
   (`benchmark_xl`).
 - Note: JPEG XL format is in the final stages of standardization, minor changes
   to the codestream format are still possible but we are not expecting any
   changes beyond what is required by bug fixing.
 - API: new decoder API in C, check the `examples/` directory for its example
   usage. The C API is a work in progress and likely to change both in API and
   ABI in future releases.<|MERGE_RESOLUTION|>--- conflicted
+++ resolved
@@ -8,9 +8,7 @@
 ## Unreleased
 
 ### Added
-<<<<<<< HEAD
   - Gain Map API (#3552 and #3628)
-=======
   - decoder API: added `JXL_DEC_BOX_COMPLETE` event to signal that the output
     buffer for the current box has received all contents. Previously, this was
     to be determined from the fact that the decoder had moved on either to
@@ -18,9 +16,6 @@
     made backward-compatible by the fact that the new event must be explicitly
     subscribed to, and that `JXL_DEC_SUCCESS` / `JXL_DEC_BOX` still occur
     afterwards and still imply that the previous box must be complete.
-
-### Removed
->>>>>>> 0cad754d
 
 ### Changed / clarified
   - avoiding abort in release build (#3631 and ##3639)
