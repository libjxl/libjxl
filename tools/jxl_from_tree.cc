--- conflicted
+++ resolved
@@ -488,12 +488,8 @@
   cparams.modular_group_size_shift = 3;
   cparams.colorspace = 0;
   JxlMemoryManager* memory_manager = jpegxl::tools::NoMemoryManager();
-<<<<<<< HEAD
-  CodecInOut io{memory_manager};
-  io.metadata.m.modular_16_bit_buffer_sufficient = false;
-=======
   auto io = jxl::make_unique<CodecInOut>(memory_manager);
->>>>>>> 2db4db33
+  io->metadata.m.modular_16_bit_buffer_sufficient = false;
   int have_next = JXL_FALSE;
 
   std::istream* f = &std::cin;
